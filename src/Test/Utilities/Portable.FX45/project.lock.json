{
  "locked": false,
  "version": 1,
  "targets": {
    ".NETFramework,Version=v4.5": {
      "Microsoft.CodeAnalysis.Test.Resources.Proprietary/1.2.0-beta-20151016-11": {
<<<<<<< HEAD
=======
        "compile": {
          "lib/net45/Microsoft.CodeAnalysis.Test.Resources.Proprietary.dll": {}
        },
        "runtime": {
          "lib/net45/Microsoft.CodeAnalysis.Test.Resources.Proprietary.dll": {}
        }
      },
      "Microsoft.DiaSymReader/1.0.6": {
        "compile": {
          "lib/net20/Microsoft.DiaSymReader.dll": {}
        },
        "runtime": {
          "lib/net20/Microsoft.DiaSymReader.dll": {}
        }
      },
      "Microsoft.DiaSymReader.Native/1.2.0-rc": {},
      "System.Collections/4.0.0": {
        "compile": {
          "ref/net45/_._": {}
        },
        "runtime": {
          "lib/net45/_._": {}
        }
      },
      "System.Collections.Immutable/1.1.37": {
        "dependencies": {
          "System.Collections": "[4.0.0, )",
          "System.Diagnostics.Debug": "[4.0.0, )",
          "System.Globalization": "[4.0.0, )",
          "System.Linq": "[4.0.0, )",
          "System.Resources.ResourceManager": "[4.0.0, )",
          "System.Runtime": "[4.0.0, )",
          "System.Runtime.Extensions": "[4.0.0, )",
          "System.Threading": "[4.0.0, )"
        },
        "compile": {
          "lib/dotnet/System.Collections.Immutable.dll": {}
        },
        "runtime": {
          "lib/dotnet/System.Collections.Immutable.dll": {}
        }
      },
      "System.Diagnostics.Debug/4.0.0": {
        "compile": {
          "ref/net45/_._": {}
        },
        "runtime": {
          "lib/net45/_._": {}
        }
      },
      "System.Globalization/4.0.0": {
        "compile": {
          "ref/net45/_._": {}
        },
        "runtime": {
          "lib/net45/_._": {}
        }
      },
      "System.IO/4.0.0": {
        "compile": {
          "ref/net45/_._": {}
        },
        "runtime": {
          "lib/net45/_._": {}
        }
      },
      "System.Linq/4.0.0": {
        "compile": {
          "ref/net45/_._": {}
        },
        "runtime": {
          "lib/net45/_._": {}
        }
      },
      "System.Reflection/4.0.0": {
        "compile": {
          "ref/net45/_._": {}
        },
        "runtime": {
          "lib/net45/_._": {}
        }
      },
      "System.Reflection.Extensions/4.0.0": {
        "compile": {
          "ref/net45/_._": {}
        },
        "runtime": {
          "lib/net45/_._": {}
        }
      },
      "System.Reflection.Metadata/1.1.0-beta-23413": {
        "dependencies": {
          "System.Collections": "[4.0.0, )",
          "System.Collections.Immutable": "[1.1.37, )",
          "System.Diagnostics.Debug": "[4.0.0, )",
          "System.IO": "[4.0.0, )",
          "System.Reflection": "[4.0.0, )",
          "System.Reflection.Extensions": "[4.0.0, )",
          "System.Reflection.Primitives": "[4.0.0, )",
          "System.Resources.ResourceManager": "[4.0.0, )",
          "System.Runtime": "[4.0.0, )",
          "System.Runtime.Extensions": "[4.0.0, )",
          "System.Runtime.InteropServices": "[4.0.0, )",
          "System.Text.Encoding": "[4.0.0, )",
          "System.Text.Encoding.Extensions": "[4.0.0, )",
          "System.Threading": "[4.0.0, )"
        },
        "compile": {
          "lib/dotnet/System.Reflection.Metadata.dll": {}
        },
        "runtime": {
          "lib/dotnet/System.Reflection.Metadata.dll": {}
        }
      },
      "System.Reflection.Primitives/4.0.0": {
        "compile": {
          "ref/net45/_._": {}
        },
        "runtime": {
          "lib/net45/_._": {}
        }
      },
      "System.Resources.ResourceManager/4.0.0": {
        "compile": {
          "ref/net45/_._": {}
        },
        "runtime": {
          "lib/net45/_._": {}
        }
      },
      "System.Runtime/4.0.0": {
        "compile": {
          "ref/net45/_._": {}
        },
        "runtime": {
          "lib/net45/_._": {}
        }
      },
      "System.Runtime.Extensions/4.0.0": {
        "compile": {
          "ref/net45/_._": {}
        },
        "runtime": {
          "lib/net45/_._": {}
        }
      },
      "System.Runtime.InteropServices/4.0.0": {
        "compile": {
          "ref/net45/_._": {}
        },
        "runtime": {
          "lib/net45/_._": {}
        }
      },
      "System.Text.Encoding/4.0.0": {
        "compile": {
          "ref/net45/_._": {}
        },
        "runtime": {
          "lib/net45/_._": {}
        }
      },
      "System.Text.Encoding.Extensions/4.0.0": {
        "compile": {
          "ref/net45/_._": {}
        },
        "runtime": {
          "lib/net45/_._": {}
        }
      },
      "System.Threading/4.0.0": {
        "compile": {
          "ref/net45/_._": {}
        },
        "runtime": {
          "lib/net45/_._": {}
        }
      },
      "xunit/2.1.0": {
        "dependencies": {
          "xunit.assert": "[2.1.0, 2.1.0]",
          "xunit.core": "[2.1.0, 2.1.0]"
        }
      },
      "xunit.abstractions/2.0.0": {
        "compile": {
          "lib/net35/xunit.abstractions.dll": {}
        },
        "runtime": {
          "lib/net35/xunit.abstractions.dll": {}
        }
      },
      "xunit.assert/2.1.0": {
        "compile": {
          "lib/dotnet/xunit.assert.dll": {}
        },
        "runtime": {
          "lib/dotnet/xunit.assert.dll": {}
        }
      },
      "xunit.core/2.1.0": {
        "dependencies": {
          "xunit.extensibility.core": "[2.1.0, 2.1.0]",
          "xunit.extensibility.execution": "[2.1.0, 2.1.0]"
        }
      },
      "xunit.extensibility.core/2.1.0": {
        "dependencies": {
          "xunit.abstractions": "[2.0.0, 2.0.0]"
        },
        "compile": {
          "lib/dotnet/xunit.core.dll": {}
        },
        "runtime": {
          "lib/dotnet/xunit.core.dll": {}
        }
      },
      "xunit.extensibility.execution/2.1.0": {
        "dependencies": {
          "xunit.extensibility.core": "[2.1.0, 2.1.0]"
        },
        "compile": {
          "lib/net45/xunit.execution.desktop.dll": {}
        },
        "runtime": {
          "lib/net45/xunit.execution.desktop.dll": {}
        }
      }
    },
    ".NETFramework,Version=v4.5/ubuntu.14.04": {
      "Microsoft.CodeAnalysis.Test.Resources.Proprietary/1.1.0-beta1-20150824-02": {
>>>>>>> 6c9a68d4
        "compile": {
          "lib/net45/Microsoft.CodeAnalysis.Test.Resources.Proprietary.dll": {}
        },
        "runtime": {
          "lib/net45/Microsoft.CodeAnalysis.Test.Resources.Proprietary.dll": {}
        }
      },
      "Microsoft.DiaSymReader/1.0.6": {
        "compile": {
          "lib/net20/Microsoft.DiaSymReader.dll": {}
        },
        "runtime": {
          "lib/net20/Microsoft.DiaSymReader.dll": {}
        }
      },
      "Microsoft.DiaSymReader.Native/1.2.0-rc": {},
      "System.Collections/4.0.0": {
        "compile": {
          "ref/net45/_._": {}
        },
        "runtime": {
          "lib/net45/_._": {}
        }
      },
      "System.Collections.Immutable/1.1.37": {
        "dependencies": {
          "System.Collections": "[4.0.0, )",
          "System.Diagnostics.Debug": "[4.0.0, )",
          "System.Globalization": "[4.0.0, )",
          "System.Linq": "[4.0.0, )",
          "System.Resources.ResourceManager": "[4.0.0, )",
          "System.Runtime": "[4.0.0, )",
          "System.Runtime.Extensions": "[4.0.0, )",
          "System.Threading": "[4.0.0, )"
        },
        "compile": {
          "lib/dotnet/System.Collections.Immutable.dll": {}
        },
        "runtime": {
          "lib/dotnet/System.Collections.Immutable.dll": {}
        }
      },
      "System.Diagnostics.Debug/4.0.0": {
        "compile": {
          "ref/net45/_._": {}
        },
        "runtime": {
          "lib/net45/_._": {}
        }
      },
      "System.Globalization/4.0.0": {
        "compile": {
          "ref/net45/_._": {}
        },
        "runtime": {
          "lib/net45/_._": {}
        }
      },
      "System.IO/4.0.0": {
        "compile": {
          "ref/net45/_._": {}
        },
        "runtime": {
          "lib/net45/_._": {}
        }
      },
      "System.Linq/4.0.0": {
        "compile": {
          "ref/net45/_._": {}
        },
        "runtime": {
          "lib/net45/_._": {}
        }
      },
      "System.Reflection/4.0.0": {
        "compile": {
          "ref/net45/_._": {}
        },
        "runtime": {
          "lib/net45/_._": {}
        }
      },
      "System.Reflection.Extensions/4.0.0": {
        "compile": {
          "ref/net45/_._": {}
        },
        "runtime": {
          "lib/net45/_._": {}
        }
      },
      "System.Reflection.Metadata/1.1.0-beta-23413": {
        "dependencies": {
          "System.Collections": "[4.0.0, )",
          "System.Collections.Immutable": "[1.1.37, )",
          "System.Diagnostics.Debug": "[4.0.0, )",
          "System.IO": "[4.0.0, )",
          "System.Reflection": "[4.0.0, )",
          "System.Reflection.Extensions": "[4.0.0, )",
          "System.Reflection.Primitives": "[4.0.0, )",
          "System.Resources.ResourceManager": "[4.0.0, )",
          "System.Runtime": "[4.0.0, )",
          "System.Runtime.Extensions": "[4.0.0, )",
          "System.Runtime.InteropServices": "[4.0.0, )",
          "System.Text.Encoding": "[4.0.0, )",
          "System.Text.Encoding.Extensions": "[4.0.0, )",
          "System.Threading": "[4.0.0, )"
        },
        "compile": {
          "lib/dotnet/System.Reflection.Metadata.dll": {}
        },
        "runtime": {
          "lib/dotnet/System.Reflection.Metadata.dll": {}
        }
      },
      "System.Reflection.Primitives/4.0.0": {
        "compile": {
          "ref/net45/_._": {}
        },
        "runtime": {
          "lib/net45/_._": {}
        }
      },
      "System.Resources.ResourceManager/4.0.0": {
        "compile": {
          "ref/net45/_._": {}
        },
        "runtime": {
          "lib/net45/_._": {}
        }
      },
      "System.Runtime/4.0.0": {
        "compile": {
          "ref/net45/_._": {}
        },
        "runtime": {
          "lib/net45/_._": {}
        }
      },
      "System.Runtime.Extensions/4.0.0": {
        "compile": {
          "ref/net45/_._": {}
        },
        "runtime": {
          "lib/net45/_._": {}
        }
      },
      "System.Runtime.InteropServices/4.0.0": {
        "compile": {
          "ref/net45/_._": {}
        },
        "runtime": {
          "lib/net45/_._": {}
        }
      },
      "System.Text.Encoding/4.0.0": {
        "compile": {
          "ref/net45/_._": {}
        },
        "runtime": {
          "lib/net45/_._": {}
        }
      },
      "System.Text.Encoding.Extensions/4.0.0": {
        "compile": {
          "ref/net45/_._": {}
        },
        "runtime": {
          "lib/net45/_._": {}
        }
      },
      "System.Threading/4.0.0": {
        "compile": {
          "ref/net45/_._": {}
        },
        "runtime": {
          "lib/net45/_._": {}
        }
      },
      "xunit/2.1.0": {
        "dependencies": {
          "xunit.assert": "[2.1.0, 2.1.0]",
          "xunit.core": "[2.1.0, 2.1.0]"
        }
      },
      "xunit.abstractions/2.0.0": {
        "compile": {
          "lib/net35/xunit.abstractions.dll": {}
        },
        "runtime": {
          "lib/net35/xunit.abstractions.dll": {}
        }
      },
      "xunit.assert/2.1.0": {
        "compile": {
          "lib/dotnet/xunit.assert.dll": {}
        },
        "runtime": {
          "lib/dotnet/xunit.assert.dll": {}
        }
      },
      "xunit.core/2.1.0": {
        "dependencies": {
          "xunit.extensibility.core": "[2.1.0, 2.1.0]",
          "xunit.extensibility.execution": "[2.1.0, 2.1.0]"
        }
      },
      "xunit.extensibility.core/2.1.0": {
        "dependencies": {
          "xunit.abstractions": "[2.0.0, 2.0.0]"
        },
        "compile": {
          "lib/dotnet/xunit.core.dll": {}
        },
        "runtime": {
          "lib/dotnet/xunit.core.dll": {}
        }
      },
      "xunit.extensibility.execution/2.1.0": {
        "dependencies": {
          "xunit.extensibility.core": "[2.1.0, 2.1.0]"
        },
        "compile": {
          "lib/net45/xunit.execution.desktop.dll": {}
        },
        "runtime": {
          "lib/net45/xunit.execution.desktop.dll": {}
        }
      }
    },
    ".NETFramework,Version=v4.5/ubuntu.14.04-anycpu": {
      "Microsoft.CodeAnalysis.Test.Resources.Proprietary/1.2.0-beta-20151016-11": {
<<<<<<< HEAD
=======
        "compile": {
          "lib/net45/Microsoft.CodeAnalysis.Test.Resources.Proprietary.dll": {}
        },
        "runtime": {
          "lib/net45/Microsoft.CodeAnalysis.Test.Resources.Proprietary.dll": {}
        }
      },
      "Microsoft.DiaSymReader/1.0.6": {
        "compile": {
          "lib/net20/Microsoft.DiaSymReader.dll": {}
        },
        "runtime": {
          "lib/net20/Microsoft.DiaSymReader.dll": {}
        }
      },
      "Microsoft.DiaSymReader.Native/1.2.0-rc": {},
      "System.Collections/4.0.0": {
        "compile": {
          "ref/net45/_._": {}
        },
        "runtime": {
          "lib/net45/_._": {}
        }
      },
      "System.Collections.Immutable/1.1.37": {
        "dependencies": {
          "System.Collections": "[4.0.0, )",
          "System.Diagnostics.Debug": "[4.0.0, )",
          "System.Globalization": "[4.0.0, )",
          "System.Linq": "[4.0.0, )",
          "System.Resources.ResourceManager": "[4.0.0, )",
          "System.Runtime": "[4.0.0, )",
          "System.Runtime.Extensions": "[4.0.0, )",
          "System.Threading": "[4.0.0, )"
        },
        "compile": {
          "lib/dotnet/System.Collections.Immutable.dll": {}
        },
        "runtime": {
          "lib/dotnet/System.Collections.Immutable.dll": {}
        }
      },
      "System.Diagnostics.Debug/4.0.0": {
        "compile": {
          "ref/net45/_._": {}
        },
        "runtime": {
          "lib/net45/_._": {}
        }
      },
      "System.Globalization/4.0.0": {
        "compile": {
          "ref/net45/_._": {}
        },
        "runtime": {
          "lib/net45/_._": {}
        }
      },
      "System.IO/4.0.0": {
        "compile": {
          "ref/net45/_._": {}
        },
        "runtime": {
          "lib/net45/_._": {}
        }
      },
      "System.Linq/4.0.0": {
        "compile": {
          "ref/net45/_._": {}
        },
        "runtime": {
          "lib/net45/_._": {}
        }
      },
      "System.Reflection/4.0.0": {
        "compile": {
          "ref/net45/_._": {}
        },
        "runtime": {
          "lib/net45/_._": {}
        }
      },
      "System.Reflection.Extensions/4.0.0": {
        "compile": {
          "ref/net45/_._": {}
        },
        "runtime": {
          "lib/net45/_._": {}
        }
      },
      "System.Reflection.Metadata/1.1.0-beta-23413": {
        "dependencies": {
          "System.Collections": "[4.0.0, )",
          "System.Collections.Immutable": "[1.1.37, )",
          "System.Diagnostics.Debug": "[4.0.0, )",
          "System.IO": "[4.0.0, )",
          "System.Reflection": "[4.0.0, )",
          "System.Reflection.Extensions": "[4.0.0, )",
          "System.Reflection.Primitives": "[4.0.0, )",
          "System.Resources.ResourceManager": "[4.0.0, )",
          "System.Runtime": "[4.0.0, )",
          "System.Runtime.Extensions": "[4.0.0, )",
          "System.Runtime.InteropServices": "[4.0.0, )",
          "System.Text.Encoding": "[4.0.0, )",
          "System.Text.Encoding.Extensions": "[4.0.0, )",
          "System.Threading": "[4.0.0, )"
        },
        "compile": {
          "lib/dotnet/System.Reflection.Metadata.dll": {}
        },
        "runtime": {
          "lib/dotnet/System.Reflection.Metadata.dll": {}
        }
      },
      "System.Reflection.Primitives/4.0.0": {
        "compile": {
          "ref/net45/_._": {}
        },
        "runtime": {
          "lib/net45/_._": {}
        }
      },
      "System.Resources.ResourceManager/4.0.0": {
        "compile": {
          "ref/net45/_._": {}
        },
        "runtime": {
          "lib/net45/_._": {}
        }
      },
      "System.Runtime/4.0.0": {
        "compile": {
          "ref/net45/_._": {}
        },
        "runtime": {
          "lib/net45/_._": {}
        }
      },
      "System.Runtime.Extensions/4.0.0": {
        "compile": {
          "ref/net45/_._": {}
        },
        "runtime": {
          "lib/net45/_._": {}
        }
      },
      "System.Runtime.InteropServices/4.0.0": {
        "compile": {
          "ref/net45/_._": {}
        },
        "runtime": {
          "lib/net45/_._": {}
        }
      },
      "System.Text.Encoding/4.0.0": {
        "compile": {
          "ref/net45/_._": {}
        },
        "runtime": {
          "lib/net45/_._": {}
        }
      },
      "System.Text.Encoding.Extensions/4.0.0": {
        "compile": {
          "ref/net45/_._": {}
        },
        "runtime": {
          "lib/net45/_._": {}
        }
      },
      "System.Threading/4.0.0": {
        "compile": {
          "ref/net45/_._": {}
        },
        "runtime": {
          "lib/net45/_._": {}
        }
      },
      "xunit/2.1.0": {
        "dependencies": {
          "xunit.assert": "[2.1.0, 2.1.0]",
          "xunit.core": "[2.1.0, 2.1.0]"
        }
      },
      "xunit.abstractions/2.0.0": {
        "compile": {
          "lib/net35/xunit.abstractions.dll": {}
        },
        "runtime": {
          "lib/net35/xunit.abstractions.dll": {}
        }
      },
      "xunit.assert/2.1.0": {
        "compile": {
          "lib/dotnet/xunit.assert.dll": {}
        },
        "runtime": {
          "lib/dotnet/xunit.assert.dll": {}
        }
      },
      "xunit.core/2.1.0": {
        "dependencies": {
          "xunit.extensibility.core": "[2.1.0, 2.1.0]",
          "xunit.extensibility.execution": "[2.1.0, 2.1.0]"
        }
      },
      "xunit.extensibility.core/2.1.0": {
        "dependencies": {
          "xunit.abstractions": "[2.0.0, 2.0.0]"
        },
        "compile": {
          "lib/dotnet/xunit.core.dll": {}
        },
        "runtime": {
          "lib/dotnet/xunit.core.dll": {}
        }
      },
      "xunit.extensibility.execution/2.1.0": {
        "dependencies": {
          "xunit.extensibility.core": "[2.1.0, 2.1.0]"
        },
        "compile": {
          "lib/net45/xunit.execution.desktop.dll": {}
        },
        "runtime": {
          "lib/net45/xunit.execution.desktop.dll": {}
        }
      }
    },
    ".NETFramework,Version=v4.5/win7": {
      "Microsoft.CodeAnalysis.Test.Resources.Proprietary/1.1.0-beta1-20150824-02": {
>>>>>>> 6c9a68d4
        "compile": {
          "lib/net45/Microsoft.CodeAnalysis.Test.Resources.Proprietary.dll": {}
        },
        "runtime": {
          "lib/net45/Microsoft.CodeAnalysis.Test.Resources.Proprietary.dll": {}
        }
      },
      "Microsoft.DiaSymReader/1.0.6": {
        "compile": {
          "lib/net20/Microsoft.DiaSymReader.dll": {}
        },
        "runtime": {
          "lib/net20/Microsoft.DiaSymReader.dll": {}
        }
      },
      "Microsoft.DiaSymReader.Native/1.2.0-rc": {},
      "System.Collections/4.0.0": {
        "compile": {
          "ref/net45/_._": {}
        },
        "runtime": {
          "lib/net45/_._": {}
        }
      },
      "System.Collections.Immutable/1.1.37": {
        "dependencies": {
          "System.Collections": "[4.0.0, )",
          "System.Diagnostics.Debug": "[4.0.0, )",
          "System.Globalization": "[4.0.0, )",
          "System.Linq": "[4.0.0, )",
          "System.Resources.ResourceManager": "[4.0.0, )",
          "System.Runtime": "[4.0.0, )",
          "System.Runtime.Extensions": "[4.0.0, )",
          "System.Threading": "[4.0.0, )"
        },
        "compile": {
          "lib/dotnet/System.Collections.Immutable.dll": {}
        },
        "runtime": {
          "lib/dotnet/System.Collections.Immutable.dll": {}
        }
      },
      "System.Diagnostics.Debug/4.0.0": {
        "compile": {
          "ref/net45/_._": {}
        },
        "runtime": {
          "lib/net45/_._": {}
        }
      },
      "System.Globalization/4.0.0": {
        "compile": {
          "ref/net45/_._": {}
        },
        "runtime": {
          "lib/net45/_._": {}
        }
      },
      "System.IO/4.0.0": {
        "compile": {
          "ref/net45/_._": {}
        },
        "runtime": {
          "lib/net45/_._": {}
        }
      },
      "System.Linq/4.0.0": {
        "compile": {
          "ref/net45/_._": {}
        },
        "runtime": {
          "lib/net45/_._": {}
        }
      },
      "System.Reflection/4.0.0": {
        "compile": {
          "ref/net45/_._": {}
        },
        "runtime": {
          "lib/net45/_._": {}
        }
      },
      "System.Reflection.Extensions/4.0.0": {
        "compile": {
          "ref/net45/_._": {}
        },
        "runtime": {
          "lib/net45/_._": {}
        }
      },
      "System.Reflection.Metadata/1.1.0-beta-23413": {
        "dependencies": {
          "System.Collections": "[4.0.0, )",
          "System.Collections.Immutable": "[1.1.37, )",
          "System.Diagnostics.Debug": "[4.0.0, )",
          "System.IO": "[4.0.0, )",
          "System.Reflection": "[4.0.0, )",
          "System.Reflection.Extensions": "[4.0.0, )",
          "System.Reflection.Primitives": "[4.0.0, )",
          "System.Resources.ResourceManager": "[4.0.0, )",
          "System.Runtime": "[4.0.0, )",
          "System.Runtime.Extensions": "[4.0.0, )",
          "System.Runtime.InteropServices": "[4.0.0, )",
          "System.Text.Encoding": "[4.0.0, )",
          "System.Text.Encoding.Extensions": "[4.0.0, )",
          "System.Threading": "[4.0.0, )"
        },
        "compile": {
          "lib/dotnet/System.Reflection.Metadata.dll": {}
        },
        "runtime": {
          "lib/dotnet/System.Reflection.Metadata.dll": {}
        }
      },
      "System.Reflection.Primitives/4.0.0": {
        "compile": {
          "ref/net45/_._": {}
        },
        "runtime": {
          "lib/net45/_._": {}
        }
      },
      "System.Resources.ResourceManager/4.0.0": {
        "compile": {
          "ref/net45/_._": {}
        },
        "runtime": {
          "lib/net45/_._": {}
        }
      },
      "System.Runtime/4.0.0": {
        "compile": {
          "ref/net45/_._": {}
        },
        "runtime": {
          "lib/net45/_._": {}
        }
      },
      "System.Runtime.Extensions/4.0.0": {
        "compile": {
          "ref/net45/_._": {}
        },
        "runtime": {
          "lib/net45/_._": {}
        }
      },
      "System.Runtime.InteropServices/4.0.0": {
        "compile": {
          "ref/net45/_._": {}
        },
        "runtime": {
          "lib/net45/_._": {}
        }
      },
      "System.Text.Encoding/4.0.0": {
        "compile": {
          "ref/net45/_._": {}
        },
        "runtime": {
          "lib/net45/_._": {}
        }
      },
      "System.Text.Encoding.Extensions/4.0.0": {
        "compile": {
          "ref/net45/_._": {}
        },
        "runtime": {
          "lib/net45/_._": {}
        }
      },
      "System.Threading/4.0.0": {
        "compile": {
          "ref/net45/_._": {}
        },
        "runtime": {
          "lib/net45/_._": {}
        }
      },
      "xunit/2.1.0": {
        "dependencies": {
          "xunit.assert": "[2.1.0, 2.1.0]",
          "xunit.core": "[2.1.0, 2.1.0]"
        }
      },
      "xunit.abstractions/2.0.0": {
        "compile": {
          "lib/net35/xunit.abstractions.dll": {}
        },
        "runtime": {
          "lib/net35/xunit.abstractions.dll": {}
        }
      },
      "xunit.assert/2.1.0": {
        "compile": {
          "lib/dotnet/xunit.assert.dll": {}
        },
        "runtime": {
          "lib/dotnet/xunit.assert.dll": {}
        }
      },
      "xunit.core/2.1.0": {
        "dependencies": {
          "xunit.extensibility.core": "[2.1.0, 2.1.0]",
          "xunit.extensibility.execution": "[2.1.0, 2.1.0]"
        }
      },
      "xunit.extensibility.core/2.1.0": {
        "dependencies": {
          "xunit.abstractions": "[2.0.0, 2.0.0]"
        },
        "compile": {
          "lib/dotnet/xunit.core.dll": {}
        },
        "runtime": {
          "lib/dotnet/xunit.core.dll": {}
        }
      },
      "xunit.extensibility.execution/2.1.0": {
        "dependencies": {
          "xunit.extensibility.core": "[2.1.0, 2.1.0]"
        },
        "compile": {
          "lib/net45/xunit.execution.desktop.dll": {}
        },
        "runtime": {
          "lib/net45/xunit.execution.desktop.dll": {}
        }
      }
    },
    ".NETFramework,Version=v4.5/win7-anycpu": {
      "Microsoft.CodeAnalysis.Test.Resources.Proprietary/1.2.0-beta-20151016-11": {
        "compile": {
          "lib/net45/Microsoft.CodeAnalysis.Test.Resources.Proprietary.dll": {}
        },
        "runtime": {
          "lib/net45/Microsoft.CodeAnalysis.Test.Resources.Proprietary.dll": {}
        }
      },
      "Microsoft.DiaSymReader/1.0.6": {
        "compile": {
          "lib/net20/Microsoft.DiaSymReader.dll": {}
        },
        "runtime": {
          "lib/net20/Microsoft.DiaSymReader.dll": {}
        }
      },
      "Microsoft.DiaSymReader.Native/1.2.0-rc": {},
      "System.Collections/4.0.0": {
        "compile": {
          "ref/net45/_._": {}
        },
        "runtime": {
          "lib/net45/_._": {}
        }
      },
      "System.Collections.Immutable/1.1.37": {
        "dependencies": {
          "System.Collections": "[4.0.0, )",
          "System.Diagnostics.Debug": "[4.0.0, )",
          "System.Globalization": "[4.0.0, )",
          "System.Linq": "[4.0.0, )",
          "System.Resources.ResourceManager": "[4.0.0, )",
          "System.Runtime": "[4.0.0, )",
          "System.Runtime.Extensions": "[4.0.0, )",
          "System.Threading": "[4.0.0, )"
        },
        "compile": {
          "lib/dotnet/System.Collections.Immutable.dll": {}
        },
        "runtime": {
          "lib/dotnet/System.Collections.Immutable.dll": {}
        }
      },
      "System.Diagnostics.Debug/4.0.0": {
        "compile": {
          "ref/net45/_._": {}
        },
        "runtime": {
          "lib/net45/_._": {}
        }
      },
      "System.Globalization/4.0.0": {
        "compile": {
          "ref/net45/_._": {}
        },
        "runtime": {
          "lib/net45/_._": {}
        }
      },
      "System.IO/4.0.0": {
        "compile": {
          "ref/net45/_._": {}
        },
        "runtime": {
          "lib/net45/_._": {}
        }
      },
      "System.Linq/4.0.0": {
        "compile": {
          "ref/net45/_._": {}
        },
        "runtime": {
          "lib/net45/_._": {}
        }
      },
      "System.Reflection/4.0.0": {
        "compile": {
          "ref/net45/_._": {}
        },
        "runtime": {
          "lib/net45/_._": {}
        }
      },
      "System.Reflection.Extensions/4.0.0": {
        "compile": {
          "ref/net45/_._": {}
        },
        "runtime": {
          "lib/net45/_._": {}
        }
      },
      "System.Reflection.Metadata/1.1.0-beta-23413": {
        "dependencies": {
          "System.Collections": "[4.0.0, )",
          "System.Collections.Immutable": "[1.1.37, )",
          "System.Diagnostics.Debug": "[4.0.0, )",
          "System.IO": "[4.0.0, )",
          "System.Reflection": "[4.0.0, )",
          "System.Reflection.Extensions": "[4.0.0, )",
          "System.Reflection.Primitives": "[4.0.0, )",
          "System.Resources.ResourceManager": "[4.0.0, )",
          "System.Runtime": "[4.0.0, )",
          "System.Runtime.Extensions": "[4.0.0, )",
          "System.Runtime.InteropServices": "[4.0.0, )",
          "System.Text.Encoding": "[4.0.0, )",
          "System.Text.Encoding.Extensions": "[4.0.0, )",
          "System.Threading": "[4.0.0, )"
        },
        "compile": {
          "lib/dotnet/System.Reflection.Metadata.dll": {}
        },
        "runtime": {
          "lib/dotnet/System.Reflection.Metadata.dll": {}
        }
      },
      "System.Reflection.Primitives/4.0.0": {
        "compile": {
          "ref/net45/_._": {}
        },
        "runtime": {
          "lib/net45/_._": {}
        }
      },
      "System.Resources.ResourceManager/4.0.0": {
        "compile": {
          "ref/net45/_._": {}
        },
        "runtime": {
          "lib/net45/_._": {}
        }
      },
      "System.Runtime/4.0.0": {
        "compile": {
          "ref/net45/_._": {}
        },
        "runtime": {
          "lib/net45/_._": {}
        }
      },
      "System.Runtime.Extensions/4.0.0": {
        "compile": {
          "ref/net45/_._": {}
        },
        "runtime": {
          "lib/net45/_._": {}
        }
      },
      "System.Runtime.InteropServices/4.0.0": {
        "compile": {
          "ref/net45/_._": {}
        },
        "runtime": {
          "lib/net45/_._": {}
        }
      },
      "System.Text.Encoding/4.0.0": {
        "compile": {
          "ref/net45/_._": {}
        },
        "runtime": {
          "lib/net45/_._": {}
        }
      },
      "System.Text.Encoding.Extensions/4.0.0": {
        "compile": {
          "ref/net45/_._": {}
        },
        "runtime": {
          "lib/net45/_._": {}
        }
      },
      "System.Threading/4.0.0": {
        "compile": {
          "ref/net45/_._": {}
        },
        "runtime": {
          "lib/net45/_._": {}
        }
      },
      "xunit/2.1.0": {
        "dependencies": {
          "xunit.assert": "[2.1.0, 2.1.0]",
          "xunit.core": "[2.1.0, 2.1.0]"
        }
      },
      "xunit.abstractions/2.0.0": {
        "compile": {
          "lib/net35/xunit.abstractions.dll": {}
        },
        "runtime": {
          "lib/net35/xunit.abstractions.dll": {}
        }
      },
      "xunit.assert/2.1.0": {
        "compile": {
          "lib/dotnet/xunit.assert.dll": {}
        },
        "runtime": {
          "lib/dotnet/xunit.assert.dll": {}
        }
      },
      "xunit.core/2.1.0": {
        "dependencies": {
          "xunit.extensibility.core": "[2.1.0, 2.1.0]",
          "xunit.extensibility.execution": "[2.1.0, 2.1.0]"
        }
      },
      "xunit.extensibility.core/2.1.0": {
        "dependencies": {
          "xunit.abstractions": "[2.0.0, 2.0.0]"
        },
        "compile": {
          "lib/dotnet/xunit.core.dll": {}
        },
        "runtime": {
          "lib/dotnet/xunit.core.dll": {}
        }
      },
      "xunit.extensibility.execution/2.1.0": {
        "dependencies": {
          "xunit.extensibility.core": "[2.1.0, 2.1.0]"
        },
        "compile": {
          "lib/net45/xunit.execution.desktop.dll": {}
        },
        "runtime": {
          "lib/net45/xunit.execution.desktop.dll": {}
        }
      }
    }
  },
  "libraries": {
    "Microsoft.CodeAnalysis.Test.Resources.Proprietary/1.2.0-beta-20151016-11": {
      "sha512": "zsE8FvVez0iaoyWutVewackGkJsJXjavomMMdme5NZTXS2/5aG6gdLuaFvGeslq/XMsh4CqIgdvMOOFr5TmpFQ==",
      "type": "Package",
      "files": [
        "[Content_Types].xml",
        "_rels/.rels",
        "lib/net45/Microsoft.CodeAnalysis.Test.Resources.Proprietary.dll",
        "Microsoft.CodeAnalysis.Test.Resources.Proprietary.nuspec",
        "package/services/metadata/core-properties/f64bfc9a6f91426492917a4c8a1b955e.psmdcp"
      ]
    },
    "Microsoft.DiaSymReader/1.0.6": {
      "sha512": "ai2eBJrXlHa0hecUKnEyacH0iXxGNOMpc9X0s7VAeqqh5TSTW70QMhTRZ0FNCtf3R/W67K4a+uf3R7MASmAjrg==",
      "type": "Package",
      "files": [
        "[Content_Types].xml",
        "_rels/.rels",
        "lib/net20/Microsoft.DiaSymReader.dll",
        "lib/net20/Microsoft.DiaSymReader.xml",
        "lib/portable-net45+win8/Microsoft.DiaSymReader.dll",
        "lib/portable-net45+win8/Microsoft.DiaSymReader.xml",
        "Microsoft.DiaSymReader.nuspec",
        "package/services/metadata/core-properties/ead7dc5d4bf24fbe8708f348725a9b02.psmdcp"
      ]
    },
    "Microsoft.DiaSymReader.Native/1.2.0-rc": {
      "sha512": "dSk3ln9b2MMOFnXVB47HVbdjl3r7EcikC2qTCmVrfGDJiMyLt2F3kumxICbRTuQhEGNvPnVH9p9lWKIQlNjd+w==",
      "type": "Package",
      "files": [
        "[Content_Types].xml",
        "_rels/.rels",
        "Microsoft.DiaSymReader.Native.nuspec",
        "package/services/metadata/core-properties/9e1fb86d21eb4b64b48d73be0a3ac9f7.psmdcp",
        "runtimes/win/native/Microsoft.DiaSymReader.Native.amd64.dll",
        "runtimes/win/native/Microsoft.DiaSymReader.Native.arm.dll",
        "runtimes/win/native/Microsoft.DiaSymReader.Native.x86.dll",
        "runtimes/win8-arm/native/Microsoft.DiaSymReader.Native.arm.dll",
        "runtimes/win-x64/native/Microsoft.DiaSymReader.Native.amd64.dll",
        "runtimes/win-x86/native/Microsoft.DiaSymReader.Native.x86.dll"
      ]
    },
    "System.Collections/4.0.0": {
      "sha512": "i2vsGDIEbWdHcUSNDPKZP/ZWod6o740el7mGTCy0dqbCxQh74W4QoC+klUwPEtGEFuvzJ7bJgvwJqscosVNyZQ==",
      "type": "Package",
      "files": [
        "[Content_Types].xml",
        "_rels/.rels",
        "lib/MonoAndroid10/_._",
        "lib/MonoTouch10/_._",
        "lib/net45/_._",
        "lib/win8/_._",
        "lib/wp80/_._",
        "lib/wpa81/_._",
        "lib/xamarinios10/_._",
        "lib/xamarinmac20/_._",
        "License.rtf",
        "package/services/metadata/core-properties/24c5f986c3534c16ad303a35c4af021d.psmdcp",
        "ref/dotnet/de/System.Collections.xml",
        "ref/dotnet/es/System.Collections.xml",
        "ref/dotnet/fr/System.Collections.xml",
        "ref/dotnet/it/System.Collections.xml",
        "ref/dotnet/ja/System.Collections.xml",
        "ref/dotnet/ko/System.Collections.xml",
        "ref/dotnet/ru/System.Collections.xml",
        "ref/dotnet/System.Collections.dll",
        "ref/dotnet/System.Collections.xml",
        "ref/dotnet/zh-hans/System.Collections.xml",
        "ref/dotnet/zh-hant/System.Collections.xml",
        "ref/MonoAndroid10/_._",
        "ref/MonoTouch10/_._",
        "ref/net45/_._",
        "ref/netcore50/de/System.Collections.xml",
        "ref/netcore50/es/System.Collections.xml",
        "ref/netcore50/fr/System.Collections.xml",
        "ref/netcore50/it/System.Collections.xml",
        "ref/netcore50/ja/System.Collections.xml",
        "ref/netcore50/ko/System.Collections.xml",
        "ref/netcore50/ru/System.Collections.xml",
        "ref/netcore50/System.Collections.dll",
        "ref/netcore50/System.Collections.xml",
        "ref/netcore50/zh-hans/System.Collections.xml",
        "ref/netcore50/zh-hant/System.Collections.xml",
        "ref/win8/_._",
        "ref/wp80/_._",
        "ref/wpa81/_._",
        "ref/xamarinios10/_._",
        "ref/xamarinmac20/_._",
        "System.Collections.nuspec"
      ]
    },
    "System.Collections.Immutable/1.1.37": {
      "sha512": "fTpqwZYBzoklTT+XjTRK8KxvmrGkYHzBiylCcKyQcxiOM8k+QvhNBxRvFHDWzy4OEP5f8/9n+xQ9mEgEXY+muA==",
      "type": "Package",
      "files": [
        "[Content_Types].xml",
        "_rels/.rels",
        "lib/dotnet/System.Collections.Immutable.dll",
        "lib/dotnet/System.Collections.Immutable.xml",
        "lib/portable-net45+win8+wp8+wpa81/System.Collections.Immutable.dll",
        "lib/portable-net45+win8+wp8+wpa81/System.Collections.Immutable.xml",
        "package/services/metadata/core-properties/a02fdeabe1114a24bba55860b8703852.psmdcp",
        "System.Collections.Immutable.nuspec"
      ]
    },
    "System.Diagnostics.Debug/4.0.0": {
      "sha512": "AYJsLLGDVTC/nyURjgAo7Lpye0+HuSkcQujUf+NgQVdC/C/ky5NyamQHCforHJzgqspitMMtBe8B4UBdGXy1zQ==",
      "type": "Package",
      "files": [
        "[Content_Types].xml",
        "_rels/.rels",
        "lib/MonoAndroid10/_._",
        "lib/MonoTouch10/_._",
        "lib/net45/_._",
        "lib/win8/_._",
        "lib/wp80/_._",
        "lib/wpa81/_._",
        "lib/xamarinios10/_._",
        "lib/xamarinmac20/_._",
        "License.rtf",
        "package/services/metadata/core-properties/9589d3ad95ef4d84a1edf67426c7c00a.psmdcp",
        "ref/dotnet/de/System.Diagnostics.Debug.xml",
        "ref/dotnet/es/System.Diagnostics.Debug.xml",
        "ref/dotnet/fr/System.Diagnostics.Debug.xml",
        "ref/dotnet/it/System.Diagnostics.Debug.xml",
        "ref/dotnet/ja/System.Diagnostics.Debug.xml",
        "ref/dotnet/ko/System.Diagnostics.Debug.xml",
        "ref/dotnet/ru/System.Diagnostics.Debug.xml",
        "ref/dotnet/System.Diagnostics.Debug.dll",
        "ref/dotnet/System.Diagnostics.Debug.xml",
        "ref/dotnet/zh-hans/System.Diagnostics.Debug.xml",
        "ref/dotnet/zh-hant/System.Diagnostics.Debug.xml",
        "ref/MonoAndroid10/_._",
        "ref/MonoTouch10/_._",
        "ref/net45/_._",
        "ref/netcore50/de/System.Diagnostics.Debug.xml",
        "ref/netcore50/es/System.Diagnostics.Debug.xml",
        "ref/netcore50/fr/System.Diagnostics.Debug.xml",
        "ref/netcore50/it/System.Diagnostics.Debug.xml",
        "ref/netcore50/ja/System.Diagnostics.Debug.xml",
        "ref/netcore50/ko/System.Diagnostics.Debug.xml",
        "ref/netcore50/ru/System.Diagnostics.Debug.xml",
        "ref/netcore50/System.Diagnostics.Debug.dll",
        "ref/netcore50/System.Diagnostics.Debug.xml",
        "ref/netcore50/zh-hans/System.Diagnostics.Debug.xml",
        "ref/netcore50/zh-hant/System.Diagnostics.Debug.xml",
        "ref/win8/_._",
        "ref/wp80/_._",
        "ref/wpa81/_._",
        "ref/xamarinios10/_._",
        "ref/xamarinmac20/_._",
        "System.Diagnostics.Debug.nuspec"
      ]
    },
    "System.Globalization/4.0.0": {
      "sha512": "IBJyTo1y7ZtzzoJUA60T1XPvNTyw/wfFmjFoBFtlYfkekIOtD/AzDDIg0YdUa7eNtFEfliED2R7HdppTdU4t5A==",
      "type": "Package",
      "files": [
        "[Content_Types].xml",
        "_rels/.rels",
        "lib/MonoAndroid10/_._",
        "lib/MonoTouch10/_._",
        "lib/net45/_._",
        "lib/win8/_._",
        "lib/wp80/_._",
        "lib/wpa81/_._",
        "lib/xamarinios10/_._",
        "lib/xamarinmac20/_._",
        "License.rtf",
        "package/services/metadata/core-properties/7256e6303e10459782eff20c3ec90af5.psmdcp",
        "ref/dotnet/de/System.Globalization.xml",
        "ref/dotnet/es/System.Globalization.xml",
        "ref/dotnet/fr/System.Globalization.xml",
        "ref/dotnet/it/System.Globalization.xml",
        "ref/dotnet/ja/System.Globalization.xml",
        "ref/dotnet/ko/System.Globalization.xml",
        "ref/dotnet/ru/System.Globalization.xml",
        "ref/dotnet/System.Globalization.dll",
        "ref/dotnet/System.Globalization.xml",
        "ref/dotnet/zh-hans/System.Globalization.xml",
        "ref/dotnet/zh-hant/System.Globalization.xml",
        "ref/MonoAndroid10/_._",
        "ref/MonoTouch10/_._",
        "ref/net45/_._",
        "ref/netcore50/de/System.Globalization.xml",
        "ref/netcore50/es/System.Globalization.xml",
        "ref/netcore50/fr/System.Globalization.xml",
        "ref/netcore50/it/System.Globalization.xml",
        "ref/netcore50/ja/System.Globalization.xml",
        "ref/netcore50/ko/System.Globalization.xml",
        "ref/netcore50/ru/System.Globalization.xml",
        "ref/netcore50/System.Globalization.dll",
        "ref/netcore50/System.Globalization.xml",
        "ref/netcore50/zh-hans/System.Globalization.xml",
        "ref/netcore50/zh-hant/System.Globalization.xml",
        "ref/win8/_._",
        "ref/wp80/_._",
        "ref/wpa81/_._",
        "ref/xamarinios10/_._",
        "ref/xamarinmac20/_._",
        "System.Globalization.nuspec"
      ]
    },
    "System.IO/4.0.0": {
      "sha512": "MoCHQ0u5n0OMwUS8OX4Gl48qKiQziSW5cXvt82d+MmAcsLq9OL90+ihnu/aJ1h6OOYcBswrZAEuApfZha9w2lg==",
      "type": "Package",
      "files": [
        "[Content_Types].xml",
        "_rels/.rels",
        "lib/MonoAndroid10/_._",
        "lib/MonoTouch10/_._",
        "lib/net45/_._",
        "lib/win8/_._",
        "lib/wp80/_._",
        "lib/wpa81/_._",
        "lib/xamarinios10/_._",
        "lib/xamarinmac20/_._",
        "License.rtf",
        "package/services/metadata/core-properties/93bf03c6f6d24eaf9a358a72856daa5f.psmdcp",
        "ref/dotnet/de/System.IO.xml",
        "ref/dotnet/es/System.IO.xml",
        "ref/dotnet/fr/System.IO.xml",
        "ref/dotnet/it/System.IO.xml",
        "ref/dotnet/ja/System.IO.xml",
        "ref/dotnet/ko/System.IO.xml",
        "ref/dotnet/ru/System.IO.xml",
        "ref/dotnet/System.IO.dll",
        "ref/dotnet/System.IO.xml",
        "ref/dotnet/zh-hans/System.IO.xml",
        "ref/dotnet/zh-hant/System.IO.xml",
        "ref/MonoAndroid10/_._",
        "ref/MonoTouch10/_._",
        "ref/net45/_._",
        "ref/netcore50/de/System.IO.xml",
        "ref/netcore50/es/System.IO.xml",
        "ref/netcore50/fr/System.IO.xml",
        "ref/netcore50/it/System.IO.xml",
        "ref/netcore50/ja/System.IO.xml",
        "ref/netcore50/ko/System.IO.xml",
        "ref/netcore50/ru/System.IO.xml",
        "ref/netcore50/System.IO.dll",
        "ref/netcore50/System.IO.xml",
        "ref/netcore50/zh-hans/System.IO.xml",
        "ref/netcore50/zh-hant/System.IO.xml",
        "ref/win8/_._",
        "ref/wp80/_._",
        "ref/wpa81/_._",
        "ref/xamarinios10/_._",
        "ref/xamarinmac20/_._",
        "System.IO.nuspec"
      ]
    },
    "System.Linq/4.0.0": {
      "sha512": "r6Hlc+ytE6m/9UBr+nNRRdoJEWjoeQiT3L3lXYFDHoXk3VYsRBCDNXrawcexw7KPLaH0zamQLiAb6avhZ50cGg==",
      "type": "Package",
      "files": [
        "[Content_Types].xml",
        "_rels/.rels",
        "lib/dotnet/System.Linq.dll",
        "lib/net45/_._",
        "lib/netcore50/System.Linq.dll",
        "lib/win8/_._",
        "lib/wp80/_._",
        "lib/wpa81/_._",
        "package/services/metadata/core-properties/6fcde56ce4094f6a8fff4b28267da532.psmdcp",
        "ref/dotnet/de/System.Linq.xml",
        "ref/dotnet/es/System.Linq.xml",
        "ref/dotnet/fr/System.Linq.xml",
        "ref/dotnet/it/System.Linq.xml",
        "ref/dotnet/ja/System.Linq.xml",
        "ref/dotnet/ko/System.Linq.xml",
        "ref/dotnet/ru/System.Linq.xml",
        "ref/dotnet/System.Linq.dll",
        "ref/dotnet/System.Linq.xml",
        "ref/dotnet/zh-hans/System.Linq.xml",
        "ref/dotnet/zh-hant/System.Linq.xml",
        "ref/net45/_._",
        "ref/netcore50/System.Linq.dll",
        "ref/netcore50/System.Linq.xml",
        "ref/win8/_._",
        "ref/wp80/_._",
        "ref/wpa81/_._",
        "System.Linq.nuspec"
      ]
    },
    "System.Reflection/4.0.0": {
      "sha512": "g96Rn8XuG7y4VfxPj/jnXroRJdQ8L3iN3k3zqsuzk4k3Nq4KMXARYiIO4BLW4GwX06uQpuYwRMcAC/aF117knQ==",
      "type": "Package",
      "files": [
        "[Content_Types].xml",
        "_rels/.rels",
        "lib/MonoAndroid10/_._",
        "lib/MonoTouch10/_._",
        "lib/net45/_._",
        "lib/win8/_._",
        "lib/wp80/_._",
        "lib/wpa81/_._",
        "lib/xamarinios10/_._",
        "lib/xamarinmac20/_._",
        "License.rtf",
        "package/services/metadata/core-properties/1e935117d401458384a90c2c69f60bd2.psmdcp",
        "ref/dotnet/de/System.Reflection.xml",
        "ref/dotnet/es/System.Reflection.xml",
        "ref/dotnet/fr/System.Reflection.xml",
        "ref/dotnet/it/System.Reflection.xml",
        "ref/dotnet/ja/System.Reflection.xml",
        "ref/dotnet/ko/System.Reflection.xml",
        "ref/dotnet/ru/System.Reflection.xml",
        "ref/dotnet/System.Reflection.dll",
        "ref/dotnet/System.Reflection.xml",
        "ref/dotnet/zh-hans/System.Reflection.xml",
        "ref/dotnet/zh-hant/System.Reflection.xml",
        "ref/MonoAndroid10/_._",
        "ref/MonoTouch10/_._",
        "ref/net45/_._",
        "ref/netcore50/de/System.Reflection.xml",
        "ref/netcore50/es/System.Reflection.xml",
        "ref/netcore50/fr/System.Reflection.xml",
        "ref/netcore50/it/System.Reflection.xml",
        "ref/netcore50/ja/System.Reflection.xml",
        "ref/netcore50/ko/System.Reflection.xml",
        "ref/netcore50/ru/System.Reflection.xml",
        "ref/netcore50/System.Reflection.dll",
        "ref/netcore50/System.Reflection.xml",
        "ref/netcore50/zh-hans/System.Reflection.xml",
        "ref/netcore50/zh-hant/System.Reflection.xml",
        "ref/win8/_._",
        "ref/wp80/_._",
        "ref/wpa81/_._",
        "ref/xamarinios10/_._",
        "ref/xamarinmac20/_._",
        "System.Reflection.nuspec"
      ]
    },
    "System.Reflection.Extensions/4.0.0": {
      "sha512": "dbYaZWCyFAu1TGYUqR2n+Q+1casSHPR2vVW0WVNkXpZbrd2BXcZ7cpvpu9C98CTHtNmyfMWCLpCclDqly23t6A==",
      "type": "Package",
      "files": [
        "[Content_Types].xml",
        "_rels/.rels",
        "lib/DNXCore50/System.Reflection.Extensions.dll",
        "lib/net45/_._",
        "lib/netcore50/System.Reflection.Extensions.dll",
        "lib/win8/_._",
        "lib/wp80/_._",
        "lib/wpa81/_._",
        "package/services/metadata/core-properties/0bcc335e1ef540948aef9032aca08bb2.psmdcp",
        "ref/dotnet/de/System.Reflection.Extensions.xml",
        "ref/dotnet/es/System.Reflection.Extensions.xml",
        "ref/dotnet/fr/System.Reflection.Extensions.xml",
        "ref/dotnet/it/System.Reflection.Extensions.xml",
        "ref/dotnet/ja/System.Reflection.Extensions.xml",
        "ref/dotnet/ko/System.Reflection.Extensions.xml",
        "ref/dotnet/ru/System.Reflection.Extensions.xml",
        "ref/dotnet/System.Reflection.Extensions.dll",
        "ref/dotnet/System.Reflection.Extensions.xml",
        "ref/dotnet/zh-hans/System.Reflection.Extensions.xml",
        "ref/dotnet/zh-hant/System.Reflection.Extensions.xml",
        "ref/net45/_._",
        "ref/netcore50/System.Reflection.Extensions.dll",
        "ref/netcore50/System.Reflection.Extensions.xml",
        "ref/win8/_._",
        "ref/wp80/_._",
        "ref/wpa81/_._",
        "runtimes/win8-aot/lib/netcore50/System.Reflection.Extensions.dll",
        "System.Reflection.Extensions.nuspec"
      ]
    },
    "System.Reflection.Metadata/1.1.0-beta-23413": {
      "sha512": "MefYFSh9jQV+S3mwvlvY2WDVSfdyvaIpas3ugXuQMAKmGFch4AuoFRRYmpA0iK0FP1FCYvSzhQBydkqSCqXrgA==",
      "type": "Package",
      "files": [
        "[Content_Types].xml",
        "_rels/.rels",
        "lib/dotnet/System.Reflection.Metadata.dll",
        "lib/dotnet/System.Reflection.Metadata.xml",
        "lib/portable-net45+win8/System.Reflection.Metadata.dll",
        "lib/portable-net45+win8/System.Reflection.Metadata.xml",
        "package/services/metadata/core-properties/f9d77df49aee46698d78faee45b96d9d.psmdcp",
        "System.Reflection.Metadata.nuspec"
      ]
    },
    "System.Reflection.Primitives/4.0.0": {
      "sha512": "n9S0XpKv2ruc17FSnaiX6nV47VfHTZ1wLjKZlAirUZCvDQCH71mVp+Ohabn0xXLh5pK2PKp45HCxkqu5Fxn/lA==",
      "type": "Package",
      "files": [
        "[Content_Types].xml",
        "_rels/.rels",
        "lib/DNXCore50/System.Reflection.Primitives.dll",
        "lib/net45/_._",
        "lib/netcore50/System.Reflection.Primitives.dll",
        "lib/win8/_._",
        "lib/wp80/_._",
        "lib/wpa81/_._",
        "package/services/metadata/core-properties/7070509f3bfd418d859635361251dab0.psmdcp",
        "ref/dotnet/de/System.Reflection.Primitives.xml",
        "ref/dotnet/es/System.Reflection.Primitives.xml",
        "ref/dotnet/fr/System.Reflection.Primitives.xml",
        "ref/dotnet/it/System.Reflection.Primitives.xml",
        "ref/dotnet/ja/System.Reflection.Primitives.xml",
        "ref/dotnet/ko/System.Reflection.Primitives.xml",
        "ref/dotnet/ru/System.Reflection.Primitives.xml",
        "ref/dotnet/System.Reflection.Primitives.dll",
        "ref/dotnet/System.Reflection.Primitives.xml",
        "ref/dotnet/zh-hans/System.Reflection.Primitives.xml",
        "ref/dotnet/zh-hant/System.Reflection.Primitives.xml",
        "ref/net45/_._",
        "ref/netcore50/System.Reflection.Primitives.dll",
        "ref/netcore50/System.Reflection.Primitives.xml",
        "ref/win8/_._",
        "ref/wp80/_._",
        "ref/wpa81/_._",
        "runtimes/win8-aot/lib/netcore50/System.Reflection.Primitives.dll",
        "System.Reflection.Primitives.nuspec"
      ]
    },
    "System.Resources.ResourceManager/4.0.0": {
      "sha512": "qmqeZ4BJgjfU+G2JbrZt4Dk1LsMxO4t+f/9HarNY6w8pBgweO6jT+cknUH7c3qIrGvyUqraBhU45Eo6UtA0fAw==",
      "type": "Package",
      "files": [
        "[Content_Types].xml",
        "_rels/.rels",
        "lib/DNXCore50/System.Resources.ResourceManager.dll",
        "lib/net45/_._",
        "lib/netcore50/System.Resources.ResourceManager.dll",
        "lib/win8/_._",
        "lib/wp80/_._",
        "lib/wpa81/_._",
        "package/services/metadata/core-properties/657a73ee3f09479c9fedb9538ade8eac.psmdcp",
        "ref/dotnet/de/System.Resources.ResourceManager.xml",
        "ref/dotnet/es/System.Resources.ResourceManager.xml",
        "ref/dotnet/fr/System.Resources.ResourceManager.xml",
        "ref/dotnet/it/System.Resources.ResourceManager.xml",
        "ref/dotnet/ja/System.Resources.ResourceManager.xml",
        "ref/dotnet/ko/System.Resources.ResourceManager.xml",
        "ref/dotnet/ru/System.Resources.ResourceManager.xml",
        "ref/dotnet/System.Resources.ResourceManager.dll",
        "ref/dotnet/System.Resources.ResourceManager.xml",
        "ref/dotnet/zh-hans/System.Resources.ResourceManager.xml",
        "ref/dotnet/zh-hant/System.Resources.ResourceManager.xml",
        "ref/net45/_._",
        "ref/netcore50/System.Resources.ResourceManager.dll",
        "ref/netcore50/System.Resources.ResourceManager.xml",
        "ref/win8/_._",
        "ref/wp80/_._",
        "ref/wpa81/_._",
        "runtimes/win8-aot/lib/netcore50/System.Resources.ResourceManager.dll",
        "System.Resources.ResourceManager.nuspec"
      ]
    },
    "System.Runtime/4.0.0": {
      "sha512": "Uq9epame8hEqJlj4KaWb67dDJvj4IM37jRFGVeFbugRdPz48bR0voyBhrbf3iSa2tAmlkg4lsa6BUOL9iwlMew==",
      "type": "Package",
      "files": [
        "[Content_Types].xml",
        "_rels/.rels",
        "lib/MonoAndroid10/_._",
        "lib/MonoTouch10/_._",
        "lib/net45/_._",
        "lib/win8/_._",
        "lib/wp80/_._",
        "lib/wpa81/_._",
        "lib/xamarinios10/_._",
        "lib/xamarinmac20/_._",
        "License.rtf",
        "package/services/metadata/core-properties/c5db97a122ad42aeb8e429022c1d1ab8.psmdcp",
        "ref/dotnet/de/System.Runtime.xml",
        "ref/dotnet/es/System.Runtime.xml",
        "ref/dotnet/fr/System.Runtime.xml",
        "ref/dotnet/it/System.Runtime.xml",
        "ref/dotnet/ja/System.Runtime.xml",
        "ref/dotnet/ko/System.Runtime.xml",
        "ref/dotnet/ru/System.Runtime.xml",
        "ref/dotnet/System.Runtime.dll",
        "ref/dotnet/System.Runtime.xml",
        "ref/dotnet/zh-hans/System.Runtime.xml",
        "ref/dotnet/zh-hant/System.Runtime.xml",
        "ref/MonoAndroid10/_._",
        "ref/MonoTouch10/_._",
        "ref/net45/_._",
        "ref/netcore50/de/System.Runtime.xml",
        "ref/netcore50/es/System.Runtime.xml",
        "ref/netcore50/fr/System.Runtime.xml",
        "ref/netcore50/it/System.Runtime.xml",
        "ref/netcore50/ja/System.Runtime.xml",
        "ref/netcore50/ko/System.Runtime.xml",
        "ref/netcore50/ru/System.Runtime.xml",
        "ref/netcore50/System.Runtime.dll",
        "ref/netcore50/System.Runtime.xml",
        "ref/netcore50/zh-hans/System.Runtime.xml",
        "ref/netcore50/zh-hant/System.Runtime.xml",
        "ref/win8/_._",
        "ref/wp80/_._",
        "ref/wpa81/_._",
        "ref/xamarinios10/_._",
        "ref/xamarinmac20/_._",
        "System.Runtime.nuspec"
      ]
    },
    "System.Runtime.Extensions/4.0.0": {
      "sha512": "zPzwoJcA7qar/b5Ihhzfcdr3vBOR8FIg7u//Qc5mqyAriasXuMFVraBZ5vOQq5asfun9ryNEL8Z2BOlUK5QRqA==",
      "type": "Package",
      "files": [
        "[Content_Types].xml",
        "_rels/.rels",
        "lib/MonoAndroid10/_._",
        "lib/MonoTouch10/_._",
        "lib/net45/_._",
        "lib/win8/_._",
        "lib/wp80/_._",
        "lib/wpa81/_._",
        "lib/xamarinios10/_._",
        "lib/xamarinmac20/_._",
        "License.rtf",
        "package/services/metadata/core-properties/fb0a27c059094735ba8947d01a5f5660.psmdcp",
        "ref/dotnet/de/System.Runtime.Extensions.xml",
        "ref/dotnet/es/System.Runtime.Extensions.xml",
        "ref/dotnet/fr/System.Runtime.Extensions.xml",
        "ref/dotnet/it/System.Runtime.Extensions.xml",
        "ref/dotnet/ja/System.Runtime.Extensions.xml",
        "ref/dotnet/ko/System.Runtime.Extensions.xml",
        "ref/dotnet/ru/System.Runtime.Extensions.xml",
        "ref/dotnet/System.Runtime.Extensions.dll",
        "ref/dotnet/System.Runtime.Extensions.xml",
        "ref/dotnet/zh-hans/System.Runtime.Extensions.xml",
        "ref/dotnet/zh-hant/System.Runtime.Extensions.xml",
        "ref/MonoAndroid10/_._",
        "ref/MonoTouch10/_._",
        "ref/net45/_._",
        "ref/netcore50/de/System.Runtime.Extensions.xml",
        "ref/netcore50/es/System.Runtime.Extensions.xml",
        "ref/netcore50/fr/System.Runtime.Extensions.xml",
        "ref/netcore50/it/System.Runtime.Extensions.xml",
        "ref/netcore50/ja/System.Runtime.Extensions.xml",
        "ref/netcore50/ko/System.Runtime.Extensions.xml",
        "ref/netcore50/ru/System.Runtime.Extensions.xml",
        "ref/netcore50/System.Runtime.Extensions.dll",
        "ref/netcore50/System.Runtime.Extensions.xml",
        "ref/netcore50/zh-hans/System.Runtime.Extensions.xml",
        "ref/netcore50/zh-hant/System.Runtime.Extensions.xml",
        "ref/win8/_._",
        "ref/wp80/_._",
        "ref/wpa81/_._",
        "ref/xamarinios10/_._",
        "ref/xamarinmac20/_._",
        "System.Runtime.Extensions.nuspec"
      ]
    },
    "System.Runtime.InteropServices/4.0.0": {
      "sha512": "J8GBB0OsVuKJXR412x6uZdoyNi4y9OMjjJRHPutRHjqujuvthus6Xdxn/i8J1lL2PK+2jWCLpZp72h8x73hkLg==",
      "type": "Package",
      "files": [
        "[Content_Types].xml",
        "_rels/.rels",
        "lib/MonoAndroid10/_._",
        "lib/MonoTouch10/_._",
        "lib/net45/_._",
        "lib/win8/_._",
        "lib/wpa81/_._",
        "lib/xamarinios10/_._",
        "lib/xamarinmac20/_._",
        "License.rtf",
        "package/services/metadata/core-properties/cb937f04833048a9948507c9ef331a18.psmdcp",
        "ref/dotnet/de/System.Runtime.InteropServices.xml",
        "ref/dotnet/es/System.Runtime.InteropServices.xml",
        "ref/dotnet/fr/System.Runtime.InteropServices.xml",
        "ref/dotnet/it/System.Runtime.InteropServices.xml",
        "ref/dotnet/ja/System.Runtime.InteropServices.xml",
        "ref/dotnet/ko/System.Runtime.InteropServices.xml",
        "ref/dotnet/ru/System.Runtime.InteropServices.xml",
        "ref/dotnet/System.Runtime.InteropServices.dll",
        "ref/dotnet/System.Runtime.InteropServices.xml",
        "ref/dotnet/zh-hans/System.Runtime.InteropServices.xml",
        "ref/dotnet/zh-hant/System.Runtime.InteropServices.xml",
        "ref/MonoAndroid10/_._",
        "ref/MonoTouch10/_._",
        "ref/net45/_._",
        "ref/netcore50/de/System.Runtime.InteropServices.xml",
        "ref/netcore50/es/System.Runtime.InteropServices.xml",
        "ref/netcore50/fr/System.Runtime.InteropServices.xml",
        "ref/netcore50/it/System.Runtime.InteropServices.xml",
        "ref/netcore50/ja/System.Runtime.InteropServices.xml",
        "ref/netcore50/ko/System.Runtime.InteropServices.xml",
        "ref/netcore50/ru/System.Runtime.InteropServices.xml",
        "ref/netcore50/System.Runtime.InteropServices.dll",
        "ref/netcore50/System.Runtime.InteropServices.xml",
        "ref/netcore50/zh-hans/System.Runtime.InteropServices.xml",
        "ref/netcore50/zh-hant/System.Runtime.InteropServices.xml",
        "ref/win8/_._",
        "ref/wpa81/_._",
        "ref/xamarinios10/_._",
        "ref/xamarinmac20/_._",
        "System.Runtime.InteropServices.nuspec"
      ]
    },
    "System.Text.Encoding/4.0.0": {
      "sha512": "AMxFNOXpA6Ab8swULbXuJmoT2K5w6TnV3ObF5wsmEcIHQUJghoZtDVfVHb08O2wW15mOSI1i9Wg0Dx0pY13o8g==",
      "type": "Package",
      "files": [
        "[Content_Types].xml",
        "_rels/.rels",
        "lib/MonoAndroid10/_._",
        "lib/MonoTouch10/_._",
        "lib/net45/_._",
        "lib/win8/_._",
        "lib/wp80/_._",
        "lib/wpa81/_._",
        "lib/xamarinios10/_._",
        "lib/xamarinmac20/_._",
        "License.rtf",
        "package/services/metadata/core-properties/8740abce9d6a472db9f21ed43f2fb149.psmdcp",
        "ref/dotnet/de/System.Text.Encoding.xml",
        "ref/dotnet/es/System.Text.Encoding.xml",
        "ref/dotnet/fr/System.Text.Encoding.xml",
        "ref/dotnet/it/System.Text.Encoding.xml",
        "ref/dotnet/ja/System.Text.Encoding.xml",
        "ref/dotnet/ko/System.Text.Encoding.xml",
        "ref/dotnet/ru/System.Text.Encoding.xml",
        "ref/dotnet/System.Text.Encoding.dll",
        "ref/dotnet/System.Text.Encoding.xml",
        "ref/dotnet/zh-hans/System.Text.Encoding.xml",
        "ref/dotnet/zh-hant/System.Text.Encoding.xml",
        "ref/MonoAndroid10/_._",
        "ref/MonoTouch10/_._",
        "ref/net45/_._",
        "ref/netcore50/de/System.Text.Encoding.xml",
        "ref/netcore50/es/System.Text.Encoding.xml",
        "ref/netcore50/fr/System.Text.Encoding.xml",
        "ref/netcore50/it/System.Text.Encoding.xml",
        "ref/netcore50/ja/System.Text.Encoding.xml",
        "ref/netcore50/ko/System.Text.Encoding.xml",
        "ref/netcore50/ru/System.Text.Encoding.xml",
        "ref/netcore50/System.Text.Encoding.dll",
        "ref/netcore50/System.Text.Encoding.xml",
        "ref/netcore50/zh-hans/System.Text.Encoding.xml",
        "ref/netcore50/zh-hant/System.Text.Encoding.xml",
        "ref/win8/_._",
        "ref/wp80/_._",
        "ref/wpa81/_._",
        "ref/xamarinios10/_._",
        "ref/xamarinmac20/_._",
        "System.Text.Encoding.nuspec"
      ]
    },
    "System.Text.Encoding.Extensions/4.0.0": {
      "sha512": "FktA77+2DC0S5oRhgM569pbzFrcA45iQpYiI7+YKl68B6TfI2N5TQbXqSWlh2YXKoFXHi2RFwPMha2lxiFJZ6A==",
      "type": "Package",
      "files": [
        "[Content_Types].xml",
        "_rels/.rels",
        "lib/MonoAndroid10/_._",
        "lib/MonoTouch10/_._",
        "lib/net45/_._",
        "lib/win8/_._",
        "lib/wp80/_._",
        "lib/wpa81/_._",
        "lib/xamarinios10/_._",
        "lib/xamarinmac20/_._",
        "License.rtf",
        "package/services/metadata/core-properties/c37aa1347f574e6c8df522449486a4d2.psmdcp",
        "ref/dotnet/de/System.Text.Encoding.Extensions.xml",
        "ref/dotnet/es/System.Text.Encoding.Extensions.xml",
        "ref/dotnet/fr/System.Text.Encoding.Extensions.xml",
        "ref/dotnet/it/System.Text.Encoding.Extensions.xml",
        "ref/dotnet/ja/System.Text.Encoding.Extensions.xml",
        "ref/dotnet/ko/System.Text.Encoding.Extensions.xml",
        "ref/dotnet/ru/System.Text.Encoding.Extensions.xml",
        "ref/dotnet/System.Text.Encoding.Extensions.dll",
        "ref/dotnet/System.Text.Encoding.Extensions.xml",
        "ref/dotnet/zh-hans/System.Text.Encoding.Extensions.xml",
        "ref/dotnet/zh-hant/System.Text.Encoding.Extensions.xml",
        "ref/MonoAndroid10/_._",
        "ref/MonoTouch10/_._",
        "ref/net45/_._",
        "ref/netcore50/de/System.Text.Encoding.Extensions.xml",
        "ref/netcore50/es/System.Text.Encoding.Extensions.xml",
        "ref/netcore50/fr/System.Text.Encoding.Extensions.xml",
        "ref/netcore50/it/System.Text.Encoding.Extensions.xml",
        "ref/netcore50/ja/System.Text.Encoding.Extensions.xml",
        "ref/netcore50/ko/System.Text.Encoding.Extensions.xml",
        "ref/netcore50/ru/System.Text.Encoding.Extensions.xml",
        "ref/netcore50/System.Text.Encoding.Extensions.dll",
        "ref/netcore50/System.Text.Encoding.Extensions.xml",
        "ref/netcore50/zh-hans/System.Text.Encoding.Extensions.xml",
        "ref/netcore50/zh-hant/System.Text.Encoding.Extensions.xml",
        "ref/win8/_._",
        "ref/wp80/_._",
        "ref/wpa81/_._",
        "ref/xamarinios10/_._",
        "ref/xamarinmac20/_._",
        "System.Text.Encoding.Extensions.nuspec"
      ]
    },
    "System.Threading/4.0.0": {
      "sha512": "H6O/9gUrjPDNYanh/7OFGAZHjVXvEuITD0RcnjfvIV04HOGrOPqUBU0kmz9RIX/7YGgCQn1o1S2DX6Cuv8kVGQ==",
      "type": "Package",
      "files": [
        "[Content_Types].xml",
        "_rels/.rels",
        "lib/MonoAndroid10/_._",
        "lib/MonoTouch10/_._",
        "lib/net45/_._",
        "lib/win8/_._",
        "lib/wp80/_._",
        "lib/wpa81/_._",
        "lib/xamarinios10/_._",
        "lib/xamarinmac20/_._",
        "License.rtf",
        "package/services/metadata/core-properties/bec033e95dbf4d6ba6595d2be7bb7e25.psmdcp",
        "ref/dotnet/de/System.Threading.xml",
        "ref/dotnet/es/System.Threading.xml",
        "ref/dotnet/fr/System.Threading.xml",
        "ref/dotnet/it/System.Threading.xml",
        "ref/dotnet/ja/System.Threading.xml",
        "ref/dotnet/ko/System.Threading.xml",
        "ref/dotnet/ru/System.Threading.xml",
        "ref/dotnet/System.Threading.dll",
        "ref/dotnet/System.Threading.xml",
        "ref/dotnet/zh-hans/System.Threading.xml",
        "ref/dotnet/zh-hant/System.Threading.xml",
        "ref/MonoAndroid10/_._",
        "ref/MonoTouch10/_._",
        "ref/net45/_._",
        "ref/netcore50/de/System.Threading.xml",
        "ref/netcore50/es/System.Threading.xml",
        "ref/netcore50/fr/System.Threading.xml",
        "ref/netcore50/it/System.Threading.xml",
        "ref/netcore50/ja/System.Threading.xml",
        "ref/netcore50/ko/System.Threading.xml",
        "ref/netcore50/ru/System.Threading.xml",
        "ref/netcore50/System.Threading.dll",
        "ref/netcore50/System.Threading.xml",
        "ref/netcore50/zh-hans/System.Threading.xml",
        "ref/netcore50/zh-hant/System.Threading.xml",
        "ref/win8/_._",
        "ref/wp80/_._",
        "ref/wpa81/_._",
        "ref/xamarinios10/_._",
        "ref/xamarinmac20/_._",
        "System.Threading.nuspec"
      ]
    },
    "xunit/2.1.0": {
      "sha512": "u/7VQSOSXa7kSG4iK6Lcn7RqKZQ3hk7cnyMNVMpXHSP0RI5VQEtc44hvkG3LyWOVsx1dhUDD3rPAHAxyOUDQJw==",
      "type": "Package",
      "files": [
        "[Content_Types].xml",
        "_rels/.rels",
        "package/services/metadata/core-properties/645916a897f44189a642f33e571d5b90.psmdcp",
        "xunit.nuspec"
      ]
    },
    "xunit.abstractions/2.0.0": {
      "sha512": "NAdxKQRzuLnCZ0g++x6i87/8rMBpQoRiRlRNLAqfODm2zJPbteHRoSER3DXfxnqrHXyBJT8rFaZ8uveBeQyaMA==",
      "type": "Package",
      "files": [
        "[Content_Types].xml",
        "_rels/.rels",
        "lib/net35/xunit.abstractions.dll",
        "lib/net35/xunit.abstractions.xml",
        "lib/portable-net45+win+wpa81+wp80+monotouch+monoandroid+Xamarin.iOS/xunit.abstractions.dll",
        "lib/portable-net45+win+wpa81+wp80+monotouch+monoandroid+Xamarin.iOS/xunit.abstractions.xml",
        "package/services/metadata/core-properties/24083640fee244bf9de77f4c35d40a72.psmdcp",
        "xunit.abstractions.nuspec"
      ]
    },
    "xunit.assert/2.1.0": {
      "sha512": "Hhhw+YaTe+BGhbr57dxVE+6VJk8BfThqFFii1XIsSZ4qx+SSCixprJC10JkiLRVSTfWyT8W/4nAf6NQgIrmBxA==",
      "type": "Package",
      "files": [
        "[Content_Types].xml",
        "_rels/.rels",
        "lib/dotnet/xunit.assert.dll",
        "lib/dotnet/xunit.assert.pdb",
        "lib/dotnet/xunit.assert.xml",
        "lib/portable-net45+win8+wp8+wpa81/xunit.assert.dll",
        "lib/portable-net45+win8+wp8+wpa81/xunit.assert.pdb",
        "lib/portable-net45+win8+wp8+wpa81/xunit.assert.xml",
        "package/services/metadata/core-properties/4f538d979dfc48ed9b4c20e5a69d87b1.psmdcp",
        "xunit.assert.nuspec"
      ]
    },
    "xunit.core/2.1.0": {
      "sha512": "jlbYdPbnkPIRwJllcT/tQZCNsSElVDEymdpJfH79uTUrPARkELVYw9o/zhAjKZXmeikGqGK5C2Yny4gTNoEu0Q==",
      "type": "Package",
      "files": [
        "[Content_Types].xml",
        "_rels/.rels",
        "build/_desktop/xunit.execution.desktop.dll",
        "build/dnx451/_._",
        "build/monoandroid/_._",
        "build/monotouch/_._",
        "build/net45/_._",
        "build/portable-net45+win8+wp8+wpa81/xunit.core.props",
        "build/win8/_._",
        "build/win81/xunit.core.props",
        "build/wp8/_._",
        "build/wpa81/xunit.core.props",
        "build/xamarinios/_._",
        "package/services/metadata/core-properties/cce23a490b7f4272adfe9aa57c4e1ca3.psmdcp",
        "xunit.core.nuspec"
      ]
    },
    "xunit.extensibility.core/2.1.0": {
      "sha512": "ANWM3WxeaeHjACLRlmrv+xOc0WAcr3cvIiJE+gqbdzTv1NCH4p1VDyT+8WmmdCc9db0WFiJLaDy4YTYsL1wWXw==",
      "type": "Package",
      "files": [
        "[Content_Types].xml",
        "_rels/.rels",
        "lib/dotnet/xunit.core.dll",
        "lib/dotnet/xunit.core.dll.tdnet",
        "lib/dotnet/xunit.core.pdb",
        "lib/dotnet/xunit.core.xml",
        "lib/dotnet/xunit.runner.tdnet.dll",
        "lib/dotnet/xunit.runner.utility.desktop.dll",
        "lib/portable-net45+win8+wp8+wpa81/xunit.core.dll",
        "lib/portable-net45+win8+wp8+wpa81/xunit.core.dll.tdnet",
        "lib/portable-net45+win8+wp8+wpa81/xunit.core.pdb",
        "lib/portable-net45+win8+wp8+wpa81/xunit.core.xml",
        "lib/portable-net45+win8+wp8+wpa81/xunit.runner.tdnet.dll",
        "lib/portable-net45+win8+wp8+wpa81/xunit.runner.utility.desktop.dll",
        "package/services/metadata/core-properties/5218831c5b01422bb82b23cafd6488b3.psmdcp",
        "xunit.extensibility.core.nuspec"
      ]
    },
    "xunit.extensibility.execution/2.1.0": {
      "sha512": "tAoNafoVknKa3sZJPMvtZRnhOSk3gasEGeceSm7w/gyGwsR/OXFxndWJB1xSHeoy33d3Z6jFqn4A3j+pWCF0Ew==",
      "type": "Package",
      "files": [
        "[Content_Types].xml",
        "_rels/.rels",
        "lib/dnx451/xunit.execution.dotnet.dll",
        "lib/dnx451/xunit.execution.dotnet.pdb",
        "lib/dnx451/xunit.execution.dotnet.xml",
        "lib/dotnet/xunit.execution.dotnet.dll",
        "lib/dotnet/xunit.execution.dotnet.pdb",
        "lib/dotnet/xunit.execution.dotnet.xml",
        "lib/monoandroid/xunit.execution.dotnet.dll",
        "lib/monoandroid/xunit.execution.dotnet.pdb",
        "lib/monoandroid/xunit.execution.dotnet.xml",
        "lib/monotouch/xunit.execution.dotnet.dll",
        "lib/monotouch/xunit.execution.dotnet.pdb",
        "lib/monotouch/xunit.execution.dotnet.xml",
        "lib/net45/xunit.execution.desktop.dll",
        "lib/net45/xunit.execution.desktop.pdb",
        "lib/net45/xunit.execution.desktop.xml",
        "lib/portable-net45+win8+wp8+wpa81/xunit.execution.dotnet.dll",
        "lib/portable-net45+win8+wp8+wpa81/xunit.execution.dotnet.pdb",
        "lib/portable-net45+win8+wp8+wpa81/xunit.execution.dotnet.xml",
        "lib/win8/xunit.execution.dotnet.dll",
        "lib/win8/xunit.execution.dotnet.pdb",
        "lib/win8/xunit.execution.dotnet.xml",
        "lib/wp8/xunit.execution.dotnet.dll",
        "lib/wp8/xunit.execution.dotnet.pdb",
        "lib/wp8/xunit.execution.dotnet.xml",
        "lib/wpa81/xunit.execution.dotnet.dll",
        "lib/wpa81/xunit.execution.dotnet.pdb",
        "lib/wpa81/xunit.execution.dotnet.xml",
        "lib/xamarinios/xunit.execution.dotnet.dll",
        "lib/xamarinios/xunit.execution.dotnet.pdb",
        "lib/xamarinios/xunit.execution.dotnet.xml",
        "package/services/metadata/core-properties/9f5f1211ea9a4e748cecce63d1c73e30.psmdcp",
        "xunit.extensibility.execution.nuspec"
      ]
    }
  },
  "projectFileDependencyGroups": {
    "": [
      "Microsoft.CodeAnalysis.Test.Resources.Proprietary >= 1.2.0-beta-20151016-11",
      "Microsoft.DiaSymReader >= 1.0.6",
      "System.Collections.Immutable >= 1.1.37",
      "System.Reflection.Metadata >= 1.1.0-beta-23413",
      "xunit >= 2.1.0"
    ],
    ".NETFramework,Version=v4.5": []
  }
}<|MERGE_RESOLUTION|>--- conflicted
+++ resolved
@@ -4,8 +4,6 @@
   "targets": {
     ".NETFramework,Version=v4.5": {
       "Microsoft.CodeAnalysis.Test.Resources.Proprietary/1.2.0-beta-20151016-11": {
-<<<<<<< HEAD
-=======
         "compile": {
           "lib/net45/Microsoft.CodeAnalysis.Test.Resources.Proprietary.dll": {}
         },
@@ -237,7 +235,6 @@
     },
     ".NETFramework,Version=v4.5/ubuntu.14.04": {
       "Microsoft.CodeAnalysis.Test.Resources.Proprietary/1.1.0-beta1-20150824-02": {
->>>>>>> 6c9a68d4
         "compile": {
           "lib/net45/Microsoft.CodeAnalysis.Test.Resources.Proprietary.dll": {}
         },
@@ -469,8 +466,6 @@
     },
     ".NETFramework,Version=v4.5/ubuntu.14.04-anycpu": {
       "Microsoft.CodeAnalysis.Test.Resources.Proprietary/1.2.0-beta-20151016-11": {
-<<<<<<< HEAD
-=======
         "compile": {
           "lib/net45/Microsoft.CodeAnalysis.Test.Resources.Proprietary.dll": {}
         },
@@ -702,7 +697,6 @@
     },
     ".NETFramework,Version=v4.5/win7": {
       "Microsoft.CodeAnalysis.Test.Resources.Proprietary/1.1.0-beta1-20150824-02": {
->>>>>>> 6c9a68d4
         "compile": {
           "lib/net45/Microsoft.CodeAnalysis.Test.Resources.Proprietary.dll": {}
         },
