﻿// Copyright (c) Microsoft.  All Rights Reserved.  Licensed under the Apache License, Version 2.0.  See License.txt in the project root for license information.

using System;
using System.ComponentModel.Composition;
using System.Diagnostics;
using System.Linq;
using System.Threading;
using Microsoft.CodeAnalysis.Classification;
using Microsoft.CodeAnalysis.Editor.Shared.Extensions;
using Microsoft.CodeAnalysis.Editor.Shared.Utilities;
using Microsoft.CodeAnalysis.Shared.TestHooks;
using Microsoft.VisualStudio.Text;
using Microsoft.VisualStudio.Text.Adornments;
using Microsoft.VisualStudio.Text.Editor;

namespace Microsoft.CodeAnalysis.Editor.CSharp.EventHookup
{
    [Export]
    internal sealed partial class EventHookupSessionManager : ForegroundThreadAffinitizedObject
    {
        private readonly IToolTipService _toolTipService;
        private IToolTipPresenter _toolTipPresenter;

        internal EventHookupSession CurrentSession { get; set; }

        // For test purposes only!
        internal ClassifiedTextElement[] TEST_MostRecentToolTipContent { get; set; }

<<<<<<< HEAD
        [ImportingConstructor]
        internal EventHookupSessionManager(IToolTipService toolTipService)
=======
        internal EventHookupSessionManager(IThreadingContext threadingContext, IHACK_EventHookupDismissalOnBufferChangePreventerService prematureDismissalPreventer, IQuickInfoBroker quickInfoBroker)
            : base(threadingContext)
>>>>>>> bd1e0c6c
        {
            _toolTipService = toolTipService;
        }

        internal void EventHookupFoundInSession(EventHookupSession analyzedSession)
        {
            AssertIsForeground();

            var caretPoint = analyzedSession.TextView.GetCaretPoint(analyzedSession.SubjectBuffer);

            // only generate tooltip if it is not already shown (_toolTipPresenter == null)
            // Ensure the analyzed session matches the current session and that the caret is still
            // in the session's tracking span.
            if (_toolTipPresenter == null &&
                CurrentSession == analyzedSession &&
                caretPoint.HasValue &&
                analyzedSession.TrackingSpan.GetSpan(CurrentSession.TextView.TextSnapshot).Contains(caretPoint.Value))
            {
                // Create a tooltip presenter that stays alive, even when the user types, without tracking the mouse.
                _toolTipPresenter = this._toolTipService.CreatePresenter(analyzedSession.TextView,
                    new ToolTipParameters(trackMouse: false, ignoreBufferChange: true));

                // tooltips text is: Program_MyEvents;      (Press TAB to insert)
                // GetEventNameTask() gets back the event name, only needs to add a semicolon after it.
                var eventText = analyzedSession.GetEventNameTask.Result + ";";
                var texts = new[] { eventText, CSharpEditorResources.Press_TAB_to_insert };
                var textRuns = texts.Select(s => new ClassifiedTextRun(ClassificationTypeNames.Text, s));
                var content = new[] { new ClassifiedTextElement(textRuns) };

                _toolTipPresenter.StartOrUpdate(analyzedSession.TrackingSpan, content);

                // For test purposes only!
                TEST_MostRecentToolTipContent = content;

                // Watch all text buffer changes & caret moves while this event hookup session is active
                analyzedSession.TextView.TextSnapshot.TextBuffer.Changed += TextBuffer_Changed;
                CurrentSession.Dismissed += () => { analyzedSession.TextView.TextSnapshot.TextBuffer.Changed -= TextBuffer_Changed; };

                analyzedSession.TextView.Caret.PositionChanged += Caret_PositionChanged;
                CurrentSession.Dismissed += () => { analyzedSession.TextView.Caret.PositionChanged -= Caret_PositionChanged; };
            }
        }

        internal void BeginSession(
            EventHookupCommandHandler eventHookupCommandHandler,
            ITextView textView,
            ITextBuffer subjectBuffer,
            IAsynchronousOperationListener asyncListener,
            Mutex testSessionHookupMutex)
        {
            CurrentSession = new EventHookupSession(this, eventHookupCommandHandler, textView, subjectBuffer, asyncListener, testSessionHookupMutex);
        }

        internal void CancelAndDismissExistingSessions()
        {
            AssertIsForeground();

            if (CurrentSession != null)
            {
                CurrentSession.Cancel();
                CurrentSession = null;
            }

            if (_toolTipPresenter != null)
            {
                _toolTipPresenter.Dismiss();
                _toolTipPresenter = null;
            }

            // For test purposes only!
            TEST_MostRecentToolTipContent = null;
        }

        /// <summary>
        /// If any text is deleted or any non-space text is entered, cancel the session.
        /// </summary>
        private void TextBuffer_Changed(object sender, TextContentChangedEventArgs e)
        {
            AssertIsForeground();

            foreach (var change in e.Changes)
            {
                if (change.OldText.Length > 0 || change.NewText.Any(c => c != ' '))
                {
                    CancelAndDismissExistingSessions();
                    return;
                }
            }
        }

        /// <summary>
        /// If the caret moves outside the session's tracking span, cancel the session.
        /// </summary>
        private void Caret_PositionChanged(object sender, EventArgs e)
        {
            AssertIsForeground();

            if (CurrentSession == null)
            {
                CancelAndDismissExistingSessions();
                return;
            }

            var caretPoint = CurrentSession.TextView.GetCaretPoint(CurrentSession.SubjectBuffer);

            if (!caretPoint.HasValue)
            {
                CancelAndDismissExistingSessions();
            }

            var snapshotSpan = CurrentSession.TrackingSpan.GetSpan(CurrentSession.TextView.TextSnapshot);
            if (snapshotSpan.Snapshot != caretPoint.Value.Snapshot || !snapshotSpan.Contains(caretPoint.Value))
            {
                CancelAndDismissExistingSessions();
            }
        }

        internal bool IsTrackingSession()
        {
            return CurrentSession != null;
        }
    }
}<|MERGE_RESOLUTION|>--- conflicted
+++ resolved
@@ -2,12 +2,12 @@
 
 using System;
 using System.ComponentModel.Composition;
-using System.Diagnostics;
 using System.Linq;
 using System.Threading;
 using Microsoft.CodeAnalysis.Classification;
 using Microsoft.CodeAnalysis.Editor.Shared.Extensions;
 using Microsoft.CodeAnalysis.Editor.Shared.Utilities;
+using Microsoft.CodeAnalysis.Host.Mef;
 using Microsoft.CodeAnalysis.Shared.TestHooks;
 using Microsoft.VisualStudio.Text;
 using Microsoft.VisualStudio.Text.Adornments;
@@ -26,13 +26,10 @@
         // For test purposes only!
         internal ClassifiedTextElement[] TEST_MostRecentToolTipContent { get; set; }
 
-<<<<<<< HEAD
         [ImportingConstructor]
-        internal EventHookupSessionManager(IToolTipService toolTipService)
-=======
-        internal EventHookupSessionManager(IThreadingContext threadingContext, IHACK_EventHookupDismissalOnBufferChangePreventerService prematureDismissalPreventer, IQuickInfoBroker quickInfoBroker)
+        [Obsolete(MefConstruction.ImportingConstructorMessage, error: true)]
+        internal EventHookupSessionManager(IThreadingContext threadingContext, IToolTipService toolTipService)
             : base(threadingContext)
->>>>>>> bd1e0c6c
         {
             _toolTipService = toolTipService;
         }
