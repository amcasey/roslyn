--- conflicted
+++ resolved
@@ -114,19 +114,7 @@
                 var changed = this.EtextChanged;
                 if (changed == null)
                 {
-<<<<<<< HEAD
-                    // this should convert given editor snapshots to roslyn forked snapshots
-                    var oldText = (SnapshotSourceText)args.Before.AsText();
-                    var newText = SnapshotSourceText.From(oldText.Workspace, args.After);
-                    _currentText = newText;
-
-                    var changes = ImmutableArray.CreateRange(args.Changes.Select(c => new TextChangeRange(new TextSpan(c.OldSpan.Start, c.OldSpan.Length), c.NewLength)));
-                    var eventArgs = new TextChangeEventArgs(oldText, newText, changes);
-                    this.LastEventArgs = eventArgs;
-                    changed(sender, eventArgs);
-=======
                     return;
->>>>>>> c56fc206
                 }
 
                 // we should process all changes even though there is no text changes
@@ -134,7 +122,7 @@
 
                 // this should convert given editor snapshots to roslyn forked snapshots
                 var oldText = (SnapshotSourceText)args.Before.AsText();
-                var newText = SnapshotSourceText.From(args.After);
+                var newText = SnapshotSourceText.From(oldText.Workspace, args.After);
                 _currentText = newText;
 
                 var changes = ImmutableArray.CreateRange(args.Changes.Select(c => new TextChangeRange(new TextSpan(c.OldSpan.Start, c.OldSpan.Length), c.NewLength)));
