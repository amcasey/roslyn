﻿// Copyright (c) Microsoft.  All Rights Reserved.  Licensed under the Apache License, Version 2.0.  See License.txt in the project root for license information.

using System.Threading.Tasks;
using Microsoft.CodeAnalysis.CodeRefactorings;
using Microsoft.CodeAnalysis.CSharp;
using Microsoft.CodeAnalysis.CSharp.UseNamedArguments;
using Microsoft.CodeAnalysis.Editor.CSharp.UnitTests.CodeRefactorings;
using Microsoft.CodeAnalysis.Test.Utilities;
using Roslyn.Test.Utilities;
using Xunit;

namespace Microsoft.CodeAnalysis.Editor.CSharp.UnitTests.UseNamedArguments
{
    public class UseNamedArgumentsTests : AbstractCSharpCodeActionTest
    {
        private static ParseOptions CSharp72 = CSharpParseOptions.Default.WithLanguageVersion(LanguageVersion.CSharp7_2);

        protected override CodeRefactoringProvider CreateCodeRefactoringProvider(Workspace workspace, TestParameters parameters)
            => new CSharpUseNamedArgumentsCodeRefactoringProvider();

        private Task TestWithCSharp7(string initialMarkup, string expectedMarkup)
        {
            return TestAsync(
                initialMarkup, expectedMarkup, parseOptions: CSharpParseOptions.Default.WithLanguageVersion(LanguageVersion.CSharp7));
        }

        private Task TestWithCSharp7_2(string initialMarkup, string expectedMarkup, int index = 0)
        {
            return TestAsync(
                initialMarkup, expectedMarkup, index: index, parseOptions: CSharp72);
        }

        [Fact, Trait(Traits.Feature, Traits.Features.CodeActionsUseNamedArguments)]
        public async Task TestFirstArgument()
        {
            await TestWithCSharp7(
@"class C { void M(int arg1, int arg2) => M([||]1, 2); }",
@"class C { void M(int arg1, int arg2) => M(arg1: 1, arg2: 2); }");
        }

        [Fact, Trait(Traits.Feature, Traits.Features.CodeActionsUseNamedArguments)]
        public async Task TestFirstArgument_CSharp7_2_FirstOption()
        {
            // First option only adds the named argument to the specific parameter you're on.
            await TestWithCSharp7_2(
@"class C { void M(int arg1, int arg2) => M([||]1, 2); }",
@"class C { void M(int arg1, int arg2) => M(arg1: 1, 2); }");
        }

        [Fact, Trait(Traits.Feature, Traits.Features.CodeActionsUseNamedArguments)]
        public async Task TestFirstArgument_CSharp7_2_SecondOption()
        {
            // Second option only adds the named argument to parameter you're on and all trailing parameters.
            await TestWithCSharp7_2(
@"class C { void M(int arg1, int arg2) => M([||]1, 2); }",
@"class C { void M(int arg1, int arg2) => M(arg1: 1, arg2: 2); }",
index: 1);
        }

        [Fact, Trait(Traits.Feature, Traits.Features.CodeActionsUseNamedArguments)]
        public async Task TestNonFirstArgument()
        {
            await TestWithCSharp7(
@"class C { void M(int arg1, int arg2) => M(1, [||]2); }",
@"class C { void M(int arg1, int arg2) => M(1, arg2: 2); }");
        }

        [Fact, Trait(Traits.Feature, Traits.Features.CodeActionsUseNamedArguments)]
        public async Task TestNonFirstArgument_CSharp_7_2()
        {
            // Because we're on the last argument, we should only offer one refactoring to the user.
            var initialMarkup = @"class C { void M(int arg1, int arg2) => M(1, [||]2); }";
            await TestActionCountAsync(initialMarkup, count: 1, parameters: new TestParameters(parseOptions: CSharp72));

            await TestWithCSharp7_2(
initialMarkup,
@"class C { void M(int arg1, int arg2) => M(1, arg2: 2); }");
        }

        [Fact, Trait(Traits.Feature, Traits.Features.CodeActionsUseNamedArguments)]
        public async Task TestDelegate()
        {
            await TestWithCSharp7(
@"class C { void M(System.Action<int> f) => f([||]1); }",
@"class C { void M(System.Action<int> f) => f(obj: 1); }");
        }

        [Fact, Trait(Traits.Feature, Traits.Features.CodeActionsUseNamedArguments)]
        public async Task TestConditionalMethod()
        {
            await TestWithCSharp7(
@"class C { void M(int arg1, int arg2) => this?.M([||]1, 2); }",
@"class C { void M(int arg1, int arg2) => this?.M(arg1: 1, arg2: 2); }");
        }

        [Fact, Trait(Traits.Feature, Traits.Features.CodeActionsUseNamedArguments)]
        public async Task TestConditionalIndexer()
        {
            await TestWithCSharp7(
@"class C { int? this[int arg1, int arg2] => this?[[||]1, 2]; }",
@"class C { int? this[int arg1, int arg2] => this?[arg1: 1, arg2: 2]; }");
        }

        [Fact, Trait(Traits.Feature, Traits.Features.CodeActionsUseNamedArguments)]
        public async Task TestThisConstructorInitializer()
        {
            await TestWithCSharp7(
@"class C { C(int arg1, int arg2) {} C() : this([||]1, 2) {} }",
@"class C { C(int arg1, int arg2) {} C() : this(arg1: 1, arg2: 2) {} }");
        }

        [Fact, Trait(Traits.Feature, Traits.Features.CodeActionsUseNamedArguments)]
        public async Task TestBaseConstructorInitializer()
        {
            await TestWithCSharp7(
@"class C { public C(int arg1, int arg2) {} } class D : C { D() : base([||]1, 2) {} }",
@"class C { public C(int arg1, int arg2) {} } class D : C { D() : base(arg1: 1, arg2: 2) {} }");
        }

        [Fact, Trait(Traits.Feature, Traits.Features.CodeActionsUseNamedArguments)]
        public async Task TestConstructor()
        {
            await TestWithCSharp7(
@"class C { C(int arg1, int arg2) { new C([||]1, 2); } }",
@"class C { C(int arg1, int arg2) { new C(arg1: 1, arg2: 2); } }");
        }

        [Fact, Trait(Traits.Feature, Traits.Features.CodeActionsUseNamedArguments)]
        public async Task TestIndexer()
        {
            await TestWithCSharp7(
@"class C { char M(string arg1) => arg1[[||]0]; }",
@"class C { char M(string arg1) => arg1[index: 0]; }");
        }

        [Fact, Trait(Traits.Feature, Traits.Features.CodeActionsUseNamedArguments)]
        public async Task TestMissingOnArrayIndexer()
        {
            await TestMissingInRegularAndScriptAsync(
@"class C { int M(int[] arg1) => arg1[[||]0]; }");
        }

        [Fact, Trait(Traits.Feature, Traits.Features.CodeActionsUseNamedArguments)]
        public async Task TestMissingOnConditionalArrayIndexer()
        {
            await TestMissingInRegularAndScriptAsync(
@"class C { int? M(int[] arg1) => arg1?[[||]0]; }");
        }

        [Fact, Trait(Traits.Feature, Traits.Features.CodeActionsUseNamedArguments)]
        public async Task TestMissingOnEmptyArgumentList()
        {
            await TestMissingInRegularAndScriptAsync(
@"class C { void M() => M([||]); }");
        }

        [Fact, Trait(Traits.Feature, Traits.Features.CodeActionsUseNamedArguments)]
        public async Task TestMissingOnExistingArgumentName()
        {
            await TestMissingInRegularAndScriptAsync(
@"class C { void M(int arg) => M([||]arg: 1); }");
        }

        [Fact, Trait(Traits.Feature, Traits.Features.CodeActionsUseNamedArguments)]
        public async Task TestEmptyParams()
        {
            await TestWithCSharp7(
@"class C { void M(int arg1, params int[] arg2) => M([||]1); }",
@"class C { void M(int arg1, params int[] arg2) => M(arg1: 1); }");
        }

        [Fact, Trait(Traits.Feature, Traits.Features.CodeActionsUseNamedArguments)]
        public async Task TestSingleParams()
        {
            await TestWithCSharp7(
@"class C { void M(int arg1, params int[] arg2) => M([||]1, 2); }",
@"class C { void M(int arg1, params int[] arg2) => M(arg1: 1, arg2: 2); }");
        }

        [Fact, Trait(Traits.Feature, Traits.Features.CodeActionsUseNamedArguments)]
        public async Task TestNamedParams()
        {
            await TestWithCSharp7(
@"class C { void M(int arg1, params int[] arg2) => M([||]1, arg2: new int[0]); }",
@"class C { void M(int arg1, params int[] arg2) => M(arg1: 1, arg2: new int[0]); }");
        }

        [Fact, Trait(Traits.Feature, Traits.Features.CodeActionsUseNamedArguments)]
        public async Task TestExistingArgumentNames()
        {
            await TestWithCSharp7(
@"class C { void M(int arg1, int arg2) => M([||]1, arg2: 2); }",
@"class C { void M(int arg1, int arg2) => M(arg1: 1, arg2: 2); }");
        }

        [Fact, Trait(Traits.Feature, Traits.Features.CodeActionsUseNamedArguments)]
        public async Task TestExistingUnorderedArgumentNames()
        {
            await TestWithCSharp7(
@"class C { void M(int arg1, int arg2, int arg3) => M([||]1, arg3: 3, arg2: 2); }",
@"class C { void M(int arg1, int arg2, int arg3) => M(arg1: 1, arg3: 3, arg2: 2); }");
        }

        [Fact, Trait(Traits.Feature, Traits.Features.CodeActionsUseNamedArguments)]
        public async Task TestPreserveTrivia()
        {
            await TestWithCSharp7(
@"class C { void M(int arg1, ref int arg2) => M(

    [||]1,

    ref arg1

    ); }",
@"class C { void M(int arg1, ref int arg2) => M(

    arg1: 1,

    arg2: ref arg1

    ); }");
        }

        [Fact, Trait(Traits.Feature, Traits.Features.CodeActionsUseNamedArguments)]
        public async Task TestMissingOnNameOf()
        {
            await TestMissingInRegularAndScriptAsync(
@"class C { string M() => nameof([||]M); }");
        }

        [Fact, Trait(Traits.Feature, Traits.Features.CodeActionsUseNamedArguments)]
        public async Task TestAttribute()
        {
            await TestWithCSharp7(
@"[C([||]1, 2)]
class C : System.Attribute { public C(int arg1, int arg2) {} }",
@"[C(arg1: 1, arg2: 2)]
class C : System.Attribute { public C(int arg1, int arg2) {} }");
        }

        [Fact, Trait(Traits.Feature, Traits.Features.CodeActionsUseNamedArguments)]
        public async Task TestAttributeWithNamedProperties()
        {
            await TestWithCSharp7(
@"[C([||]1, P = 2)]
class C : System.Attribute { public C(int arg1) {} public int P { get; set; } }",
@"[C(arg1: 1, P = 2)]
class C : System.Attribute { public C(int arg1) {} public int P { get; set; } }");
        }

        [WorkItem(18848, "https://github.com/dotnet/roslyn/issues/18848")]
        [Fact, Trait(Traits.Feature, Traits.Features.CodeActionsUseNamedArguments)]
        public async Task TestAvailableOnFirstTokenOfArgument1()
        {
            await TestWithCSharp7(
@"class C
{
    void M(int arg1, int arg2) 
        => M([||]1 + 2, 2);
}",
@"class C
{
    void M(int arg1, int arg2) 
        => M(arg1: 1 + 2, arg2: 2);
}");
        }

        [WorkItem(18848, "https://github.com/dotnet/roslyn/issues/18848")]
        [Fact, Trait(Traits.Feature, Traits.Features.CodeActionsUseNamedArguments)]
        public async Task TestAvailableOnFirstTokenOfArgument2()
        {
            await TestWithCSharp7(
@"class C
{
    void M(int arg1, int arg2) 
        => M(1[||] + 2, 2);
}",
@"class C
{
    void M(int arg1, int arg2) 
        => M(arg1: 1 + 2, arg2: 2);
}");
        }

        [WorkItem(18848, "https://github.com/dotnet/roslyn/issues/18848")]
        [Fact, Trait(Traits.Feature, Traits.Features.CodeActionsUseNamedArguments)]
        public async Task TestNotMissingWhenInsideSingleLineArgument1()
        {
            await TestWithCSharp7(
@"
using System;

class C
{
    void M(Action arg1, int arg2) 
        => M([||]() => { }, 2);
}",
@"
using System;

class C
{
    void M(Action arg1, int arg2) 
        => M(arg1: () => { }, arg2: 2);
}");
        }

        [WorkItem(18848, "https://github.com/dotnet/roslyn/issues/18848")]
        [Fact, Trait(Traits.Feature, Traits.Features.CodeActionsUseNamedArguments)]
        public async Task TestNotMissingWhenInsideSingleLineArgument2_WithCSharp7()
        {
            await TestInRegularAndScript1Async(
@"class C
{
    void M(int arg1, int arg2) 
        => M(1 [||]+ 2, 2);
}",
@"class C
{
    void M(int arg1, int arg2) 
        => M(arg1: 1 + 2, arg2: 2);
}", parameters: new TestParameters(parseOptions: new CSharpParseOptions(LanguageVersion.CSharp7)));
        }

<<<<<<< HEAD
        [Fact, Trait(Traits.Feature, Traits.Features.CodeActionsUseNamedArguments)]
=======
        [Fact(Skip = "https://github.com/dotnet/roslyn/pull/29820"), Trait(Traits.Feature, Traits.Features.CodeActionsUseNamedArguments)]
>>>>>>> d681f7f5
        public async Task TestNotMissingWhenInsideSingleLineArgument2()
        {
            await TestInRegularAndScript1Async(
@"class C
{
    void M(int arg1, int arg2)
        => M(1 [||]+ 2, 2);
}",
@"class C
{
    void M(int arg1, int arg2)
        => M(arg1: 1 + 2, 2);
}");
        }

        [WorkItem(18848, "https://github.com/dotnet/roslyn/issues/18848")]
        [Fact, Trait(Traits.Feature, Traits.Features.CodeActionsUseNamedArguments)]
        public async Task TestNotMissingWhenInsideSingleLineArgument3()
        {
            await TestWithCSharp7(
@"
using System;

class C
{
    void M(Action arg1, int arg2) 
        => M(() => { [||] }, 2);
}",
@"
using System;

class C
{
    void M(Action arg1, int arg2) 
        => M(arg1: () => {  }, arg2: 2);
}");
        }

        [WorkItem(18848, "https://github.com/dotnet/roslyn/issues/18848")]
        [Fact, Trait(Traits.Feature, Traits.Features.CodeActionsUseNamedArguments)]
        public async Task TestMissingNotOnStartingLineOfArgument1()
        {
            await TestMissingAsync(
@"
using System;

class C
{
    void M(Action arg1, int arg2) 
        => M(() => {
             [||]
           }, 2);
}");
        }

        [WorkItem(18848, "https://github.com/dotnet/roslyn/issues/18848")]
        [Fact, Trait(Traits.Feature, Traits.Features.CodeActionsUseNamedArguments)]
        public async Task TestMissingWithSelection()
        {
            await TestMissingAsync(
@"
using System;

class C
{
    void M(Action arg1, int arg2) 
        => M([|1 + 2|], 3);
}");
        }

        [WorkItem(19175, "https://github.com/dotnet/roslyn/issues/19175")]
        [Fact, Trait(Traits.Feature, Traits.Features.CodeActionsUseNamedArguments)]
        public async Task TestCaretPositionAtTheEnd1()
        {
            await TestWithCSharp7(
@"class C
{
    void M(int arg1) => M(arg1[||]);
}",
@"class C
{
    void M(int arg1) => M(arg1: arg1);
}");
        }

        [WorkItem(19175, "https://github.com/dotnet/roslyn/issues/19175")]
        [Fact, Trait(Traits.Feature, Traits.Features.CodeActionsUseNamedArguments)]
        public async Task TestCaretPositionAtTheEnd2()
        {
            await TestWithCSharp7(
@"class C
{
    void M(int arg1, int arg2) => M(arg1[||], arg2);
}",
@"class C
{
    void M(int arg1, int arg2) => M(arg1: arg1, arg2: arg2);
}");
        }

        [WorkItem(19758, "https://github.com/dotnet/roslyn/issues/19758")]
        [Fact, Trait(Traits.Feature, Traits.Features.CodeActionsUseNamedArguments)]
        public async Task TestMissingOnTuple()
        {
            await TestMissingInRegularAndScriptAsync(
@"using System.Linq;
class C
{
    void M(int[] arr) => arr.Zip(arr, (p1, p2) =>  ([||]p1, p2));
}
");
        }

        [WorkItem(23269, "https://github.com/dotnet/roslyn/issues/23269")]
        [Fact, Trait(Traits.Feature, Traits.Features.CodeActionsUseNamedArguments)]
        public async Task TestCharacterEscape1()
        {
            await TestWithCSharp7(
@"class C
{
    void M(int @default, int @params) => M([||]1, 2);
}",
@"class C
{
    void M(int @default, int @params) => M(@default: 1, @params: 2);
}");
        }

        [WorkItem(23269, "https://github.com/dotnet/roslyn/issues/23269")]
        [Fact, Trait(Traits.Feature, Traits.Features.CodeActionsUseNamedArguments)]
        public async Task TestCharacterEscape2()
        {
            await TestWithCSharp7(
@"[C([||]1, 2)]
class C : System.Attribute
{
    public C(int @default, int @params) {}
}",
@"[C(@default: 1, @params: 2)]
class C : System.Attribute
{
    public C(int @default, int @params) {}
}");
        }
    }
}<|MERGE_RESOLUTION|>--- conflicted
+++ resolved
@@ -322,11 +322,7 @@
 }", parameters: new TestParameters(parseOptions: new CSharpParseOptions(LanguageVersion.CSharp7)));
         }
 
-<<<<<<< HEAD
-        [Fact, Trait(Traits.Feature, Traits.Features.CodeActionsUseNamedArguments)]
-=======
         [Fact(Skip = "https://github.com/dotnet/roslyn/pull/29820"), Trait(Traits.Feature, Traits.Features.CodeActionsUseNamedArguments)]
->>>>>>> d681f7f5
         public async Task TestNotMissingWhenInsideSingleLineArgument2()
         {
             await TestInRegularAndScript1Async(
