--- conflicted
+++ resolved
@@ -18,15 +18,13 @@
             Return New XmlDocCommentCompletionProvider()
         End Function
 
-<<<<<<< HEAD
-        Protected Overrides Async Function VerifyWorkerAsync(code As String, position As Integer, expectedItemOrNull As String, expectedDescriptionOrNull As String, sourceCodeKind As SourceCodeKind, usePreviousCharAsTrigger As Boolean, checkForAbsence As Boolean, glyph As Integer?) As Task
-            Await VerifyAtPositionAsync(code, position, usePreviousCharAsTrigger, expectedItemOrNull, expectedDescriptionOrNull, sourceCodeKind, checkForAbsence, glyph)
-            Await VerifyAtEndOfFileAsync(code, position, usePreviousCharAsTrigger, expectedItemOrNull, expectedDescriptionOrNull, sourceCodeKind, checkForAbsence, glyph)
-=======
-        Protected Overrides Async Function VerifyWorkerAsync(code As String, position As Integer, expectedItemOrNull As String, expectedDescriptionOrNull As String, sourceCodeKind As SourceCodeKind, usePreviousCharAsTrigger As Boolean, checkForAbsence As Boolean, experimental As Boolean, glyph As Integer?, matchPriority As Integer?) As Task
-            Await VerifyAtPositionAsync(code, position, expectedItemOrNull, expectedDescriptionOrNull, sourceCodeKind, usePreviousCharAsTrigger, checkForAbsence, glyph, matchPriority, experimental)
-            Await VerifyAtEndOfFileAsync(code, position, expectedItemOrNull, expectedDescriptionOrNull, sourceCodeKind, usePreviousCharAsTrigger, checkForAbsence, glyph, matchPriority, experimental)
->>>>>>> 05d0f9d4
+        Protected Overrides Async Function VerifyWorkerAsync(
+                code As String, position As Integer,
+                expectedItemOrNull As String, expectedDescriptionOrNull As String,
+                sourceCodeKind As SourceCodeKind, usePreviousCharAsTrigger As Boolean,
+                checkForAbsence As Boolean, glyph As Integer?, matchPriority As Integer?) As Task
+            Await VerifyAtPositionAsync(code, position, usePreviousCharAsTrigger, expectedItemOrNull, expectedDescriptionOrNull, sourceCodeKind, checkForAbsence, glyph, matchPriority)
+            Await VerifyAtEndOfFileAsync(code, position, usePreviousCharAsTrigger, expectedItemOrNull, expectedDescriptionOrNull, sourceCodeKind, checkForAbsence, glyph, matchPriority)
         End Function
 
         Private Async Function VerifyItemsExistAsync(markup As String, ParamArray items() As String) As Task
