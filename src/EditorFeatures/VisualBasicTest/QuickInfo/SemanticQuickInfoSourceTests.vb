--- conflicted
+++ resolved
@@ -4,12 +4,7 @@
 Imports Microsoft.CodeAnalysis.Editor.UnitTests.Extensions
 Imports Microsoft.CodeAnalysis.Editor.UnitTests.QuickInfo
 Imports Microsoft.CodeAnalysis.Editor.UnitTests.Workspaces
-<<<<<<< HEAD
 Imports Microsoft.CodeAnalysis.QuickInfo
-Imports Microsoft.CodeAnalysis.Shared.TestHooks
-=======
-Imports Microsoft.CodeAnalysis.Editor.VisualBasic.QuickInfo
->>>>>>> a0865626
 
 Namespace Microsoft.CodeAnalysis.Editor.VisualBasic.UnitTests.QuickInfo
     Public Class SemanticQuickInfoSourceTests
@@ -19,15 +14,8 @@
             Return TestWithReferencesAsync(markup, Array.Empty(Of String)(), expectedResults)
         End Function
 
-<<<<<<< HEAD
-        Private Async Function TestSharedAsync(workspace As TestWorkspace, position As Integer, ParamArray expectedResults() As Action(Of QuickInfoItem)) As Task
-            Dim noListeners = SpecializedCollections.EmptyEnumerable(Of Lazy(Of IAsynchronousOperationListener, FeatureMetadata))()
-
+        Protected Async Function TestSharedAsync(workspace As TestWorkspace, position As Integer, ParamArray expectedResults() As Action(Of QuickInfoItem)) As Task
             Dim service = workspace.Services.GetLanguageServices(LanguageNames.VisualBasic)?.GetService(Of QuickInfoService)
-=======
-        Protected Async Function TestSharedAsync(workspace As TestWorkspace, position As Integer, ParamArray expectedResults() As Action(Of Object)) As Task
-            Dim provider = New SemanticQuickInfoProvider()
->>>>>>> a0865626
 
             Await TestSharedAsync(workspace, service, position, expectedResults)
 
@@ -45,8 +33,9 @@
         End Function
 
         Private Async Function TestSharedAsync(workspace As TestWorkspace, service As QuickInfoService, position As Integer, expectedResults() As Action(Of QuickInfoItem)) As Task
-            Dim info = Await service.GetQuickInfoAsync(workspace.CurrentSolution.Projects.First().Documents.First(),
-                                         position, cancellationToken:=CancellationToken.None)
+            Dim info = Await service.GetQuickInfoAsync(
+                workspace.CurrentSolution.Projects.First().Documents.First(),
+                position, cancellationToken:=CancellationToken.None)
 
             Assert.NotNull(info)
 
