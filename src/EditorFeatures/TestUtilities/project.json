--- conflicted
+++ resolved
@@ -2,14 +2,11 @@
   "dependencies": {
     "xunit": "2.1.0",
     "xunit.runner.console": "2.2.0-beta1-build3239",
-<<<<<<< HEAD
+    "Newtonsoft.Json": "8.0.3",
+    "Nerdbank.FullDuplexStream": "1.0.1",
     "BasicUndo": "0.9.3",
     "Microsoft.VisualStudio.Composition": "14.2.19-pre",
     "RoslynDependencies.Microsoft.VisualStudio.Platform.VSEditor": "14.3.25407"
-=======
-    "Newtonsoft.Json": "8.0.3",
-    "Nerdbank.FullDuplexStream": "1.0.1"
->>>>>>> d13df351
   },
   "frameworks": {
     "net46": { }
