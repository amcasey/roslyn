--- conflicted
+++ resolved
@@ -360,8 +360,6 @@
                 // Explicit reference conversions can cause an exception or data loss, hence can never be removed.
                 return false;
             }
-<<<<<<< HEAD
-=======
             else if (expressionToCastType.IsExplicit && expressionToCastType.IsNumeric && IsInExplicitCheckedOrUncheckedContext(cast))
             {
                 // Don't remove any explicit numeric casts in explicit checked/unchecked context.
@@ -374,7 +372,6 @@
                 // https://github.com/dotnet/roslyn/issues/2987 tracks improving on this conservative approach.
                 return expressionType != null && expressionType.Equals(outerType);
             }
->>>>>>> 436ffa82
 
             if (parentIsOrAsExpression)
             {
