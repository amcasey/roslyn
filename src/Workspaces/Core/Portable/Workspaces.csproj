﻿<?xml version="1.0" encoding="utf-8"?>
<!-- Copyright (c)  Microsoft.  All Rights Reserved.  Licensed under the Apache License, Version 2.0.  See License.txt in the project root for license information. -->
<Project ToolsVersion="4.0" DefaultTargets="Build" xmlns="http://schemas.microsoft.com/developer/msbuild/2003">
  <ImportGroup Label="Settings">
    <Import Project="..\..\..\..\build\Targets\VSL.Settings.targets" />
  </ImportGroup>
  <PropertyGroup>
    <Configuration Condition="'$(Configuration)' == ''">Debug</Configuration>
    <Platform Condition="'$(Platform)' == ''">AnyCPU</Platform>
    <ProjectGuid>{5F8D2414-064A-4B3A-9B42-8E2A04246BE5}</ProjectGuid>
    <OutputType>Library</OutputType>
    <RootNamespace>Microsoft.CodeAnalysis</RootNamespace>
    <AssemblyName>Microsoft.CodeAnalysis.Workspaces</AssemblyName>
    <AllowUnsafeBlocks>true</AllowUnsafeBlocks>
    <SolutionDir Condition="'$(SolutionDir)' == '' OR '$(SolutionDir)' == '*Undefined*'">..\..\..\</SolutionDir>
    <TargetFrameworkVersion>v4.5</TargetFrameworkVersion>
    <TargetFrameworkProfile>Profile7</TargetFrameworkProfile>
    <TargetFrameworkIdentifier>.NETPortable</TargetFrameworkIdentifier>
    <ProjectTypeGuids>{786C830F-07A1-408B-BD7F-6EE04809D6DB};{FAE04EC0-301F-11D3-BF4B-00C04F79EFBC}</ProjectTypeGuids>
  </PropertyGroup>
  <ItemGroup Label="Project References">
    <ProjectReference Include="..\..\..\Compilers\Core\Portable\CodeAnalysis.csproj">
      <Project>{1EE8CAD3-55F9-4D91-96B2-084641DA9A6C}</Project>
      <Name>CodeAnalysis</Name>
    </ProjectReference>
    <ProjectReference Include="..\..\..\Dependencies\Composition\Composition.csproj">
      <Project>{a57ddfe5-ab0e-4371-98e5-11b9218df11c}</Project>
      <Name>Composition</Name>
    </ProjectReference>
  </ItemGroup>
  <ItemGroup Label="Linked Files">
    <Compile Include="..\..\..\Compilers\Core\Portable\Collections\ArrayBuilderExtensions.cs">
      <Link>Collections\ArrayBuilderExtensions.cs</Link>
    </Compile>
    <Compile Include="..\..\..\Compilers\Core\Portable\Collections\BitVector.cs">
      <Link>InternalUtilities\BitVector.cs</Link>
    </Compile>
    <Compile Include="..\..\..\Compilers\Core\Portable\Collections\Boxes.cs">
      <Link>InternalUtilities\Boxes.cs</Link>
    </Compile>
    <Compile Include="..\..\..\Compilers\Core\Portable\Collections\ImmutableArrayExtensions.cs">
      <Link>InternalUtilities\ImmutableArrayExtensions.cs</Link>
    </Compile>
    <Compile Include="..\..\..\Compilers\Core\Portable\Collections\PooledStringBuilder.cs">
      <Link>Collections\PooledStringBuilder.cs</Link>
    </Compile>
    <Compile Include="..\..\..\Compilers\Core\Portable\CorLightup.cs">
      <Link>InternalUtilities\CorLightup.cs</Link>
    </Compile>
    <Compile Include="..\..\..\Compilers\Core\Portable\FileSystem\RelativePathResolver.cs">
      <Link>InternalUtilities\RelativePathResolver.cs</Link>
    </Compile>
    <Compile Include="..\..\..\Compilers\Core\Portable\InternalUtilities\BitArithmeticUtilities.cs">
      <Link>InternalUtilities\BitArithmeticUtilities.cs</Link>
    </Compile>
    <Compile Include="..\..\..\Compilers\Core\Portable\InternalUtilities\ArrayExtensions.cs">
      <Link>InternalUtilities\ArrayExtensions.cs</Link>
    </Compile>
    <Compile Include="..\..\..\Compilers\Core\Portable\InternalUtilities\CompilerOptionParseUtilities.cs">
      <Link>InternalUtilities\CompilerOptionParseUtilities.cs</Link>
    </Compile>
    <Compile Include="..\..\..\Compilers\Core\Portable\InternalUtilities\ConcurrentSet.cs">
      <Link>InternalUtilities\ConcurrentSet.cs</Link>
    </Compile>
    <Compile Include="..\..\..\Compilers\Core\Portable\InternalUtilities\ConsList`1.cs">
      <Link>InternalUtilities\ConsList`1.cs</Link>
    </Compile>
    <Compile Include="..\..\..\Compilers\Core\Portable\InternalUtilities\DecimalUtilities.cs">
      <Link>InternalUtilities\DecimalUtilities.cs</Link>
    </Compile>
    <Compile Include="..\..\..\Compilers\Core\Portable\InternalUtilities\DocumentationCommentXmlNames.cs">
      <Link>InternalUtilities\DocumentationCommentXmlNames.cs</Link>
    </Compile>
    <Compile Include="..\..\..\Compilers\Core\Portable\InternalUtilities\EnumerableExtensions.ComparisonComparer.cs">
      <Link>InternalUtilities\EnumerableExtensions.ComparisonComparer.cs</Link>
    </Compile>
    <Compile Include="..\..\..\Compilers\Core\Portable\InternalUtilities\EnumerableExtensions.cs">
      <Link>InternalUtilities\EnumerableExtensions.cs</Link>
    </Compile>
    <Compile Include="..\..\..\Compilers\Core\Portable\InternalUtilities\EnumUtilties.cs">
      <Link>InternalUtilities\EnumUtilties.cs</Link>
    </Compile>
    <Compile Include="..\..\..\Compilers\Core\Portable\InternalUtilities\FailFast.cs">
      <Link>InternalUtilities\FailFast.cs</Link>
    </Compile>
    <Compile Include="..\..\..\Compilers\Core\Portable\InternalUtilities\FatalError.cs">
      <Link>InternalUtilities\FatalError.cs</Link>
    </Compile>
    <Compile Include="..\..\..\Compilers\Core\Portable\InternalUtilities\FileNameUtilities.cs">
      <Link>InternalUtilities\PathUtilities.cs</Link>
    </Compile>
    <Compile Include="..\..\..\Compilers\Core\Portable\InternalUtilities\Hash.cs">
      <Link>InternalUtilities\Hash.cs</Link>
    </Compile>
    <Compile Include="..\..\..\Compilers\Core\Portable\InternalUtilities\HashAlgorithms.cs">
      <Link>InternalUtilities\HashAlgorithms.cs</Link>
    </Compile>
    <Compile Include="..\..\..\Compilers\Core\Portable\InternalUtilities\ImmutableListExtensions.cs">
      <Link>InternalUtilities\ImmutableListExtensions.cs</Link>
    </Compile>
    <Compile Include="..\..\..\Compilers\Core\Portable\InternalUtilities\ISetExtensions.cs">
      <Link>InternalUtilities\ISetExtensions.cs</Link>
    </Compile>
    <Compile Include="..\..\..\Compilers\Core\Portable\InternalUtilities\KeyValuePair.cs">
      <Link>InternalUtilities\KeyValuePair.cs</Link>
    </Compile>
    <Compile Include="..\..\..\Compilers\Core\Portable\InternalUtilities\MultiDictionary.cs">
      <Link>InternalUtilities\MultiDictionary.cs</Link>
    </Compile>
    <Compile Include="..\..\..\Compilers\Core\Portable\InternalUtilities\IReadOnlySet.cs">
      <Link>InternalUtilities\IReadOnlySet.cs</Link>
    </Compile>
    <Compile Include="..\..\..\Compilers\Core\Portable\FileSystem\PathKind.cs">
      <Link>InternalUtilities\PathKind.cs</Link>
    </Compile>
    <Compile Include="..\..\..\Compilers\Core\Portable\InternalUtilities\ExceptionUtilities.cs">
      <Link>InternalUtilities\ExceptionUtilities.cs</Link>
    </Compile>
    <Compile Include="..\..\..\Compilers\Core\Portable\InternalUtilities\ReaderWriterLockSlimExtensions.cs">
      <Link>InternalUtilities\ReaderWriterLockSlimExtensions.cs</Link>
    </Compile>
    <Compile Include="..\..\..\Compilers\Core\Portable\InternalUtilities\ReferenceEqualityComparer.cs">
      <Link>InternalUtilities\ReferenceEqualityComparer.cs</Link>
    </Compile>
    <Compile Include="..\..\..\Compilers\Core\Portable\InternalUtilities\SemaphoreSlimExtensions.cs">
      <Link>InternalUtilities\SemaphoreSlimExtensions.cs</Link>
    </Compile>
    <Compile Include="..\..\..\Compilers\Core\Portable\InternalUtilities\SpecializedCollections.cs">
      <Link>InternalUtilities\SpecializedCollections.cs</Link>
    </Compile>
    <Compile Include="..\..\..\Compilers\Core\Portable\InternalUtilities\SpecializedCollections.Empty.Array.cs">
      <Link>InternalUtilities\SpecializedCollections.Empty.Array.cs</Link>
    </Compile>
    <Compile Include="..\..\..\Compilers\Core\Portable\InternalUtilities\SpecializedCollections.Empty.Collection.cs">
      <Link>InternalUtilities\SpecializedCollections.Empty.Collection.cs</Link>
    </Compile>
    <Compile Include="..\..\..\Compilers\Core\Portable\InternalUtilities\SpecializedCollections.Empty.Dictionary.cs">
      <Link>InternalUtilities\SpecializedCollections.Empty.Dictionary.cs</Link>
    </Compile>
    <Compile Include="..\..\..\Compilers\Core\Portable\InternalUtilities\SpecializedCollections.Empty.Enumerable.cs">
      <Link>InternalUtilities\SpecializedCollections.Empty.Enumerable.cs</Link>
    </Compile>
    <Compile Include="..\..\..\Compilers\Core\Portable\InternalUtilities\SpecializedCollections.Empty.Enumerator.cs">
      <Link>InternalUtilities\SpecializedCollections.Empty.Enumerator.cs</Link>
    </Compile>
    <Compile Include="..\..\..\Compilers\Core\Portable\InternalUtilities\SpecializedCollections.Empty.Enumerator`1.cs">
      <Link>InternalUtilities\SpecializedCollections.Empty.Enumerator`1.cs</Link>
    </Compile>
    <Compile Include="..\..\..\Compilers\Core\Portable\InternalUtilities\SpecializedCollections.Empty.List.cs">
      <Link>InternalUtilities\SpecializedCollections.Empty.List.cs</Link>
    </Compile>
    <Compile Include="..\..\..\Compilers\Core\Portable\InternalUtilities\SpecializedCollections.Empty.Set.cs">
      <Link>InternalUtilities\SpecializedCollections.Empty.Set.cs</Link>
    </Compile>
    <Compile Include="..\..\..\Compilers\Core\Portable\InternalUtilities\SpecializedCollections.ReadOnly.Collection.cs">
      <Link>InternalUtilities\SpecializedCollections.ReadOnly.Collection.cs</Link>
    </Compile>
    <Compile Include="..\..\..\Compilers\Core\Portable\InternalUtilities\SpecializedCollections.ReadOnly.Enumerable`1.cs">
      <Link>InternalUtilities\SpecializedCollections.ReadOnly.Enumerable`1.cs</Link>
    </Compile>
    <Compile Include="..\..\..\Compilers\Core\Portable\InternalUtilities\SpecializedCollections.ReadOnly.Enumerable`2.cs">
      <Link>InternalUtilities\SpecializedCollections.ReadOnly.Enumerable`2.cs</Link>
    </Compile>
    <Compile Include="..\..\..\Compilers\Core\Portable\InternalUtilities\SpecializedCollections.ReadOnly.Set.cs">
      <Link>InternalUtilities\SpecializedCollections.ReadOnly.Set.cs</Link>
    </Compile>
    <Compile Include="..\..\..\Compilers\Core\Portable\InternalUtilities\SpecializedCollections.Singleton.Collection`1.cs">
      <Link>InternalUtilities\SpecializedCollections.Singleton.Collection`1.cs</Link>
    </Compile>
    <Compile Include="..\..\..\Compilers\Core\Portable\InternalUtilities\SpecializedCollections.Singleton.Enumerator`1.cs">
      <Link>InternalUtilities\SpecializedCollections.Singleton.Enumerator`1.cs</Link>
    </Compile>
    <Compile Include="..\..\..\Compilers\Core\Portable\InternalUtilities\StringExtensions.cs">
      <Link>InternalUtilities\StringExtensions.cs</Link>
    </Compile>
    <Compile Include="..\..\..\Compilers\Core\Portable\InternalUtilities\TextChangeRangeExtensions.cs">
      <Link>InternalUtilities\TextChangeRangeExtensions.cs</Link>
    </Compile>
    <Compile Include="..\..\..\Compilers\Core\Portable\InternalUtilities\ValueTuple.cs">
      <Link>InternalUtilities\ValueTuple.cs</Link>
    </Compile>
    <Compile Include="..\..\..\Compilers\Core\Portable\InternalUtilities\ValueTuple`2.cs">
      <Link>InternalUtilities\ValueTuple`2.cs</Link>
    </Compile>
    <Compile Include="..\..\..\Compilers\Core\Portable\InternalUtilities\ValueTuple`3.cs">
      <Link>InternalUtilities\ValueTuple`3.cs</Link>
    </Compile>
    <Compile Include="..\..\..\Compilers\Core\Portable\InternalUtilities\WeakReferenceExtensions.cs">
      <Link>InternalUtilities\WeakReferenceExtensions.cs</Link>
    </Compile>
    <Compile Include="..\..\..\Compilers\Core\Portable\Serialization\FixedObjectBinder.cs">
      <Link>Serialization\FixedObjectBinder.cs</Link>
    </Compile>
    <Compile Include="..\..\..\Compilers\Core\Portable\Serialization\IObjectReadable.cs">
      <Link>Serialization\IObjectReadable.cs</Link>
    </Compile>
    <Compile Include="..\..\..\Compilers\Core\Portable\Serialization\IObjectWritable.cs">
      <Link>Serialization\IObjectWritable.cs</Link>
    </Compile>
    <Compile Include="..\..\..\Compilers\Core\Portable\Serialization\ObjectBinder.cs">
      <Link>Serialization\ObjectBinder.cs</Link>
    </Compile>
    <Compile Include="..\..\..\Compilers\Core\Portable\Serialization\ObjectReader.cs">
      <Link>Serialization\ObjectReader.cs</Link>
    </Compile>
    <Compile Include="..\..\..\Compilers\Core\Portable\Serialization\ObjectReaderData.cs">
      <Link>Serialization\ObjectReaderData.cs</Link>
    </Compile>
    <Compile Include="..\..\..\Compilers\Core\Portable\Serialization\ObjectReaderWriterBase.cs">
      <Link>Serialization\ObjectReaderWriterBase.cs</Link>
    </Compile>
    <Compile Include="..\..\..\Compilers\Core\Portable\Serialization\ObjectWriter.cs">
      <Link>Serialization\ObjectWriter.cs</Link>
    </Compile>
    <Compile Include="..\..\..\Compilers\Core\Portable\Serialization\ObjectWriterData.cs">
      <Link>Serialization\ObjectWriterData.cs</Link>
    </Compile>
    <Compile Include="..\..\..\Compilers\Core\Portable\Serialization\RecordingObjectBinder.cs">
      <Link>Serialization\RecordingObjectBinder.cs</Link>
    </Compile>
    <Compile Include="..\..\..\Compilers\Core\Portable\Serialization\SimpleRecordingObjectBinder.cs">
      <Link>Serialization\SimpleRecordingObjectBinder.cs</Link>
    </Compile>
    <Compile Include="..\..\..\Compilers\Core\Portable\FileSystem\FileUtilities.cs">
      <Link>InternalUtilities\FileUtilities.cs</Link>
    </Compile>
    <Compile Include="..\..\..\Compilers\Core\Portable\FileSystem\PathUtilities.cs">
      <Link>InternalUtilities\PathUtilities.cs</Link>
    </Compile>
    <Compile Include="..\..\..\Compilers\Core\Portable\InternalUtilities\ReflectionUtilities.cs">
      <Link>InternalUtilities\ReflectionUtilities.cs</Link>
    </Compile>
    <Compile Include="..\..\..\Compilers\Core\Portable\PortableShim.cs">
      <Link>InternalUtilities\PortableShim.cs</Link>
    </Compile>
  </ItemGroup>
  <PropertyGroup Condition="'$(Configuration)|$(Platform)' == 'Debug|AnyCPU'" />
  <PropertyGroup Condition="'$(Configuration)|$(Platform)' == 'Release|AnyCPU'" />
  <PropertyGroup Condition="'$(MSBuildAssemblyNameFragment)' == 'v12.0'">
    <DefineConstants>$(DefineConstants);MSBUILD12</DefineConstants>
  </PropertyGroup>
  <ItemGroup>
    <InternalsVisibleTo Include="Microsoft.CodeAnalysis.CSharp.EditorFeatures" />
    <InternalsVisibleTo Include="Microsoft.CodeAnalysis.CSharp.Features" />
    <InternalsVisibleTo Include="Microsoft.CodeAnalysis.CSharp.Workspaces" />
    <InternalsVisibleTo Include="Microsoft.CodeAnalysis.EditorFeatures" />
    <InternalsVisibleTo Include="Microsoft.CodeAnalysis.EditorFeatures.Text" />
    <InternalsVisibleTo Include="Microsoft.CodeAnalysis.Features" />
    <InternalsVisibleTo Include="Microsoft.CodeAnalysis.VisualBasic.EditorFeatures" />
    <InternalsVisibleTo Include="Microsoft.CodeAnalysis.VisualBasic.Features" />
    <InternalsVisibleTo Include="Microsoft.CodeAnalysis.VisualBasic.Workspaces" />
    <InternalsVisibleTo Include="Microsoft.CodeAnalysis.Workspaces.Desktop" />
    <InternalsVisibleTo Include="Microsoft.VisualStudio.LanguageServices" />
    <InternalsVisibleTo Include="Microsoft.VisualStudio.LanguageServices.CSharp" />
    <InternalsVisibleTo Include="Microsoft.VisualStudio.LanguageServices.Implementation" />
    <InternalsVisibleTo Include="Microsoft.VisualStudio.LanguageServices.SolutionExplorer" />
    <InternalsVisibleTo Include="Microsoft.VisualStudio.LanguageServices.Telemetry" />
    <InternalsVisibleTo Include="Microsoft.VisualStudio.LanguageServices.VisualBasic" />
    <InternalsVisibleTo Include="csi" />
    <InternalsVisibleTo Include="Microsoft.CodeAnalysis.CSharp.InteractiveEditorFeatures" />
    <InternalsVisibleTo Include="Microsoft.CodeAnalysis.InteractiveEditorFeatures" />
    <InternalsVisibleTo Include="Microsoft.CodeAnalysis.InteractiveFeatures" />
    <InternalsVisibleTo Include="Microsoft.CodeAnalysis.VisualBasic.InteractiveEditorFeatures" />
    <InternalsVisibleTo Include="Microsoft.VisualStudio.CSharp.Repl" />
    <InternalsVisibleTo Include="Microsoft.VisualStudio.InteractiveServices" />
    <InternalsVisibleTo Include="Roslyn.VisualStudio.Setup" />
    <InternalsVisibleTo Include="Microsoft.VisualStudio.VisualBasic.Repl" />
    <InternalsVisibleToTest Include="Microsoft.CodeAnalysis.Editor.UI.Wpf" />
    <InternalsVisibleToTest Include="Roslyn.Hosting.Diagnostics" />
    <InternalsVisibleToTest Include="Roslyn.Services.Editor.CSharp.UnitTests" />
    <InternalsVisibleToTest Include="Roslyn.Services.Editor.UnitTests" />
    <InternalsVisibleToTest Include="Roslyn.Services.Editor.UnitTests2" />
    <InternalsVisibleToTest Include="Roslyn.Services.Editor.VisualBasic.UnitTests" />
    <InternalsVisibleToTest Include="Roslyn.Services.Test.Utilities" />
    <InternalsVisibleToTest Include="Roslyn.Services.UnitTests" />
    <InternalsVisibleToTest Include="Roslyn.Services.CSharp.UnitTests" />
    <InternalsVisibleToTest Include="Roslyn.Services.VisualBasic.UnitTests" />
    <InternalsVisibleToTest Include="Roslyn.Test.Utilities.Desktop" />
    <InternalsVisibleToTest Include="Roslyn.VisualStudio.CSharp.UnitTests" />
    <InternalsVisibleToTest Include="Roslyn.VisualStudio.Closed.UnitTests" />
    <InternalsVisibleToTest Include="Roslyn.VisualStudio.DiagnosticsWindow" />
    <InternalsVisibleToTest Include="Roslyn.VisualStudio.Test.Setup" />
    <InternalsVisibleToTest Include="Roslyn.VisualStudio.Services.UnitTests" />
    <InternalsVisibleToTest Include="RoslynETAHost" />
    <InternalsVisibleToTest Include="RoslynTaoActions" />
    <InternalsVisibleToMoq Include="DynamicProxyGenAssembly2" />
  </ItemGroup>
  <ItemGroup>
    <Compile Include="CaseCorrection\AbstractCaseCorrectionService.cs" />
    <Compile Include="CaseCorrection\CaseCorrector.cs" />
    <Compile Include="CaseCorrection\ICaseCorrectionService.cs" />
    <Compile Include="Classification\AbstractClassificationService.cs" />
    <Compile Include="Classification\AbstractClassificationService.Worker.cs" />
    <Compile Include="Classification\ClassificationExtensions.cs" />
    <Compile Include="Classification\ClassificationTypeNames.cs" />
    <Compile Include="Classification\ClassifiedSpan.cs" />
    <Compile Include="Classification\Classifier.cs" />
    <Compile Include="Classification\Classifiers\ISyntaxClassifier.cs" />
    <Compile Include="Classification\IClassificationService.cs" />
    <Compile Include="CodeActions\Annotations\SuppressDiagnosticsAnnotation.cs" />
    <Compile Include="CodeActions\CodeActionPriority.cs" />
    <Compile Include="CodeActions\Operations\PreviewOperation.cs" />
    <Compile Include="CodeCleanup\AbstractCodeCleanerService.cs" />
    <Compile Include="CodeCleanup\CodeCleaner.cs" />
    <Compile Include="CodeCleanup\ICodeCleanerService.cs" />
    <Compile Include="CodeCleanup\Providers\ExportCodeCleanupProvider.cs" />
    <Compile Include="CodeCleanup\Providers\FormatCodeCleanupProvider.cs" />
    <Compile Include="CodeCleanup\Providers\ICodeCleanupProvider.cs" />
    <Compile Include="CodeCleanup\Providers\PredefinedCodeCleanupProviderNames.cs" />
    <Compile Include="CodeCleanup\Providers\SimpleCodeCleanupProvider.cs" />
    <Compile Include="CodeCleanup\Providers\SimplificationCodeCleanupProvider.cs" />
    <Compile Include="CodeFixes\CodeFixContext.cs" />
    <Compile Include="CodeFixes\FixAllOccurrences\BatchSimplificationFixAllProvider.cs" />
    <Compile Include="CodeFixes\FixAllOccurrences\FixAllState.FixAllDiagnosticProvider.cs" />
    <Compile Include="CodeFixes\FixAllOccurrences\FixAllProviderInfo.cs" />
    <Compile Include="CodeFixes\FixAllOccurrences\FixAllState.FixMultipleDiagnosticProvider.cs" />
    <Compile Include="CodeFixes\FixAllOccurrences\FixAllLogger.cs" />
    <Compile Include="CodeFixes\FixAllOccurrences\FixAllContext.DiagnosticProvider.cs" />
    <Compile Include="CodeFixes\FixAllOccurrences\FixAllState.cs" />
    <Compile Include="CodeFixes\Supression\ISuppressionFixProvider.cs" />
    <Compile Include="CodeFixes\FixAllOccurrences\WellKnownFixAllProviders.cs" />
    <Compile Include="CodeFixes\FixAllOccurrences\BatchFixAllProvider.cs" />
    <Compile Include="CodeFixes\FixAllOccurrences\FixAllContext.cs" />
    <Compile Include="CodeFixes\FixAllOccurrences\FixAllScope.cs" />
    <Compile Include="CodeFixes\FixAllOccurrences\FixAllProvider.cs" />
    <Compile Include="CodeFixes\CodeFix.cs" />
    <Compile Include="CodeGeneration\AbstractCodeGenerationService.cs" />
    <Compile Include="CodeGeneration\AbstractCodeGenerationService_FindDeclaration.cs" />
    <Compile Include="CodeGeneration\AbstractFlagsEnumGenerator.cs" />
    <Compile Include="CodeGeneration\AbstractImportsAdder.cs" />
    <Compile Include="CodeGeneration\CodeGenerationDestination.cs" />
    <Compile Include="CodeGeneration\CodeGenerationHelpers.cs" />
    <Compile Include="CodeGeneration\CodeGenerationOperatorKind.cs" />
    <Compile Include="CodeGeneration\CodeGenerationOptions.cs" />
    <Compile Include="CodeGeneration\CodeGenerationSymbolFactory.cs" />
    <Compile Include="CodeGeneration\CodeGenerator.cs" />
    <Compile Include="Diagnostics\DiagnosticData.cs" />
    <Compile Include="Diagnostics\Extensions.cs" />
    <Compile Include="Diagnostics\InternalDiagnosticsOptions.cs" />
    <Compile Include="Diagnostics\IWorkspaceVenusSpanMappingService.cs" />
    <Compile Include="Diagnostics\WellKnownDiagnosticPropertyNames.cs" />
    <Compile Include="Editing\DeclarationKind.cs" />
    <Compile Include="Editing\DocumentEditor.cs" />
    <Compile Include="CodeGeneration\ICodeGenerationService.cs" />
    <Compile Include="CodeGeneration\INamedTypeSymbolExtensions.cs" />
    <Compile Include="CodeGeneration\LiteralSpecialValues.cs" />
    <Compile Include="Editing\GenerationOptions.cs" />
    <Compile Include="Editing\GenerationOptionsProvider.cs" />
    <Compile Include="Editing\ImportAdder.cs" />
    <Compile Include="Editing\ImportAdderService.cs" />
    <Compile Include="Editing\OperatorKind.cs" />
    <Compile Include="Editing\SolutionEditor.cs" />
    <Compile Include="Editing\SymbolEditor.cs" />
    <Compile Include="Editing\SymbolEditorExtensions.cs" />
    <Compile Include="Editing\SyntaxEditor.cs" />
    <Compile Include="Editing\SyntaxEditorExtensions.cs" />
    <Compile Include="Editing\SyntaxGenerator.cs" />
    <Compile Include="Editing\DeclarationModifiers.cs" />
    <Compile Include="CodeGeneration\Symbols\CodeGenerationAbstractMethodSymbol.cs" />
    <Compile Include="CodeGeneration\Symbols\CodeGenerationAbstractNamedTypeSymbol.cs" />
    <Compile Include="CodeGeneration\Symbols\CodeGenerationArrayTypeSymbol.cs" />
    <Compile Include="CodeGeneration\Symbols\CodeGenerationAttributeData.cs" />
    <Compile Include="CodeGeneration\Symbols\CodeGenerationConstructedMethodSymbol.cs" />
    <Compile Include="CodeGeneration\Symbols\CodeGenerationConstructedNamedTypeSymbol.cs" />
    <Compile Include="CodeGeneration\Symbols\CodeGenerationConstructorInfo.cs" />
    <Compile Include="CodeGeneration\Symbols\CodeGenerationConstructorSymbol.cs" />
    <Compile Include="CodeGeneration\Symbols\CodeGenerationConversionSymbol.cs" />
    <Compile Include="CodeGeneration\Symbols\CodeGenerationDestructorInfo.cs" />
    <Compile Include="CodeGeneration\Symbols\CodeGenerationDestructorSymbol.cs" />
    <Compile Include="CodeGeneration\Symbols\CodeGenerationEventInfo.cs" />
    <Compile Include="CodeGeneration\Symbols\CodeGenerationEventSymbol.cs" />
    <Compile Include="CodeGeneration\Symbols\CodeGenerationFieldInfo.cs" />
    <Compile Include="CodeGeneration\Symbols\CodeGenerationFieldSymbol.cs" />
    <Compile Include="CodeGeneration\Symbols\CodeGenerationMethodInfo.cs" />
    <Compile Include="CodeGeneration\Symbols\CodeGenerationMethodSymbol.cs" />
    <Compile Include="CodeGeneration\Symbols\CodeGenerationNamedTypeSymbol.cs" />
    <Compile Include="CodeGeneration\Symbols\CodeGenerationNamespaceInfo.cs" />
    <Compile Include="CodeGeneration\Symbols\CodeGenerationNamespaceOrTypeSymbol.cs" />
    <Compile Include="CodeGeneration\Symbols\CodeGenerationNamespaceSymbol.cs" />
    <Compile Include="CodeGeneration\Symbols\CodeGenerationOperatorSymbol.cs" />
    <Compile Include="CodeGeneration\Symbols\CodeGenerationParameterSymbol.cs" />
    <Compile Include="CodeGeneration\Symbols\CodeGenerationPointerTypeSymbol.cs" />
    <Compile Include="CodeGeneration\Symbols\CodeGenerationPropertyInfo.cs" />
    <Compile Include="CodeGeneration\Symbols\CodeGenerationPropertySymbol.cs" />
    <Compile Include="CodeGeneration\Symbols\CodeGenerationSymbol.cs" />
    <Compile Include="CodeGeneration\Symbols\CodeGenerationTypeParameterSymbol.cs" />
    <Compile Include="CodeGeneration\Symbols\CodeGenerationTypeSymbol.cs" />
    <Compile Include="CodeGeneration\SyntaxAnnotationExtensions.cs" />
    <Compile Include="Editing\TypeConstraintKind.cs" />
    <Compile Include="CodeGeneration\TypeGenerator.cs" />
    <Compile Include="CodeRefactorings\CodeRefactoringContext.cs" />
    <Compile Include="Differencing\LongestCommonImmutableArraySubsequence.cs" />
    <Compile Include="Differencing\SequenceEdit.cs" />
    <Compile Include="ExtensionManager\IErrorReportingService.cs" />
    <Compile Include="FindSymbols\DeclaredSymbolInfo.cs" />
    <Compile Include="FindSymbols\FindReferences\Finders\ILanguageServiceReferenceFinder.cs" />
    <Compile Include="LinkedFileDiffMerging\LinkedFileDiffMergingLogger.cs" />
    <Compile Include="Packaging\IPackageInstallerService.cs" />
    <Compile Include="SymbolSearch\ISymbolSearchService.cs" />
    <Compile Include="FindSymbols\SymbolTree\ISymbolTreeInfoCacheService.cs" />
    <Compile Include="FindSymbols\FindReferences\MetadataUnifyingEquivalenceComparer.cs" />
    <Compile Include="SymbolId\SymbolId.cs" />
    <Compile Include="Shared\Utilities\IProgressTracker.cs" />
<<<<<<< HEAD
    <Compile Include="Packaging\IReferenceAssemblySearchService.cs" />
    <Compile Include="SymbolId\SymbolKey.TupleTypeSymbolKey.cs" />
=======
>>>>>>> 006b915c
    <Compile Include="Utilities\ArraySlice.cs" />
    <Compile Include="Utilities\BKTree.cs" />
    <Compile Include="FindSymbols\SyntaxTree\AbstractSyntaxTreeInfo.cs" />
    <Compile Include="FindSymbols\SyntaxTree\SyntaxTreeDeclarationInfo.cs" />
    <Compile Include="Formatting\FormattingOptionsProvider.cs" />
    <Compile Include="LanguageServices\TypeInferenceService\AbstractTypeInferenceService.cs" />
    <Compile Include="LinkedFileDiffMerging\LinkedFileMergeSessionResult.cs" />
    <Compile Include="LinkedFileDiffMerging\DefaultDocumentTextDifferencingService.cs" />
    <Compile Include="Log\AggregateLogger.cs" />
    <Compile Include="Log\IErrorLogger.cs" />
    <Compile Include="Log\KeyValueLogMessage.cs" />
    <Compile Include="Log\LogAggregator.cs" />
    <Compile Include="Log\Logger.LogBlock.cs" />
    <Compile Include="Log\LogMessage.cs" />
    <Compile Include="Log\WorkspaceErrorLogger.cs" />
    <Compile Include="Rename\TokenRenameInfo.cs" />
    <Compile Include="Serialization\AssemblySerializationInfoService.cs" />
    <Compile Include="Serialization\IAssemblySerializationInfoService.cs" />
    <Compile Include="Shared\Extensions\AccessibilityUtilities.cs" />
    <Compile Include="Shared\Extensions\FileLinePositionSpanExtensions.cs" />
    <Compile Include="Shared\Extensions\LocationExtensions.cs" />
    <Compile Include="Shared\Extensions\MethodKindExtensions.cs" />
    <Compile Include="Shared\Extensions\SymbolInfoExtensions.cs" />
    <Compile Include="Shared\Extensions\SyntaxNodeExtensions.cs" />
    <Compile Include="Shared\Extensions\SyntaxNodeOrTokenExtensions.cs" />
    <Compile Include="Shared\Extensions\SyntaxTokenExtensions.cs" />
    <Compile Include="Shared\Extensions\SyntaxTreeExtensions.cs" />
    <Compile Include="Shared\Extensions\SyntaxTriviaExtensions.cs" />
    <Compile Include="Shared\Extensions\TextDocumentExtensions.cs" />
    <Compile Include="Shared\Extensions\ITypeSymbolExtensions.ReplaceTypeParameterBasedOnTypeConstraintVisitor.cs" />
    <Compile Include="Shared\Utilities\SymbolEquivalenceComparer.AssemblyComparers.cs" />
    <Compile Include="Shared\Utilities\XmlFragmentParser.cs" />
    <Compile Include="Simplification\SimplificationOptionProvider.cs" />
    <Compile Include="Simplification\SimplifyTypeNameCodeAction.cs" />
    <Compile Include="Utilities\BKTree.Edge.cs" />
    <Compile Include="Utilities\BKTree.Node.cs" />
    <Compile Include="Utilities\BKTree.Serialization.cs" />
    <Compile Include="Utilities\ForegroundThreadDataKind.cs" />
    <Compile Include="Utilities\IReadOnlyDictionaryExtensions.cs" />
    <Compile Include="Utilities\SpellChecker.cs" />
    <Compile Include="Utilities\StringEscapeEncoder.cs" />
    <Compile Include="Utilities\ValuesSources\CachedWeakValueSource.cs" />
    <Compile Include="Utilities\WeakEventHandler.cs" />
    <Compile Include="Versions\Extensions.cs" />
    <Compile Include="Versions\ISemanticVersionTrackingService.cs" />
    <Compile Include="Versions\PersistedVersionStampLogger.cs" />
    <Compile Include="Workspace\AdhocWorkspace.cs" />
    <Compile Include="Workspace\Host\Caching\ICachedObjectOwner.cs" />
    <Compile Include="Workspace\Host\Caching\CacheOptions.cs" />
    <Compile Include="Workspace\Host\Caching\ProjectCacheServiceFactory.cs" />
    <Compile Include="Workspace\Host\Caching\IProjectCacheService.cs" />
    <Compile Include="Differencing\Edit.cs" />
    <Compile Include="Differencing\EditKind.cs" />
    <Compile Include="Differencing\EditScript.cs" />
    <Compile Include="Differencing\LongestCommonSubsequence.cs" />
    <Compile Include="Differencing\LongestCommonSubstring.cs" />
    <Compile Include="Differencing\Match.cs" />
    <Compile Include="Differencing\Match.LongestCommonSubsequence.cs" />
    <Compile Include="Differencing\TreeComparer.cs" />
    <Compile Include="ExtensionManager\AbstractExtensionManager.cs" />
    <Compile Include="ExtensionManager\IExtensionManager.cs" />
    <Compile Include="ExtensionManager\IExtensionManagerExtensions.cs" />
    <Compile Include="ExtensionManager\ServicesLayerExtensionManager.cs" />
    <Compile Include="ExtensionOrderAttribute.cs" />
    <Compile Include="FindSymbols\Extensions.cs" />
    <Compile Include="FindSymbols\FindReferences\DependentProjectsFinder.cs" />
    <Compile Include="FindSymbols\FindReferences\DependentTypeFinder.cs" />
    <Compile Include="FindSymbols\FindReferences\Finders\AbstractMemberScopedReferenceFinder.cs" />
    <Compile Include="FindSymbols\FindReferences\Finders\AbstractMethodOrPropertyOrEventSymbolReferenceFinder.cs" />
    <Compile Include="FindSymbols\FindReferences\Finders\AbstractReferenceFinder.cs" />
    <Compile Include="FindSymbols\FindReferences\Finders\ConstructorInitializerSymbolReferenceFinder.cs" />
    <Compile Include="FindSymbols\FindReferences\Finders\ConstructorSymbolReferenceFinder.cs" />
    <Compile Include="FindSymbols\FindReferences\Finders\DestructorSymbolReferenceFinder.cs" />
    <Compile Include="FindSymbols\FindReferences\Finders\EventSymbolReferenceFinder.cs" />
    <Compile Include="FindSymbols\FindReferences\Finders\ExplicitInterfaceMethodReferenceFinder.cs" />
    <Compile Include="FindSymbols\FindReferences\Finders\FieldSymbolReferenceFinder.cs" />
    <Compile Include="FindSymbols\FindReferences\Finders\IReferenceFinder.cs" />
    <Compile Include="FindSymbols\FindReferences\Finders\LabelSymbolReferenceFinder.cs" />
    <Compile Include="FindSymbols\FindReferences\Finders\LinkedFileReferenceFinder.cs" />
    <Compile Include="FindSymbols\FindReferences\Finders\LocalSymbolReferenceFinder.cs" />
    <Compile Include="FindSymbols\FindReferences\Finders\MethodTypeParameterSymbolReferenceFinder.cs" />
    <Compile Include="FindSymbols\FindReferences\Finders\NamedTypeSymbolReferenceFinder.cs" />
    <Compile Include="FindSymbols\FindReferences\Finders\NamespaceSymbolReferenceFinder.cs" />
    <Compile Include="FindSymbols\FindReferences\Finders\OperatorSymbolReferenceFinder.cs" />
    <Compile Include="FindSymbols\FindReferences\Finders\OrdinaryMethodReferenceFinder.cs" />
    <Compile Include="FindSymbols\FindReferences\Finders\ParameterSymbolReferenceFinder.cs" />
    <Compile Include="FindSymbols\FindReferences\Finders\PropertyAccessorSymbolReferenceFinder.cs" />
    <Compile Include="FindSymbols\FindReferences\Finders\PropertySymbolReferenceFinder.cs" />
    <Compile Include="FindSymbols\FindReferences\Finders\RangeVariableSymbolReferenceFinder.cs" />
    <Compile Include="FindSymbols\FindReferences\Finders\ReferenceFinders.cs" />
    <Compile Include="FindSymbols\FindReferences\Finders\TypeParameterSymbolReferenceFinder.cs" />
    <Compile Include="FindSymbols\FindReferences\FindReferenceCache.cs" />
    <Compile Include="FindSymbols\FindReferences\FindReferencesProgress.cs" />
    <Compile Include="FindSymbols\FindReferences\FindReferencesSearchEngine.cs" />
    <Compile Include="FindSymbols\FindReferences\FindReferencesSearchEngine.ProgressWrapper.cs" />
    <Compile Include="FindSymbols\FindReferences\FindReferencesSearchEngine_DocumentProcessing.cs" />
    <Compile Include="FindSymbols\FindReferences\FindReferencesSearchEngine_MapCreation.cs" />
    <Compile Include="FindSymbols\FindReferences\FindReferencesSearchEngine_ProjectProcessing.cs" />
    <Compile Include="FindSymbols\IFindReferencesProgress.cs" />
    <Compile Include="FindSymbols\ReferencedSymbol.cs" />
    <Compile Include="FindSymbols\ReferenceLocation.cs" />
    <Compile Include="FindSymbols\ReferenceLocationExtensions.cs" />
    <Compile Include="FindSymbols\SymbolCallerInfo.cs" />
    <Compile Include="FindSymbols\SymbolFinder.cs" />
    <Compile Include="FindSymbols\SymbolFinder_Declarations.cs" />
    <Compile Include="FindSymbols\SymbolFinder_Hierarchy.cs" />
    <Compile Include="FindSymbols\SymbolFinder_References.cs" />
    <Compile Include="FindSymbols\SymbolTree\SymbolTreeInfo.cs" />
    <Compile Include="FindSymbols\SymbolTree\SymbolTreeInfo.Node.cs" />
    <Compile Include="FindSymbols\SymbolTree\SymbolTreeInfo_Serialization.cs" />
    <Compile Include="FindSymbols\SyntaxTree\AbstractPersistableState.cs" />
    <Compile Include="FindSymbols\SyntaxTree\ISyntaxTreeInfoPersistentStorage.cs" />
    <Compile Include="FindSymbols\SyntaxTree\SyntaxTreeContextInfo.cs" />
    <Compile Include="FindSymbols\SyntaxTree\SyntaxTreeIdentifierInfo.cs" />
    <Compile Include="FindSymbols\SyntaxTree\SyntaxTreeIdentifierInfo_Set.cs" />
    <Compile Include="FindSymbols\SyntaxTree\SyntaxTreeInfo.cs" />
    <Compile Include="Formatting\AbstractSyntaxFormattingService.cs" />
    <Compile Include="Formatting\BottomUpBaseIndentationFinder.cs" />
    <Compile Include="Formatting\Context\FormattingContext.AnchorData.cs" />
    <Compile Include="Formatting\Context\FormattingContext.cs" />
    <Compile Include="Formatting\Context\FormattingContext.IndentationData.cs" />
    <Compile Include="Formatting\Context\FormattingContext.InitialContextFinder.cs" />
    <Compile Include="Formatting\Context\SuppressIntervalIntrospector.cs" />
    <Compile Include="Formatting\Context\SuppressSpacingData.cs" />
    <Compile Include="Formatting\Context\SuppressWrappingData.cs" />
    <Compile Include="Formatting\ContextIntervalTree.cs" />
    <Compile Include="Formatting\Engine\AbstractAggregatedFormattingResult.cs" />
    <Compile Include="Formatting\Engine\AbstractFormatEngine.cs" />
    <Compile Include="Formatting\Engine\AbstractFormatEngine.OperationApplier.cs" />
    <Compile Include="Formatting\Engine\AbstractFormatEngine.Partitioner.cs" />
    <Compile Include="Formatting\Engine\AbstractFormattingResult.cs" />
    <Compile Include="Formatting\Engine\AbstractTriviaDataFactory.AbstractComplexTrivia.cs" />
    <Compile Include="Formatting\Engine\AbstractTriviaDataFactory.cs" />
    <Compile Include="Formatting\Engine\AbstractTriviaDataFactory.FormattedWhitespace.cs" />
    <Compile Include="Formatting\Engine\AbstractTriviaDataFactory.ModifiedWhitespace.cs" />
    <Compile Include="Formatting\Engine\AbstractTriviaDataFactory.Whitespace.cs" />
    <Compile Include="Formatting\Engine\ActionCache`1.cs" />
    <Compile Include="Formatting\Engine\ChainedFormattingRules.cs" />
    <Compile Include="Formatting\Engine\NodeOperations.cs" />
    <Compile Include="Formatting\Engine\OperationCache`1.cs" />
    <Compile Include="Formatting\Engine\TokenData.cs" />
    <Compile Include="Formatting\Engine\TokenPairWithOperations.cs" />
    <Compile Include="Formatting\Engine\TokenStream.Changes.cs" />
    <Compile Include="Formatting\Engine\TokenStream.cs" />
    <Compile Include="Formatting\Engine\TokenStream.Iterator.cs" />
    <Compile Include="Formatting\Engine\TreeData.cs" />
    <Compile Include="Formatting\Engine\TreeData.Debug.cs" />
    <Compile Include="Formatting\Engine\TreeData.Node.cs" />
    <Compile Include="Formatting\Engine\TreeData.NodeAndText.cs" />
    <Compile Include="Formatting\Engine\TreeData.StructuredTrivia.cs" />
    <Compile Include="Formatting\Engine\TriviaData.cs" />
    <Compile Include="Formatting\Engine\TriviaDataWithList.cs" />
    <Compile Include="Formatting\Formatter.cs" />
    <Compile Include="Formatting\FormattingExtensions.cs" />
    <Compile Include="Formatting\FormattingOptions.cs" />
    <Compile Include="Formatting\IFormattingResult.cs" />
    <Compile Include="Formatting\ISyntaxFormattingService.cs" />
    <Compile Include="Formatting\ListPool.cs" />
    <Compile Include="Formatting\Rules\AbstractFormattingRule.cs" />
    <Compile Include="Formatting\Rules\BaseIndentationFormattingRule.cs" />
    <Compile Include="Formatting\Rules\DefaultFormattingRuleFactoryServiceFactory.cs" />
    <Compile Include="Formatting\Rules\ExportFormattingRule.cs" />
    <Compile Include="Formatting\Rules\IActionHolder`1.cs" />
    <Compile Include="Formatting\Rules\IHostDependentFormattingRuleFactoryService.cs" />
    <Compile Include="Formatting\Rules\IFormattingRule.cs" />
    <Compile Include="Formatting\Rules\IOperationHolder`1.cs" />
    <Compile Include="Formatting\Rules\NextAction`1.cs" />
    <Compile Include="Formatting\Rules\NextOperation`1.cs" />
    <Compile Include="Formatting\Rules\NoOpFormattingRule.cs" />
    <Compile Include="Formatting\Rules\Operations\AdjustNewLinesOperation.cs" />
    <Compile Include="Formatting\Rules\Operations\AdjustNewLinesOption.cs" />
    <Compile Include="Formatting\Rules\Operations\AdjustSpacesOperation.cs" />
    <Compile Include="Formatting\Rules\Operations\AdjustSpacesOption.cs" />
    <Compile Include="Formatting\Rules\Operations\AlignTokensOperation.cs" />
    <Compile Include="Formatting\Rules\Operations\AlignTokensOption.cs" />
    <Compile Include="Formatting\Rules\Operations\AnchorIndentationOperation.cs" />
    <Compile Include="Formatting\Rules\Operations\FormattingOperations.cs" />
    <Compile Include="Formatting\Rules\Operations\IndentBlockOperation.cs" />
    <Compile Include="Formatting\Rules\Operations\IndentBlockOption.cs" />
    <Compile Include="Formatting\Rules\Operations\SuppressOperation.cs" />
    <Compile Include="Formatting\Rules\Operations\SuppressOption.cs" />
    <Compile Include="Formatting\StringBuilderPool.cs" />
    <Compile Include="Formatting\TaskExecutor.cs" />
    <Compile Include="Formatting\TriviaEngine\AbstractTriviaFormatter.cs" />
    <Compile Include="Formatting\TriviaEngine\LineColumn.cs" />
    <Compile Include="Formatting\TriviaEngine\LineColumnDelta.cs" />
    <Compile Include="Formatting\TriviaEngine\LineColumnRule.cs" />
    <Compile Include="Formatting\TriviaEngine\TriviaList.cs" />
    <Compile Include="GeneratedCodeRecognition\GeneratedCodeRecognitionServiceFactory.cs" />
    <Compile Include="GeneratedCodeRecognition\IGeneratedCodeRecognitionService.cs" />
    <Compile Include="IOrderableMetadata.cs" />
    <Compile Include="Utilities\ImmutableArrayExtensions.cs" />
    <Compile Include="Utilities\ObjectPools\PooledObject.cs" />
    <Compile Include="Workspace\Host\Caching\IWorkspaceCacheService.cs" />
    <Compile Include="Workspace\Host\CommandLine\ICommandLineParserService.cs" />
    <Compile Include="Workspace\Host\HostContext\HostContextService.cs" />
    <Compile Include="Workspace\Host\HostContext\IHostContextService.cs" />
    <Compile Include="Workspace\Host\Mef\ILanguagesMetadata.cs" />
    <Compile Include="Workspace\Host\Mef\CodeChangeProviderMetadata.cs" />
    <Compile Include="Workspace\Host\Mef\IMefHostExportProvider.cs" />
    <Compile Include="Workspace\Host\Mef\MefHostServices.cs" />
    <Compile Include="Workspace\Host\Mef\MefLanguageServices.cs" />
    <Compile Include="Workspace\Host\Mef\MefWorkspaceServices.cs" />
    <Compile Include="Workspace\Host\Mef\ServiceLayer.cs" />
    <Compile Include="Workspace\Host\Documentation\IDocumentationProviderService.cs" />
    <Compile Include="Workspace\Host\Metadata\FrameworkAssemblyPathResolverFactory.cs" />
    <Compile Include="Workspace\Host\Metadata\IAnalyzerService.cs" />
    <Compile Include="Workspace\Host\Metadata\IFrameworkAssemblyPathResolver.cs" />
    <Compile Include="Workspace\Host\Metadata\MetadataReferenceCache.cs" />
    <Compile Include="Workspace\Host\Metadata\WorkspaceMetadataFileReferenceResolver.cs" />
    <Compile Include="Workspace\Host\PersistentStorage\PersistentStorageOptionsProvider.cs" />
    <Compile Include="Workspace\Host\SyntaxTreeFactory\AbstractSyntaxTreeFactoryService.AbstractRecoverableSyntaxRoot.cs" />
    <Compile Include="Workspace\Host\SyntaxTreeFactory\AbstractSyntaxTreeFactoryService.cs" />
    <Compile Include="Workspace\Host\CompilationFactory\ICompilationFactoryService.cs" />
    <Compile Include="Workspace\Host\Mef\ExportLanguageServiceAttribute.cs" />
    <Compile Include="Workspace\Host\Mef\ExportLanguageServiceFactoryAttribute.cs" />
    <Compile Include="Workspace\Host\Mef\ILanguageMetadata.cs" />
    <Compile Include="Workspace\Host\ILanguageService.cs" />
    <Compile Include="Workspace\Host\Mef\ILanguageServiceFactory.cs" />
    <Compile Include="Workspace\Host\Mef\LanguageMetadata.cs" />
    <Compile Include="Workspace\Host\Mef\LanguageServiceMetadata.cs" />
    <Compile Include="Workspace\Host\Mef\OrderableLanguageMetadata.cs" />
    <Compile Include="LanguageServices\SemanticsFactsService\ForEachSymbols.cs" />
    <Compile Include="LanguageServices\SemanticsFactsService\ISemanticFactsService.cs" />
    <Compile Include="LanguageServices\SymbolDeclarationService\ISymbolDeclarationService.cs" />
    <Compile Include="LanguageServices\SyntaxFactsService\ExternalSourceInfo.cs" />
    <Compile Include="LanguageServices\SyntaxFactsService\ISyntaxFactsService.cs" />
    <Compile Include="LanguageServices\SyntaxFactsService\PredefinedOperator.cs" />
    <Compile Include="LanguageServices\SyntaxFactsService\PredefinedType.cs" />
    <Compile Include="Workspace\Host\SyntaxTreeFactory\ISyntaxTreeFactoryService.cs" />
    <Compile Include="LanguageServices\TypeInferenceService\ITypeInferenceService.cs" />
    <Compile Include="Log\EmptyLogBlock.cs" />
    <Compile Include="Log\EmptyLogger.cs" />
    <Compile Include="Log\FunctionId.cs" />
    <Compile Include="Log\FunctionIdOptions.cs" />
    <Compile Include="Log\ILogger.cs" />
    <Compile Include="Log\InteractionClass.cs" />
    <Compile Include="Log\Logger.cs" />
    <Compile Include="Notification\AbstractGlobalOperationNotificationService.cs" />
    <Compile Include="Notification\GlobalOperationEventArgs.cs" />
    <Compile Include="Notification\GlobalOperationNotificationService.cs" />
    <Compile Include="Notification\GlobalOperationNotificationServiceFactory.cs" />
    <Compile Include="Notification\GlobalOperationRegistration.cs" />
    <Compile Include="Notification\IGlobalOperationNotificationService.cs" />
    <Compile Include="Options\IOption.cs" />
    <Compile Include="Options\IOptionService.cs" />
    <Compile Include="Options\Option`1.cs" />
    <Compile Include="Options\OptionChangedEventArgs.cs" />
    <Compile Include="Options\OptionKey.cs" />
    <Compile Include="Options\OptionService.cs" />
    <Compile Include="Options\OptionSet.cs" />
    <Compile Include="Options\OptionsServiceFactory.cs" />
    <Compile Include="Options\PerLanguageOption.cs" />
    <Compile Include="Options\Providers\ExportOptionProviderAttribute.cs" />
    <Compile Include="Options\Providers\IOptionProvider.cs" />
    <Compile Include="Options\Providers\IOptionSerializer.cs" />
    <Compile Include="Options\Providers\OptionSerializerMetadata.cs" />
    <Compile Include="OrderableMetadata.cs" />
    <Compile Include="Recommendations\AbstractRecommendationService.cs" />
    <Compile Include="Recommendations\IRecommendationService.cs" />
    <Compile Include="Recommendations\RecommendationOptions.cs" />
    <Compile Include="Recommendations\Recommender.cs" />
    <Compile Include="Rename\ConflictEngine\Annotations\RenameActionAnnotation.cs" />
    <Compile Include="Rename\ConflictEngine\Annotations\RenameAnnotation.cs" />
    <Compile Include="Rename\ConflictEngine\Annotations\RenameDeclarationLocationReference.cs" />
    <Compile Include="Rename\ConflictEngine\Annotations\RenameInvalidIdentifierAnnotation.cs" />
    <Compile Include="Rename\ConflictEngine\Annotations\RenameNodeSimplificationAnnotation.cs" />
    <Compile Include="Rename\ConflictEngine\Annotations\RenameTokenSimplificationAnnotation.cs" />
    <Compile Include="Rename\ConflictEngine\ConflictingIdentifierTracker.cs" />
    <Compile Include="Rename\ConflictEngine\ConflictResolution.cs" />
    <Compile Include="Rename\ConflictEngine\ConflictResolver.cs" />
    <Compile Include="Rename\ConflictEngine\ConflictResolver.Session.cs" />
    <Compile Include="Rename\ConflictEngine\DeclarationConflictHelpers.cs" />
    <Compile Include="Rename\ConflictEngine\RelatedLocation.cs" />
    <Compile Include="Rename\ConflictEngine\RelatedLocationType.cs" />
    <Compile Include="Rename\ConflictEngine\RenamedSpansTracker.cs" />
    <Compile Include="Rename\IRenameRewriterLanguageService.cs" />
    <Compile Include="Rename\RenameEntityKind.cs" />
    <Compile Include="Rename\RenameLocation.cs" />
    <Compile Include="Rename\RenameLocation.ReferenceProcessing.cs" />
    <Compile Include="Rename\RenameLocations.cs" />
    <Compile Include="Rename\RenameOptions.cs" />
    <Compile Include="Rename\Renamer.cs" />
    <Compile Include="Rename\RenameRewriterParameters.cs" />
    <Compile Include="Rename\RenameUtilities.cs" />
    <Compile Include="SemanticModelWorkspaceService\ISemanticModelService.cs" />
    <Compile Include="SemanticModelWorkspaceService\SemanticModelWorkspaceServiceFactory.cs" />
    <Compile Include="Shared\Collections\IIntervalIntrospector.cs" />
    <Compile Include="Shared\Collections\IntervalTree.cs" />
    <Compile Include="Shared\Collections\IntervalTree`1.cs" />
    <Compile Include="Shared\Collections\IntervalTree`1.Node.cs" />
    <Compile Include="Shared\Collections\SimpleIntervalTree.cs" />
    <Compile Include="Shared\Collections\SimpleIntervalTree`1.cs" />
    <Compile Include="Shared\Collections\TextSpanIntervalIntrospector.cs" />
    <Compile Include="Shared\Extensions\ArrayExtensions.cs" />
    <Compile Include="Shared\Extensions\ContextQuery\AbstractSyntaxContext.cs" />
    <Compile Include="Shared\Extensions\DocumentExtensions.cs" />
    <Compile Include="Shared\Extensions\IAssemblySymbolExtensions.cs" />
    <Compile Include="Shared\Extensions\ICodeDefinitionFactoryExtensions.cs" />
    <Compile Include="Shared\Extensions\ICodeDefinitionFactoryExtensions_CreateEqualsMethod.cs" />
    <Compile Include="Shared\Extensions\ICodeDefinitionFactoryExtensions_CreateGetHashCodeMethod.cs" />
    <Compile Include="Shared\Extensions\ICollectionExtensions.cs" />
    <Compile Include="Shared\Extensions\IComparerExtensions.cs" />
    <Compile Include="Shared\Extensions\ICompilationExtensions.cs" />
    <Compile Include="Shared\Extensions\IEnumerableExtensions.cs" />
    <Compile Include="Shared\Extensions\IFindReferencesResultExtensions.cs" />
    <Compile Include="Shared\Extensions\ILanguageMetadataExtensions.cs" />
    <Compile Include="Shared\Extensions\ILanguageServiceProviderExtensions.cs" />
    <Compile Include="Shared\Extensions\IListExtensions.cs" />
    <Compile Include="Shared\Extensions\IMethodSymbolExtensions.cs" />
    <Compile Include="Shared\Extensions\INamedTypeSymbolExtensions.cs" />
    <Compile Include="Shared\Extensions\INamespaceOrTypeSymbolExtensions.cs" />
    <Compile Include="Shared\Extensions\INamespaceSymbolExtensions.Comparer.cs" />
    <Compile Include="Shared\Extensions\INamespaceSymbolExtensions.cs" />
    <Compile Include="Shared\Extensions\IParameterSymbolExtensions.cs" />
    <Compile Include="Shared\Extensions\IPropertySymbolExtensions.cs" />
    <Compile Include="Shared\Extensions\ISolutionExtensions.cs" />
    <Compile Include="Shared\Extensions\ISymbolExtensions.cs" />
    <Compile Include="Shared\Extensions\ISymbolExtensions.IsUnsafeVisitor.cs" />
    <Compile Include="Shared\Extensions\ISymbolExtensions_2.cs" />
    <Compile Include="Shared\Extensions\ISymbolExtensions_Accessibility.cs" />
    <Compile Include="Shared\Extensions\ISyntaxFactsServiceExtensions.cs" />
    <Compile Include="Shared\Extensions\ITypeGenerator.cs" />
    <Compile Include="Shared\Extensions\ITypeInferenceServiceExtensions.cs" />
    <Compile Include="Shared\Extensions\ITypeParameterSymbolExtensions.cs" />
    <Compile Include="Shared\Extensions\ITypeSymbolExtensions.AnonymousTypeRemover.cs" />
    <Compile Include="Shared\Extensions\ITypeSymbolExtensions.CollectTypeParameterSymbolsVisitor.cs" />
    <Compile Include="Shared\Extensions\ITypeSymbolExtensions.CompilationTypeGenerator.cs" />
    <Compile Include="Shared\Extensions\ITypeSymbolExtensions.cs" />
    <Compile Include="Shared\Extensions\ITypeSymbolExtensions.MinimalAccessibilityVisitor.cs" />
    <Compile Include="Shared\Extensions\ITypeSymbolExtensions.SubstituteTypesVisitor.cs" />
    <Compile Include="Shared\Extensions\ITypeSymbolExtensions.UnavailableTypeParameterRemover.cs" />
    <Compile Include="Shared\Extensions\ITypeSymbolExtensions.UnnamedErrorTypeRemover.cs" />
    <Compile Include="Shared\Extensions\LineSpan.cs" />
    <Compile Include="Shared\Extensions\LinkedListExtensions.cs" />
    <Compile Include="Shared\Extensions\ObjectExtensions.cs" />
    <Compile Include="Shared\Extensions\ObjectExtensions.TypeSwitch.cs" />
    <Compile Include="Shared\Extensions\PredefinedTypeExtensions.cs" />
    <Compile Include="Shared\Extensions\ProjectExtensions.cs" />
    <Compile Include="Shared\Extensions\SemanticEquivalence.cs" />
    <Compile Include="Shared\Extensions\SemanticModelExtensions.cs" />
    <Compile Include="Shared\Extensions\SimpleIntervalTreeExtensions.cs" />
    <Compile Include="Shared\Extensions\SourceTextExtensions.cs" />
    <Compile Include="Shared\Extensions\SpecialTypeExtensions.cs" />
    <Compile Include="Shared\Extensions\StackExtensions.cs" />
    <Compile Include="Shared\Extensions\StringExtensions.cs" />
    <Compile Include="Shared\Extensions\SymbolDisplayFormats.cs" />
    <Compile Include="Shared\Extensions\SymbolDisplayPartExtensions.cs" />
    <Compile Include="Shared\Extensions\TextLineExtensions.cs" />
    <Compile Include="Shared\Extensions\TextSpanExtensions.cs" />
    <Compile Include="Shared\NormalizedTextSpanCollection.cs" />
    <Compile Include="Shared\Utilities\AliasSymbolCache.cs" />
    <Compile Include="Shared\Utilities\BloomFilter.cs" />
    <Compile Include="Shared\Utilities\BloomFilter_Serialization.cs" />
    <Compile Include="Shared\Utilities\CommonFormattingHelpers.cs" />
    <Compile Include="Shared\Utilities\DocumentationComment.cs" />
    <Compile Include="Shared\Utilities\EditorBrowsableHelpers.cs" />
    <Compile Include="Shared\Utilities\EnumValueUtilities.cs" />
    <Compile Include="Shared\Utilities\ExtensionOrderer.cs" />
    <Compile Include="Shared\Utilities\ExtensionOrderer.Graph.cs" />
    <Compile Include="Shared\Utilities\ExtensionOrderer.Node.cs" />
    <Compile Include="Shared\Utilities\IntegerUtilities.cs" />
    <Compile Include="Shared\Utilities\Matcher.ChoiceMatcher.cs" />
    <Compile Include="Shared\Utilities\Matcher.cs" />
    <Compile Include="Shared\Utilities\Matcher.RepeatMatcher.cs" />
    <Compile Include="Shared\Utilities\Matcher.SequenceMatcher.cs" />
    <Compile Include="Shared\Utilities\Matcher.SingleMatcher.cs" />
    <Compile Include="Shared\Utilities\Matcher`1.cs" />
    <Compile Include="Shared\Utilities\NameGenerator.cs" />
    <Compile Include="Shared\Utilities\ProgressTracker.cs" />
    <Compile Include="Shared\Utilities\SemanticMap.cs" />
    <Compile Include="Shared\Utilities\SemanticMap.Walker.cs" />
    <Compile Include="Shared\Utilities\SignatureComparer.cs" />
    <Compile Include="Shared\Utilities\StringBreaker.cs" />
    <Compile Include="Shared\Utilities\SymbolEquivalenceComparer.cs" />
    <Compile Include="Shared\Utilities\SymbolEquivalenceComparer.EquivalenceVisitor.cs" />
    <Compile Include="Shared\Utilities\SymbolEquivalenceComparer.GetHashCodeVisitor.cs" />
    <Compile Include="Shared\Utilities\SymbolEquivalenceComparer.ParameterSymbolEqualityComparer.cs" />
    <Compile Include="Shared\Utilities\SymbolEquivalenceComparer.SignatureTypeSymbolEquivalenceComparer.cs" />
    <Compile Include="Shared\Utilities\SymbolVisibility.cs" />
    <Compile Include="Simplification\AbstractReducer.cs" />
    <Compile Include="Simplification\AbstractReducer.IExpressionRewriter.cs" />
    <Compile Include="Simplification\AbstractSimplificationService.cs" />
    <Compile Include="Simplification\AliasAnnotation.cs" />
    <Compile Include="Simplification\ISimplificationService.cs" />
    <Compile Include="Simplification\SimplificationHelpers.cs" />
    <Compile Include="Simplification\SimplificationOptions.cs" />
    <Compile Include="Simplification\Simplifier.cs" />
    <Compile Include="Simplification\SpecialTypeAnnotation.cs" />
    <Compile Include="Simplification\SymbolAnnotation.cs" />
    <Compile Include="SymbolId\SymbolKey.AbstractSymbolKey.cs" />
    <Compile Include="SymbolId\SymbolKey.ArrayTypeSymbolKey.cs" />
    <Compile Include="SymbolId\SymbolKey.AssemblySymbolKey.cs" />
    <Compile Include="SymbolId\SymbolKey.BodyLevelSymbolKey.cs" />
    <Compile Include="SymbolId\SymbolKey.ComparisonOptions.cs" />
    <Compile Include="SymbolId\SymbolKey.cs" />
    <Compile Include="SymbolId\SymbolKey.DynamicTypeSymbolKey.cs" />
    <Compile Include="SymbolId\SymbolKey.ErrorTypeSymbolKey.cs" />
    <Compile Include="SymbolId\SymbolKey.EventSymbolKey.cs" />
    <Compile Include="SymbolId\SymbolKey.FieldSymbolKey.cs" />
    <Compile Include="SymbolId\SymbolKey.MethodSymbolKey.cs" />
    <Compile Include="SymbolId\SymbolKey.MethodTypeParameterSymbolKey.cs" />
    <Compile Include="SymbolId\SymbolKey.ModuleSymbolKey.cs" />
    <Compile Include="SymbolId\SymbolKey.NamedTypeSymbolKey.cs" />
    <Compile Include="SymbolId\SymbolKey.NamespaceSymbolKey.cs" />
    <Compile Include="SymbolId\SymbolKey.NullSymbolKey.cs" />
    <Compile Include="SymbolId\SymbolKey.ParameterSymbolKey.cs" />
    <Compile Include="SymbolId\SymbolKey.PointerTypeSymbolKey.cs" />
    <Compile Include="SymbolId\SymbolKey.PropertySymbolKey.cs" />
    <Compile Include="SymbolId\SymbolKey.SymbolKeyComparer.cs" />
    <Compile Include="SymbolId\SymbolKey.TypeParameterSymbolKey.cs" />
    <Compile Include="SymbolId\SymbolKey.Visitor.cs" />
    <Compile Include="SymbolId\SymbolKeyExtensions.cs" />
    <Compile Include="SymbolId\SymbolKeyResolution.cs" />
    <Compile Include="SymbolId\SymbolKeyResolutionExtensions.cs" />
    <Compile Include="Utilities\AbstractSpeculationAnalyzer.cs" />
    <Compile Include="Utilities\AnnotationTable.cs" />
    <Compile Include="Utilities\AsyncLazy`1.cs" />
    <Compile Include="Utilities\SemaphoreSlimFactory.cs" />
    <Compile Include="Utilities\BidirectionalMap.cs" />
    <Compile Include="Utilities\CancellableLazy.cs" />
    <Compile Include="Utilities\CancellableLazy`1.cs" />
    <Compile Include="Utilities\CompilerUtilities\ImmutableDictionaryExtensions.cs" />
    <Compile Include="Utilities\CompilerUtilities\ImmutableHashMap.cs" />
    <Compile Include="Utilities\CompilerUtilities\ImmutableHashMapExtensions.cs" />
    <Compile Include="Utilities\CompilerUtilities\linkedhashqueue.cs" />
    <Compile Include="Utilities\NonReentrantLock.cs" />
    <Compile Include="Utilities\Contract.cs" />
    <Compile Include="Utilities\EditDistance.cs" />
    <Compile Include="Utilities\EventMap.cs" />
    <Compile Include="Utilities\ExceptionHelpers.cs" />
    <Compile Include="Utilities\IBidirectionalMap.cs" />
    <Compile Include="Utilities\ICollectionExtensions.cs" />
    <Compile Include="Utilities\IDictionaryExtensions.cs" />
    <Compile Include="Utilities\LazyInitialization.cs" />
    <Compile Include="Utilities\ObjectPools\Extensions.cs" />
    <Compile Include="Utilities\ObjectPools\SharedPools.cs" />
    <Compile Include="Utilities\SerializableBytes.cs" />
    <Compile Include="Utilities\SimpleTaskQueue.cs" />
    <Compile Include="Utilities\SpecializedTasks.cs" />
    <Compile Include="Utilities\SyntaxPath.cs" />
    <Compile Include="Utilities\TaskExtensions.cs" />
    <Compile Include="Utilities\TaskFactoryExtensions.cs" />
    <Compile Include="Utilities\TopologicalSorter.cs" />
    <Compile Include="Utilities\ValuesSources\ConstantValueSource.cs" />
    <Compile Include="Utilities\ValuesSources\ValueSource.cs" />
    <Compile Include="Utilities\ValuesSources\WeakConstantValueSource.cs" />
    <Compile Include="Workspace\ApplyChangesKind.cs" />
    <Compile Include="Utilities\Documentation\DeferredDocumentationProvider.cs" />
    <Compile Include="Utilities\Documentation\XmlDocumentationProvider.cs" />
    <Compile Include="Workspace\DocumentEventArgs.cs" />
    <Compile Include="Utilities\ValuesSources\RecoverableWeakValueSource.cs" />
    <Compile Include="Workspace\Host\HostLanguageServices.cs" />
    <Compile Include="Workspace\Host\HostServices.cs" />
    <Compile Include="Workspace\Host\Metadata\MetadataServiceFactory.cs" />
    <Compile Include="Workspace\Host\Metadata\IMetadataService.cs" />
    <Compile Include="Workspace\Host\PersistentStorage\AbstractPersistentStorage.cs" />
    <Compile Include="Workspace\Host\PersistentStorage\IPersistentStorage.cs" />
    <Compile Include="Workspace\Host\PersistentStorage\IPersistentStorageService.cs" />
    <Compile Include="Workspace\Host\PersistentStorage\NoOpPersistentStorage.cs" />
    <Compile Include="Workspace\Host\PersistentStorage\PersistentStorageOptions.cs" />
    <Compile Include="Workspace\Host\PersistentStorage\PersistentStorageServiceFactory.cs" />
    <Compile Include="Workspace\Host\TaskScheduler\IWorkspaceTaskScheduler.cs" />
    <Compile Include="Workspace\Host\TaskScheduler\IWorkspaceTaskSchedulerFactory.cs" />
    <Compile Include="Workspace\Host\TaskScheduler\WorkspaceTaskSchedulerFactory.cs" />
    <Compile Include="Workspace\Host\TaskScheduler\WorkspaceTaskSchedulerFactory.WorkspaceTaskQueue.cs" />
    <Compile Include="Workspace\Host\TaskScheduler\WorkspaceTaskSchedulerFactoryFactory.cs" />
    <Compile Include="Workspace\Host\TemporaryStorage\ISupportDirectMemoryAccess.cs" />
    <Compile Include="Workspace\Host\TemporaryStorage\ITemporaryStorage.cs" />
    <Compile Include="Workspace\Host\TemporaryStorage\ITemporaryStorageService.cs" />
    <Compile Include="Workspace\Host\TemporaryStorage\TrivialTemporaryStorageService.cs" />
    <Compile Include="Workspace\Host\TextFactory\ITextFactoryService.cs" />
    <Compile Include="Workspace\Host\HostWorkspaceServices.cs" />
    <Compile Include="Workspace\Host\TextFactory\TextFactoryService.cs" />
    <Compile Include="Workspace\Solution\ITextVersionable.cs" />
    <Compile Include="Workspace\PrimaryWorkspace.cs" />
    <Compile Include="LinkedFileDiffMerging\AbstractLinkedFileMergeConflictCommentAdditionService.cs" />
    <Compile Include="Workspace\Solution\AdditionalTextDocument.cs" />
    <Compile Include="LinkedFileDiffMerging\IMergeConflictHandler.cs" />
    <Compile Include="Workspace\Solution\DocumentState_TreeTextSource.cs" />
    <Compile Include="Workspace\Solution\IDocumentTextDifferencingService.cs" />
    <Compile Include="Workspace\Solution\MetadataReferenceManager.cs" />
    <Compile Include="Workspace\Solution\TextDocumentState.cs" />
    <Compile Include="Workspace\Solution\BranchId.cs" />
    <Compile Include="Workspace\Solution\Document.cs" />
    <Compile Include="Workspace\Solution\DocumentDiagnostic.cs" />
    <Compile Include="Workspace\Solution\DocumentId.cs" />
    <Compile Include="Workspace\Solution\DocumentInfo.cs" />
    <Compile Include="Workspace\Solution\DocumentState.cs" />
    <Compile Include="Workspace\Solution\DocumentState.EquivalenceResult.cs" />
    <Compile Include="Workspace\Solution\DocumentState_SimpleProperties.cs" />
    <Compile Include="LinkedFileDiffMerging\ILinkedFileMergeConflictCommentAdditionService.cs" />
    <Compile Include="Workspace\Solution\MetadataOnlyImage.cs" />
    <Compile Include="Workspace\Solution\MetadataOnlyReference.cs" />
    <Compile Include="Workspace\Solution\PreservationMode.cs" />
    <Compile Include="Workspace\Solution\Project.cs" />
    <Compile Include="Workspace\Solution\Project.EquivalenceResult.cs" />
    <Compile Include="Workspace\Solution\ProjectChanges.cs" />
    <Compile Include="Workspace\Solution\ProjectDependencyGraph.cs" />
    <Compile Include="Workspace\Solution\ProjectDiagnostic.cs" />
    <Compile Include="Workspace\Solution\ProjectId.cs" />
    <Compile Include="Workspace\Solution\ProjectInfo.cs" />
    <Compile Include="Workspace\Solution\ProjectReference.cs" />
    <Compile Include="Workspace\Solution\ProjectState.cs" />
    <Compile Include="Workspace\Solution\TextDocument.cs" />
    <Compile Include="Workspace\Solution\RecoverableTextAndVersion.cs" />
    <Compile Include="Workspace\Solution\SemanticDocument.cs" />
    <Compile Include="Workspace\Solution\Solution.CompilationTracker.cs" />
    <Compile Include="Workspace\Solution\Solution.CompilationTracker.State.cs" />
    <Compile Include="Workspace\Solution\Solution.CompilationTranslationAction.Actions.cs" />
    <Compile Include="Workspace\Solution\Solution.CompilationTranslationAction.cs" />
    <Compile Include="Workspace\Solution\Solution.cs" />
    <Compile Include="LinkedFileDiffMerging\LinkedFileDiffMergingSession.cs" />
    <Compile Include="LinkedFileDiffMerging\LinkedFileMergeResult.cs" />
    <Compile Include="Workspace\Solution\SolutionChanges.cs" />
    <Compile Include="Workspace\Solution\SolutionId.cs" />
    <Compile Include="Workspace\Solution\SolutionInfo.cs" />
    <Compile Include="Workspace\Solution\SolutionServices.cs" />
    <Compile Include="Workspace\Solution\SyntacticDocument.cs" />
    <Compile Include="Workspace\Solution\TextAndVersion.cs" />
    <Compile Include="Workspace\Solution\TextLoader.cs" />
    <Compile Include="Workspace\Solution\TreeAndVersion.cs" />
    <Compile Include="LinkedFileDiffMerging\UnmergedDocumentChanges.cs" />
    <Compile Include="Workspace\Solution\VersionStamp.cs" />
    <Compile Include="Workspace\TextExtensions.cs" />
    <Compile Include="Workspace\Workspace.cs" />
    <Compile Include="Workspace\Workspace.TextTracker.cs" />
    <Compile Include="Workspace\Workspace_Editor.cs" />
    <Compile Include="Workspace\Workspace_Events.cs" />
    <Compile Include="Workspace\Workspace_Registration.cs" />
    <Compile Include="Workspace\WorkspaceChangeEventArgs.cs" />
    <Compile Include="Workspace\WorkspaceChangeKind.cs" />
    <Compile Include="Workspace\WorkspaceDiagnostic.cs" />
    <Compile Include="Workspace\WorkspaceDiagnosticEventArgs.cs" />
    <Compile Include="Workspace\WorkspaceDiagnosticKind.cs" />
    <Compile Include="Workspace\WorkspaceKind.cs" />
    <Compile Include="Workspace\WorkspaceRegistration.cs" />
    <Compile Include="Workspace\Host\Mef\ExportWorkspaceServiceAttribute.cs" />
    <Compile Include="Workspace\Host\Mef\ExportWorkspaceServiceFactoryAttribute.cs" />
    <Compile Include="Workspace\Host\IWorkspaceService.cs" />
    <Compile Include="Workspace\Host\Mef\IWorkspaceServiceFactory.cs" />
    <Compile Include="Workspace\Host\Mef\WorkspaceServiceMetadata.cs" />
    <Compile Include="CodeActions\CodeAction.cs" />
    <Compile Include="CodeActions\CodeActionWithOptions.cs" />
    <Compile Include="CodeActions\Annotations\ConflictAnnotation.cs" />
    <Compile Include="CodeActions\Annotations\RenameAnnotation.cs" />
    <Compile Include="CodeActions\Annotations\WarningAnnotation.cs" />
    <Compile Include="CodeActions\Operations\CodeActionOperation.cs" />
    <Compile Include="CodeActions\Operations\ApplyChangesOperation.cs" />
    <Compile Include="CodeActions\Operations\OpenDocumentOperation.cs" />
    <Compile Include="CodeFixes\CodeFixProvider.cs" />
    <Compile Include="CodeFixes\ExportCodeFixProviderAttribute.cs" />
    <Compile Include="CodeRefactorings\CodeRefactoringProvider.cs" />
    <Compile Include="CodeRefactorings\ExportCodeRefactoringProviderAttribute.cs" />
    <Compile Include="WorkspacesResources.Designer.cs">
      <AutoGen>True</AutoGen>
      <DesignTime>True</DesignTime>
      <DependentUpon>WorkspacesResources.resx</DependentUpon>
    </Compile>
  </ItemGroup>
  <ItemGroup>
    <EmbeddedResource Include="WorkspacesResources.resx">
      <Generator>ResXFileCodeGenerator</Generator>
      <LastGenOutput>WorkspacesResources.Designer.cs</LastGenOutput>
      <SubType>Designer</SubType>
    </EmbeddedResource>
  </ItemGroup>
  <ItemGroup />
  <ItemGroup>
    <None Include="project.json">
      <SubType>
      </SubType>
    </None>
    <Compile Include="Utilities\BKTree.Builder.cs" />
    <PublicAPI Include="PublicAPI.Shipped.txt" />
    <PublicAPI Include="PublicAPI.Unshipped.txt" />
  </ItemGroup>
  <Import Project="..\..\..\Compilers\Core\SharedCollections\SharedCollections.projitems" Label="Shared" />
  <ImportGroup Label="Targets">
    <Import Project="..\..\..\..\build\Targets\VSL.Imports.targets" />
  </ImportGroup>
</Project><|MERGE_RESOLUTION|>--- conflicted
+++ resolved
@@ -401,11 +401,7 @@
     <Compile Include="FindSymbols\FindReferences\MetadataUnifyingEquivalenceComparer.cs" />
     <Compile Include="SymbolId\SymbolId.cs" />
     <Compile Include="Shared\Utilities\IProgressTracker.cs" />
-<<<<<<< HEAD
-    <Compile Include="Packaging\IReferenceAssemblySearchService.cs" />
     <Compile Include="SymbolId\SymbolKey.TupleTypeSymbolKey.cs" />
-=======
->>>>>>> 006b915c
     <Compile Include="Utilities\ArraySlice.cs" />
     <Compile Include="Utilities\BKTree.cs" />
     <Compile Include="FindSymbols\SyntaxTree\AbstractSyntaxTreeInfo.cs" />
