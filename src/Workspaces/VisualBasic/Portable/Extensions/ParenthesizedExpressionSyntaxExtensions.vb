--- conflicted
+++ resolved
@@ -387,13 +387,9 @@
                             If IsAssociative(parentBinaryExpression.Kind) AndAlso
                                expression.Kind = parentExpression.Kind Then
 
-<<<<<<< HEAD
-                                Return node.IsSafeToChangeAssociativity(node.Expression, semanticModel)
-=======
                                 Return node.IsSafeToChangeAssociativity(
                                     node.Expression, parentBinaryExpression.Left,
                                     parentBinaryExpression.Right, semanticModel)
->>>>>>> 733a2d8e
                             End If
                         End If
 
