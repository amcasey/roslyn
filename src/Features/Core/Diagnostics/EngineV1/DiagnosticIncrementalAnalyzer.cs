// Copyright (c) Microsoft.  All Rights Reserved.  Licensed under the Apache License, Version 2.0.  See License.txt in the project root for license information.

using System;
using System.Collections.Generic;
using System.Collections.Immutable;
using System.Diagnostics;
using System.Linq;
using System.Threading;
using System.Threading.Tasks;
using Microsoft.CodeAnalysis.Diagnostics.Log;
using Microsoft.CodeAnalysis.ErrorReporting;
using Microsoft.CodeAnalysis.Internal.Log;
using Microsoft.CodeAnalysis.LanguageServices;
using Microsoft.CodeAnalysis.Options;
using Microsoft.CodeAnalysis.Shared.Extensions;
using Microsoft.CodeAnalysis.Shared.Options;
using Microsoft.CodeAnalysis.Text;
using Microsoft.CodeAnalysis.Versions;
using Roslyn.Utilities;

namespace Microsoft.CodeAnalysis.Diagnostics.EngineV1
{
    using ProviderId = Int32;

    internal partial class DiagnosticIncrementalAnalyzer : BaseDiagnosticIncrementalAnalyzer
    {
            private static readonly int s_stateTypeCount = Enum.GetNames(typeof(StateType)).Count();
            private static readonly ImmutableArray<StateType> s_documentScopeStateTypes = ImmutableArray.Create<StateType>(StateType.Syntax, StateType.Document);

            private readonly int _correlationId;
            private readonly DiagnosticAnalyzerService _owner;
            private readonly MemberRangeMap _memberRangeMap;
            private readonly DiagnosticAnalyzersAndStates _analyzersAndState;
            private readonly AnalyzerExecutor _executor;

            private DiagnosticLogAggregator _diagnosticLogAggregator;

<<<<<<< HEAD
        public DiagnosticIncrementalAnalyzer(DiagnosticAnalyzerService owner, int correlationId, Workspace workspace, AnalyzerManager analyzerManager)
            {
                _owner = owner;
                _correlationId = correlationId;
                _memberRangeMap = new MemberRangeMap();
            _analyzersAndState = new DiagnosticAnalyzersAndStates(this, workspace, analyzerManager);
                _executor = new AnalyzerExecutor(this);
=======
        public DiagnosticIncrementalAnalyzer(DiagnosticAnalyzerService owner, int correlationId, Workspace workspace, WorkspaceAnalyzerManager workspaceAnalyzerManager)
        {
            _owner = owner;
            _correlationId = correlationId;
            _memberRangeMap = new MemberRangeMap();
            _analyzersAndState = new DiagnosticAnalyzersAndStates(this, workspace, workspaceAnalyzerManager);
            _executor = new AnalyzerExecutor(this);
>>>>>>> 1922539d

                _diagnosticLogAggregator = new DiagnosticLogAggregator(_owner);
            }

        public override Task DocumentOpenAsync(Document document, CancellationToken cancellationToken)
            {
                using (Logger.LogBlock(FunctionId.Diagnostics_DocumentOpen, GetOpenLogMessage, document, cancellationToken))
                {
                    // we remove whatever information we used to have on document open/close and re-calcuate diagnostics
                    // we had to do this since some diagnostic provider change its behavior based on whether the document is opend or not.
                    // so we can't use cached information.
                    return RemoveAllCacheDataAsync(document, cancellationToken);
                }
            }

        public override Task DocumentResetAsync(Document document, CancellationToken cancellationToken)
            {
                using (Logger.LogBlock(FunctionId.Diagnostics_DocumentReset, GetResetLogMessage, document, cancellationToken))
                {
                    // we don't need the info for closed file
                    _memberRangeMap.Remove(document.Id);

                    // we remove whatever information we used to have on document open/close and re-calcuate diagnostics
                    // we had to do this since some diagnostic provider change its behavior based on whether the document is opend or not.
                    // so we can't use cached information.
                    return RemoveAllCacheDataAsync(document, cancellationToken);
                }
            }

            private bool CheckOption(Workspace workspace, string language, bool documentOpened)
            {
                var optionService = workspace.Services.GetService<IOptionService>();
                if (optionService == null || optionService.GetOption(ServiceFeatureOnOffOptions.ClosedFileDiagnostic, language))
                {
                    return true;
                }

                if (documentOpened)
                {
                    return true;
                }

                return false;
            }

        public override async Task AnalyzeSyntaxAsync(Document document, CancellationToken cancellationToken)
            {
                await AnalyzeSyntaxAsync(document, diagnosticIds: null, skipClosedFileChecks: false, cancellationToken: cancellationToken).ConfigureAwait(false);
            }

            private async Task AnalyzeSyntaxAsync(Document document, ImmutableHashSet<string> diagnosticIds, bool skipClosedFileChecks, CancellationToken cancellationToken)
            {
                try
                {
                    if (!skipClosedFileChecks && !CheckOption(document.Project.Solution.Workspace, document.Project.Language, document.IsOpen()))
                    {
                        return;
                    }

                    var textVersion = await document.GetTextVersionAsync(cancellationToken).ConfigureAwait(false);
                    var dataVersion = await document.GetSyntaxVersionAsync(cancellationToken).ConfigureAwait(false);
                    var versions = new VersionArgument(textVersion, dataVersion);

                    var root = await document.GetSyntaxRootAsync(cancellationToken).ConfigureAwait(false);
                    var fullSpan = root == null ? null : (TextSpan?)root.FullSpan;

                    var userDiagnosticDriver = new DiagnosticAnalyzerDriver(document, fullSpan, root, _diagnosticLogAggregator, cancellationToken);
                    var options = document.Project.CompilationOptions;
                    var openedDocument = document.IsOpen();

                    foreach (var providerAndId in await _analyzersAndState.GetAllProviderAndIdsAsync(document.Project, cancellationToken).ConfigureAwait(false))
                    {
                        var provider = providerAndId.Key;
                        var providerId = providerAndId.Value;

                        if (IsAnalyzerSuppressed(provider, options, userDiagnosticDriver))
                        {
                            await HandleSuppressedAnalyzerAsync(document, StateType.Syntax, providerId, provider, cancellationToken).ConfigureAwait(false);
                        }
                        else if (ShouldRunProviderForStateType(StateType.Syntax, provider, userDiagnosticDriver, diagnosticIds) &&
                            (skipClosedFileChecks || ShouldRunProviderForClosedFile(openedDocument, provider)))
                        {
                            var data = await _executor.GetSyntaxAnalysisDataAsync(provider, providerId, versions, userDiagnosticDriver).ConfigureAwait(false);
                            if (data.FromCache)
                            {
                                RaiseDiagnosticsUpdated(StateType.Syntax, document.Id, providerId, new SolutionArgument(document), data.Items);
                                continue;
                            }

                            var state = _analyzersAndState.GetOrCreateDiagnosticState(StateType.Syntax, providerId, provider, document.Project.Id, document.Project.Language);
                            await state.PersistAsync(document, data.ToPersistData(), cancellationToken).ConfigureAwait(false);

                            RaiseDiagnosticsUpdatedIfNeeded(StateType.Syntax, document, providerId, data.OldItems, data.Items);
                        }
                    }
                }
            catch (Exception e) when (FatalError.ReportUnlessCanceled(e))
                {
                    throw ExceptionUtilities.Unreachable;
                }
                }

        public override async Task AnalyzeDocumentAsync(Document document, SyntaxNode bodyOpt, CancellationToken cancellationToken)
            {
                await AnalyzeDocumentAsync(document, bodyOpt, diagnosticIds: null, skipClosedFileChecks: false, cancellationToken: cancellationToken).ConfigureAwait(false);
            }

            private async Task AnalyzeDocumentAsync(Document document, SyntaxNode bodyOpt, ImmutableHashSet<string> diagnosticIds, bool skipClosedFileChecks, CancellationToken cancellationToken)
            {
                try
                {
                    if (!skipClosedFileChecks && !CheckOption(document.Project.Solution.Workspace, document.Project.Language, document.IsOpen()))
                    {
                        return;
                    }

                    var textVersion = await document.GetTextVersionAsync(cancellationToken).ConfigureAwait(false);
                    var projectVersion = await document.Project.GetDependentVersionAsync(cancellationToken).ConfigureAwait(false);
                    var dataVersion = await document.Project.GetDependentSemanticVersionAsync(cancellationToken).ConfigureAwait(false);

                    var versions = new VersionArgument(textVersion, dataVersion, projectVersion);
                    if (bodyOpt == null)
                    {
                        await AnalyzeDocumentAsync(document, versions, diagnosticIds, skipClosedFileChecks, cancellationToken).ConfigureAwait(false);
                    }
                    else
                    {
                        // only open file can go this route
                        await AnalyzeBodyDocumentAsync(document, bodyOpt, versions, cancellationToken).ConfigureAwait(false);
                    }
                }
            catch (Exception e) when (FatalError.ReportUnlessCanceled(e))
                {
                    throw ExceptionUtilities.Unreachable;
                }
                }

            private async Task AnalyzeBodyDocumentAsync(Document document, SyntaxNode member, VersionArgument versions, CancellationToken cancellationToken)
            {
                try
                {
                    // syntax facts service must exist, otherwise, this method won't have called.
                    var syntaxFacts = document.Project.LanguageServices.GetService<ISyntaxFactsService>();
                    var root = await document.GetSyntaxRootAsync(cancellationToken).ConfigureAwait(false);
                    var memberId = syntaxFacts.GetMethodLevelMemberId(root, member);

                    var spanBasedDriver = new DiagnosticAnalyzerDriver(document, member.FullSpan, root, _diagnosticLogAggregator, cancellationToken);
                    var documentBasedDriver = new DiagnosticAnalyzerDriver(document, root.FullSpan, root, _diagnosticLogAggregator, cancellationToken);
                    var options = document.Project.CompilationOptions;

                    foreach (var providerAndId in await _analyzersAndState.GetAllProviderAndIdsAsync(document.Project, cancellationToken).ConfigureAwait(false))
                    {
                        var provider = providerAndId.Key;
                        var providerId = providerAndId.Value;

                        bool supportsSemanticInSpan;
                        if (IsAnalyzerSuppressed(provider, options, spanBasedDriver))
                        {
                            await HandleSuppressedAnalyzerAsync(document, StateType.Document, providerId, provider, cancellationToken).ConfigureAwait(false);
                        }
                        else if (ShouldRunProviderForStateType(StateType.Document, provider, spanBasedDriver, out supportsSemanticInSpan))
                        {
                            var userDiagnosticDriver = supportsSemanticInSpan ? spanBasedDriver : documentBasedDriver;

                            var ranges = _memberRangeMap.GetSavedMemberRange(providerId, document);
                            var data = await _executor.GetDocumentBodyAnalysisDataAsync(
                                provider, providerId, versions, userDiagnosticDriver, root, member, memberId, supportsSemanticInSpan, ranges).ConfigureAwait(false);

                            _memberRangeMap.UpdateMemberRange(providerId, document, versions.TextVersion, memberId, member.FullSpan, ranges);

                            var state = _analyzersAndState.GetOrCreateDiagnosticState(StateType.Document, providerId, provider, document.Project.Id, document.Project.Language);
                            await state.PersistAsync(document, data.ToPersistData(), cancellationToken).ConfigureAwait(false);

                            if (data.FromCache)
                            {
                                RaiseDiagnosticsUpdated(StateType.Document, document.Id, providerId, new SolutionArgument(document), data.Items);
                                continue;
                            }

                            RaiseDiagnosticsUpdatedIfNeeded(StateType.Document, document, providerId, data.OldItems, data.Items);
                        }
                    }
                }
            catch (Exception e) when (FatalError.ReportUnlessCanceled(e))
                {
                    throw ExceptionUtilities.Unreachable;
                }
                }

            private async Task AnalyzeDocumentAsync(Document document, VersionArgument versions, ImmutableHashSet<string> diagnosticIds, bool skipClosedFileChecks, CancellationToken cancellationToken)
            {
                try
                {
                    var root = await document.GetSyntaxRootAsync(cancellationToken).ConfigureAwait(false);
                    var fullSpan = root == null ? null : (TextSpan?)root.FullSpan;

                    var userDiagnosticDriver = new DiagnosticAnalyzerDriver(document, fullSpan, root, _diagnosticLogAggregator, cancellationToken);
                    bool openedDocument = document.IsOpen();
                    var options = document.Project.CompilationOptions;

                    foreach (var providerAndId in await _analyzersAndState.GetAllProviderAndIdsAsync(document.Project, cancellationToken).ConfigureAwait(false))
                    {
                        var provider = providerAndId.Key;
                        var providerId = providerAndId.Value;

                        if (IsAnalyzerSuppressed(provider, options, userDiagnosticDriver))
                        {
                            await HandleSuppressedAnalyzerAsync(document, StateType.Document, providerId, provider, cancellationToken).ConfigureAwait(false);
                        }
                        else if (ShouldRunProviderForStateType(StateType.Document, provider, userDiagnosticDriver, diagnosticIds) &&
                            (skipClosedFileChecks || ShouldRunProviderForClosedFile(openedDocument, provider)))
                        {
                            var data = await _executor.GetDocumentAnalysisDataAsync(provider, providerId, versions, userDiagnosticDriver).ConfigureAwait(false);
                            if (data.FromCache)
                            {
                                RaiseDiagnosticsUpdated(StateType.Document, document.Id, providerId, new SolutionArgument(document), data.Items);
                                continue;
                            }

                            if (openedDocument)
                            {
                                _memberRangeMap.Touch(providerId, document, versions.TextVersion);
                            }

                            var state = _analyzersAndState.GetOrCreateDiagnosticState(StateType.Document, providerId, provider, document.Project.Id, document.Project.Language);
                            await state.PersistAsync(document, data.ToPersistData(), cancellationToken).ConfigureAwait(false);

                            RaiseDiagnosticsUpdatedIfNeeded(StateType.Document, document, providerId, data.OldItems, data.Items);
                        }
                    }
                }
            catch (Exception e) when (FatalError.ReportUnlessCanceled(e))
                {
                    throw ExceptionUtilities.Unreachable;
                }
                }

        public override async Task AnalyzeProjectAsync(Project project, bool semanticsChanged, CancellationToken cancellationToken)
            {
                await AnalyzeProjectAsync(project, diagnosticIds: null, skipClosedFileChecks: false, cancellationToken: cancellationToken).ConfigureAwait(false);
            }

            private async Task AnalyzeProjectAsync(Project project, ImmutableHashSet<string> diagnosticIds, bool skipClosedFileChecks, CancellationToken cancellationToken)
            {
                try
                {
                    if (!skipClosedFileChecks && !CheckOption(project.Solution.Workspace, project.Language, documentOpened: project.Documents.Any(d => d.IsOpen())))
                    {
                        return;
                    }

                    var projectVersion = await project.GetDependentVersionAsync(cancellationToken).ConfigureAwait(false);
                    var semanticVersion = await project.GetDependentSemanticVersionAsync(cancellationToken).ConfigureAwait(false);
                    var userDiagnosticDriver = new DiagnosticAnalyzerDriver(project, _diagnosticLogAggregator, cancellationToken);
                    var options = project.CompilationOptions;

                    var versions = new VersionArgument(VersionStamp.Default, semanticVersion, projectVersion);
                    foreach (var providerAndId in await _analyzersAndState.GetAllProviderAndIdsAsync(project, cancellationToken).ConfigureAwait(false))
                    {
                        var provider = providerAndId.Key;
                        var providerId = providerAndId.Value;

                        if (IsAnalyzerSuppressed(provider, options, userDiagnosticDriver))
                        {
                            await HandleSuppressedAnalyzerAsync(project, providerId, provider, cancellationToken).ConfigureAwait(false);
                        }
                        else if (ShouldRunProviderForStateType(StateType.Project, provider, userDiagnosticDriver, diagnosticIds) &&
                            (skipClosedFileChecks || ShouldRunProviderForClosedFile(openedDocument: false, provider: provider)))
                        {
                            var data = await _executor.GetProjectAnalysisDataAsync(provider, providerId, versions, userDiagnosticDriver).ConfigureAwait(false);
                            if (data.FromCache)
                            {
                                RaiseDiagnosticsUpdated(StateType.Project, project.Id, providerId, new SolutionArgument(project), data.Items);
                                continue;
                            }

                            var state = _analyzersAndState.GetOrCreateDiagnosticState(StateType.Project, providerId, provider, project.Id, project.Language);
                            await state.PersistAsync(project, data.ToPersistData(), cancellationToken).ConfigureAwait(false);

                            RaiseDiagnosticsUpdatedIfNeeded(project, providerId, data.OldItems, data.Items);
                        }
                    }
                }
            catch (Exception e) when (FatalError.ReportUnlessCanceled(e))
                {
                    throw ExceptionUtilities.Unreachable;
                }
                }

        public override void RemoveDocument(DocumentId documentId)
            {
                using (Logger.LogBlock(FunctionId.Diagnostics_RemoveDocument, GetRemoveLogMessage, documentId, CancellationToken.None))
                {
                    _memberRangeMap.Remove(documentId);

                    foreach (var stateProviderIdAndType in _analyzersAndState.GetAllExistingDiagnosticStates(documentId.ProjectId))
                    {
                        var state = stateProviderIdAndType.Item1;
                        var providerId = stateProviderIdAndType.Item2;
                        var type = stateProviderIdAndType.Item3;

                        if (state != null)
                        {
                            state.Remove(documentId);
                        }

                        var solutionArgs = new SolutionArgument(null, documentId.ProjectId, documentId);

                        RaiseDiagnosticsUpdated(type, documentId, providerId, solutionArgs, ImmutableArray<DiagnosticData>.Empty);
                    }
                }
            }

        public override void RemoveProject(ProjectId projectId)
            {
                using (Logger.LogBlock(FunctionId.Diagnostics_RemoveProject, GetRemoveLogMessage, projectId, CancellationToken.None))
                {
                    foreach (var stateProviderIdAndType in _analyzersAndState.GetAllExistingDiagnosticStates(projectId, StateType.Project))
                    {
                        var state = stateProviderIdAndType.Item1;
                        var providerId = stateProviderIdAndType.Item2;

                        if (state != null)
                        {
                            state.Remove(projectId);
                        }

                        var solutionArgs = new SolutionArgument(null, projectId, null);

                        RaiseDiagnosticsUpdated(StateType.Project, projectId, providerId, solutionArgs, ImmutableArray<DiagnosticData>.Empty);
                    }

                    _analyzersAndState.RemoveProjectAnalyzersAndStates(projectId);
                }
            }

        public override async Task<bool> TryAppendDiagnosticsForSpanAsync(Document document, TextSpan range, List<DiagnosticData> diagnostics, CancellationToken cancellationToken)
            {
                try
                {
                    var textVersion = await document.GetTextVersionAsync(cancellationToken).ConfigureAwait(false);
                    var syntaxVersion = await document.GetSyntaxVersionAsync(cancellationToken).ConfigureAwait(false);
                    var semanticVersion = await document.Project.GetDependentSemanticVersionAsync(cancellationToken).ConfigureAwait(false);

                    var root = await document.GetSyntaxRootAsync(cancellationToken).ConfigureAwait(false);

                    var result = true;
                    result &= await TryGetLatestDiagnosticsAsync(
                        StateType.Syntax, document, range, root, diagnostics, false,
                        (t, d) => t.Equals(textVersion) && d.Equals(syntaxVersion),
                        GetSyntaxDiagnosticsAsync, cancellationToken).ConfigureAwait(false);

                    result &= await TryGetLatestDiagnosticsAsync(
                        StateType.Document, document, range, root, diagnostics, false,
                        (t, d) => t.Equals(textVersion) && d.Equals(semanticVersion),
                        GetSemanticDiagnosticsAsync, cancellationToken).ConfigureAwait(false);

                    return result;
                }
            catch (Exception e) when (FatalError.ReportUnlessCanceled(e))
                {
                    throw ExceptionUtilities.Unreachable;
                }
                }

        public override async Task<IEnumerable<DiagnosticData>> GetDiagnosticsForSpanAsync(Document document, TextSpan range, CancellationToken cancellationToken)
            {
                try
                {
                    var textVersion = await document.GetTextVersionAsync(cancellationToken).ConfigureAwait(false);
                    var syntaxVersion = await document.GetSyntaxVersionAsync(cancellationToken).ConfigureAwait(false);
                    var semanticVersion = await document.Project.GetDependentSemanticVersionAsync(cancellationToken).ConfigureAwait(false);

                    var root = await document.GetSyntaxRootAsync(cancellationToken).ConfigureAwait(false);

                    var result = true;
                    using (var diagnostics = SharedPools.Default<List<DiagnosticData>>().GetPooledObject())
                    {
                        result &= await TryGetLatestDiagnosticsAsync(
                                StateType.Syntax, document, range, root, diagnostics.Object, true,
                            (t, d) => t.Equals(textVersion) && d.Equals(syntaxVersion),
                            GetSyntaxDiagnosticsAsync, cancellationToken).ConfigureAwait(false);

                        result &= await TryGetLatestDiagnosticsAsync(
                                StateType.Document, document, range, root, diagnostics.Object, true,
                            (t, d) => t.Equals(textVersion) && d.Equals(semanticVersion),
                            GetSemanticDiagnosticsAsync, cancellationToken).ConfigureAwait(false);

                        // must be always up-to-date
                        Debug.Assert(result);
                        if (diagnostics.Object.Count > 0)
                        {
                            return diagnostics.Object.ToImmutableArray();
                        }

                        return SpecializedCollections.EmptyEnumerable<DiagnosticData>();
                    }
                }
            catch (Exception e) when (FatalError.ReportUnlessCanceled(e))
                {
                    throw ExceptionUtilities.Unreachable;
                }
                }

            private async Task<bool> TryGetLatestDiagnosticsAsync(
                StateType stateType,
                Document document, TextSpan range, SyntaxNode root,
                List<DiagnosticData> diagnostics, bool requireUpToDateDocumentDiagnostic,
                Func<VersionStamp, VersionStamp, bool> versionCheck,
                Func<ProviderId, DiagnosticAnalyzer, DiagnosticAnalyzerDriver, Task<IEnumerable<DiagnosticData>>> getDiagnostics,
                CancellationToken cancellationToken)
            {
                try
                {
                    bool result = true;
                    var fullSpan = root == null ? null : (TextSpan?)root.FullSpan;

                    // Share the diagnostic analyzer driver across all analyzers.
                    var spanBasedDriver = new DiagnosticAnalyzerDriver(document, range, root, _diagnosticLogAggregator, cancellationToken);
                    var documentBasedDriver = new DiagnosticAnalyzerDriver(document, fullSpan, root, _diagnosticLogAggregator, cancellationToken);
                    var options = document.Project.CompilationOptions;

                    foreach (var providerAndId in await _analyzersAndState.GetAllProviderAndIdsAsync(document.Project, cancellationToken).ConfigureAwait(false))
                    {
                        var provider = providerAndId.Key;
                        var providerId = providerAndId.Value;

                        bool supportsSemanticInSpan;
                        if (!IsAnalyzerSuppressed(provider, options, spanBasedDriver) &&
                            ShouldRunProviderForStateType(stateType, provider, spanBasedDriver, out supportsSemanticInSpan))
                        {
                            var userDiagnosticDriver = supportsSemanticInSpan ? spanBasedDriver : documentBasedDriver;

                            result &= await TryGetLatestDiagnosticsAsync(
                                provider, providerId, stateType,
                                document, range, root, diagnostics, requireUpToDateDocumentDiagnostic,
                                versionCheck, getDiagnostics, supportsSemanticInSpan, userDiagnosticDriver, cancellationToken).ConfigureAwait(false);
                        }
                    }

                    return result;
                }
            catch (Exception e) when (FatalError.ReportUnlessCanceled(e))
                {
                    throw ExceptionUtilities.Unreachable;
                }
                }

            private async Task<bool> TryGetLatestDiagnosticsAsync(
                DiagnosticAnalyzer provider, ProviderId providerId,
                StateType stateType, Document document, TextSpan range, SyntaxNode root,
                List<DiagnosticData> diagnostics, bool requireUpToDateDocumentDiagnostic,
                Func<VersionStamp, VersionStamp, bool> versionCheck,
                Func<ProviderId, DiagnosticAnalyzer, DiagnosticAnalyzerDriver, Task<IEnumerable<DiagnosticData>>> getDiagnostics,
                bool supportsSemanticInSpan,
                DiagnosticAnalyzerDriver userDiagnosticDriver,
                CancellationToken cancellationToken)
            {
                try
                {
                    var shouldInclude = (Func<DiagnosticData, bool>)(d => range.IntersectsWith(d.TextSpan));

                    // make sure we get state even when none of our analyzer has ran yet. 
                    // but this shouldn't create analyzer that doesnt belong to this project (language)
                    var state = _analyzersAndState.GetOrCreateDiagnosticState(stateType, providerId, provider, document.Project.Id, document.Project.Language);
                    if (state == null)
                    {
                        if (!requireUpToDateDocumentDiagnostic)
                        {
                            // the provider never ran yet.
                            return true;
                        }
                    }
                    else
                    {
                        // see whether we can use existing info
                        var existingData = await state.TryGetExistingDataAsync(document, cancellationToken).ConfigureAwait(false);
                        if (existingData != null && versionCheck(existingData.TextVersion, existingData.DataVersion))
                        {
                            if (existingData.Items == null)
                            {
                                return true;
                            }

                            diagnostics.AddRange(existingData.Items.Where(shouldInclude));
                            return true;
                        }
                    }

                    // check whether we want up-to-date document wide diagnostics
                    if (stateType == StateType.Document && !supportsSemanticInSpan && !requireUpToDateDocumentDiagnostic)
                    {
                        return false;
                    }

                    var dx = await getDiagnostics(providerId, provider, userDiagnosticDriver).ConfigureAwait(false);
                    if (dx != null)
                    {
                        // no state yet
                        diagnostics.AddRange(dx.Where(shouldInclude));
                    }

                    return true;
                }
            catch (Exception e) when (FatalError.ReportUnlessCanceled(e))
                {
                    throw ExceptionUtilities.Unreachable;
                }
                }

            private bool ShouldRunProviderForClosedFile(bool openedDocument, DiagnosticAnalyzer provider)
            {
                // we have opened document, doesnt matter
                if (openedDocument)
                {
                    return true;
                }

                return _owner.GetDiagnosticDescriptors(provider).Any(d => d.DefaultSeverity != DiagnosticSeverity.Hidden);
            }

            private bool ShouldRunProviderForStateType(StateType stateTypeId, DiagnosticAnalyzer provider,
                DiagnosticAnalyzerDriver driver, ImmutableHashSet<string> diagnosticIds)
            {
                return ShouldRunProviderForStateType(stateTypeId, provider, driver, diagnosticIds, _owner.GetDiagnosticDescriptors);
            }

            private static bool ShouldRunProviderForStateType(StateType stateTypeId, DiagnosticAnalyzer provider, DiagnosticAnalyzerDriver driver,
                ImmutableHashSet<string> diagnosticIds, Func<DiagnosticAnalyzer, ImmutableArray<DiagnosticDescriptor>> getDescriptor)
            {
                bool discarded;
                return ShouldRunProviderForStateType(stateTypeId, provider, driver, out discarded, diagnosticIds, getDescriptor);
            }

            private static bool ShouldRunProviderForStateType(StateType stateTypeId, DiagnosticAnalyzer provider, DiagnosticAnalyzerDriver driver,
                out bool supportsSemanticInSpan, ImmutableHashSet<string> diagnosticIds = null, Func<DiagnosticAnalyzer, ImmutableArray<DiagnosticDescriptor>> getDescriptor = null)
            {
                Debug.Assert(!IsAnalyzerSuppressed(provider, driver.Project.CompilationOptions, driver));

                supportsSemanticInSpan = false;
                if (diagnosticIds != null && getDescriptor(provider).All(d => !diagnosticIds.Contains(d.Id)))
                {
                    return false;
                }

                switch (stateTypeId)
                {
                    case StateType.Syntax:
                        return provider.SupportsSyntaxDiagnosticAnalysis(driver);

                    case StateType.Document:
                        return provider.SupportsSemanticDiagnosticAnalysis(driver, out supportsSemanticInSpan);

                    case StateType.Project:
                        return provider.SupportsProjectDiagnosticAnalysis(driver);

                    default:
                        throw ExceptionUtilities.Unreachable;
                }
            }

            private static bool IsAnalyzerSuppressed(DiagnosticAnalyzer provider, CompilationOptions options, DiagnosticAnalyzerDriver driver)
            {
                if (options != null && CompilationWithAnalyzers.IsDiagnosticAnalyzerSuppressed(provider, options, driver.CatchAnalyzerExceptionHandler))
                {
                    // All diagnostics that are generated by this DiagnosticAnalyzer will be suppressed, so we need not run the analyzer.
                    return true;
                }

                return false;
            }

            // internal for testing purposes only.
            internal void ForceAnalyzeAllDocuments(Project project, DiagnosticAnalyzer analyzer, CancellationToken cancellationToken)
            {
                var diagnosticIds = _owner.GetDiagnosticDescriptors(analyzer).Select(d => d.Id).ToImmutableHashSet();
                ReanalyzeAllDocumentsAsync(project, diagnosticIds, cancellationToken).Wait(cancellationToken);
            }

        public override void LogAnalyzerCountSummary()
            {
                DiagnosticAnalyzerLogger.LogAnalyzerCrashCountSummary(_correlationId, _diagnosticLogAggregator);
                DiagnosticAnalyzerLogger.LogAnalyzerTypeCountSummary(_correlationId, _diagnosticLogAggregator);

                // reset the log aggregator
                _diagnosticLogAggregator = new DiagnosticLogAggregator(_owner);
            }

            private static bool CheckSyntaxVersions(Document document, AnalysisData existingData, VersionArgument versions)
            {
                if (existingData == null)
                {
                    return false;
                }

                return document.CanReusePersistedTextVersion(versions.TextVersion, existingData.TextVersion) &&
                       document.CanReusePersistedSyntaxTreeVersion(versions.DataVersion, existingData.DataVersion);
            }

            private static bool CheckSemanticVersions(Document document, AnalysisData existingData, VersionArgument versions)
            {
                if (existingData == null)
                {
                    return false;
                }

                return document.CanReusePersistedTextVersion(versions.TextVersion, existingData.TextVersion) &&
                       document.Project.CanReusePersistedDependentSemanticVersion(versions.ProjectVersion, versions.DataVersion, existingData.DataVersion);
            }

            private static bool CheckSemanticVersions(Project project, AnalysisData existingData, VersionArgument versions)
            {
                if (existingData == null)
                {
                    return false;
                }

                return project.CanReusePersistedDependentSemanticVersion(versions.ProjectVersion, versions.DataVersion, existingData.DataVersion);
            }

            private void RaiseDiagnosticsUpdatedIfNeeded(
                StateType type, Document document, ProviderId providerId, ImmutableArray<DiagnosticData> existingItems, ImmutableArray<DiagnosticData> newItems)
            {
                var noItems = existingItems.Length == 0 && newItems.Length == 0;
                if (!noItems)
                {
                    RaiseDiagnosticsUpdated(type, document.Id, providerId, new SolutionArgument(document), newItems);
                }
            }

            private void RaiseDiagnosticsUpdatedIfNeeded(Project project, ProviderId providerId, ImmutableArray<DiagnosticData> existingItems, ImmutableArray<DiagnosticData> newItems)
            {
                var noItems = existingItems.Length == 0 && newItems.Length == 0;
                if (!noItems)
                {
                    RaiseDiagnosticsUpdated(StateType.Project, project.Id, providerId, new SolutionArgument(project), newItems);
                }
            }

            private void RaiseDiagnosticsUpdated(
                StateType type, object key, ProviderId providerId, SolutionArgument solution, ImmutableArray<DiagnosticData> diagnostics)
            {
                if (_owner != null)
                {
                    var id = new ArgumentKey(providerId, type, key);
                    _owner.RaiseDiagnosticsUpdated(this,
                        new DiagnosticsUpdatedArgs(id, _analyzersAndState.Workspace, solution.Solution, solution.ProjectId, solution.DocumentId, diagnostics));
                }
            }

            private ImmutableArray<DiagnosticData> UpdateDocumentDiagnostics(
                AnalysisData existingData, ImmutableArray<TextSpan> range, ImmutableArray<DiagnosticData> memberDiagnostics,
                SyntaxTree tree, SyntaxNode member, int memberId)
            {
                // get old span
                var oldSpan = range[memberId];

                // get old diagnostics
                var diagnostics = existingData.Items;

                // check quick exit cases
                if (diagnostics.Length == 0 && memberDiagnostics.Length == 0)
                {
                    return diagnostics;
                }

                // simple case
                if (diagnostics.Length == 0 && memberDiagnostics.Length > 0)
                {
                    return memberDiagnostics;
                }

                // regular case
                var result = new List<DiagnosticData>();

                // update member location
                Contract.Requires(member.FullSpan.Start == oldSpan.Start);
                var delta = member.FullSpan.End - oldSpan.End;

                var replaced = false;
                foreach (var diagnostic in diagnostics)
                {
                    if (diagnostic.TextSpan.Start < oldSpan.Start)
                    {
                        result.Add(diagnostic);
                        continue;
                    }

                    if (!replaced)
                    {
                        result.AddRange(memberDiagnostics);
                        replaced = true;
                    }

                    if (oldSpan.End <= diagnostic.TextSpan.Start)
                    {
                        result.Add(UpdatePosition(diagnostic, tree, delta));
                        continue;
                    }
                }

                // if it haven't replaced, replace it now
                if (!replaced)
                {
                    result.AddRange(memberDiagnostics);
                    replaced = true;
                }

                return result.ToImmutableArray();
            }

            private DiagnosticData UpdatePosition(DiagnosticData diagnostic, SyntaxTree tree, int delta)
            {
                var start = Math.Min(Math.Max(diagnostic.TextSpan.Start + delta, 0), tree.Length);
                var newSpan = new TextSpan(start, start >= tree.Length ? 0 : diagnostic.TextSpan.Length);

                var mappedLineInfo = tree.GetMappedLineSpan(newSpan);
                var originalLineInfo = tree.GetLineSpan(newSpan);

                return new DiagnosticData(
                    diagnostic.Id,
                    diagnostic.Category,
                    diagnostic.Message,
                    diagnostic.MessageFormat,
                    diagnostic.Severity,
                    diagnostic.DefaultSeverity,
                    diagnostic.IsEnabledByDefault,
                    diagnostic.WarningLevel,
                    diagnostic.CustomTags,
                    diagnostic.Properties,
                    diagnostic.Workspace,
                    diagnostic.ProjectId,
                    diagnostic.DocumentId,
                    newSpan,
                    mappedFilePath: mappedLineInfo.HasMappedPath ? mappedLineInfo.Path : null,
                    mappedStartLine: mappedLineInfo.StartLinePosition.Line,
                    mappedStartColumn: mappedLineInfo.StartLinePosition.Character,
                    mappedEndLine: mappedLineInfo.EndLinePosition.Line,
                    mappedEndColumn: mappedLineInfo.EndLinePosition.Character,
                    originalFilePath: originalLineInfo.Path,
                    originalStartLine: originalLineInfo.StartLinePosition.Line,
                    originalStartColumn: originalLineInfo.StartLinePosition.Character,
                    originalEndLine: originalLineInfo.EndLinePosition.Line,
                    originalEndColumn: originalLineInfo.EndLinePosition.Character,
                    description: diagnostic.Description,
                    helpLink: diagnostic.HelpLink);
            }

            private static IEnumerable<DiagnosticData> GetDiagnosticData(Document document, TextSpan? span, IEnumerable<Diagnostic> diagnostics)
            {
                return diagnostics != null ? diagnostics.Where(dx => ShouldIncludeDiagnostic(dx, span)).Select(d => DiagnosticData.Create(document, d)) : null;
            }

            private static bool ShouldIncludeDiagnostic(Diagnostic diagnostic, TextSpan? span)
            {
                if (diagnostic == null)
                {
                    return false;
                }

                if (span == null)
                {
                    return true;
                }

                if (diagnostic.Location == null)
                {
                    return false;
                }

                return span.Value.Contains(diagnostic.Location.SourceSpan);
            }

            private static IEnumerable<DiagnosticData> GetDiagnosticData(Project project, IEnumerable<Diagnostic> diagnostics)
            {
                return diagnostics != null ? diagnostics.Select(d => DiagnosticData.Create(project, d)) : null;
            }

            private static async Task<IEnumerable<DiagnosticData>> GetSyntaxDiagnosticsAsync(ProviderId providerId, DiagnosticAnalyzer provider, DiagnosticAnalyzerDriver userDiagnosticDriver)
            {
                using (Logger.LogBlock(FunctionId.Diagnostics_SyntaxDiagnostic, GetSyntaxLogMessage, userDiagnosticDriver.Document, userDiagnosticDriver.Span, providerId, userDiagnosticDriver.CancellationToken))
                {
                    try
                    {
                        Contract.ThrowIfNull(provider);

                        var diagnostics = await userDiagnosticDriver.GetSyntaxDiagnosticsAsync(provider).ConfigureAwait(false);
                        return GetDiagnosticData(userDiagnosticDriver.Document, userDiagnosticDriver.Span, diagnostics);
                    }
                catch (Exception e) when (FatalError.ReportUnlessCanceled(e))
                    {
                        throw ExceptionUtilities.Unreachable;
                    }
                    }
                }

            private static async Task<IEnumerable<DiagnosticData>> GetSemanticDiagnosticsAsync(ProviderId providerId, DiagnosticAnalyzer provider, DiagnosticAnalyzerDriver userDiagnosticDriver)
            {
                using (Logger.LogBlock(FunctionId.Diagnostics_SemanticDiagnostic, GetSemanticLogMessage, userDiagnosticDriver.Document, userDiagnosticDriver.Span, providerId, userDiagnosticDriver.CancellationToken))
                {
                    try
                    {
                        Contract.ThrowIfNull(provider);

                        var diagnostics = await userDiagnosticDriver.GetSemanticDiagnosticsAsync(provider).ConfigureAwait(false);
                        return GetDiagnosticData(userDiagnosticDriver.Document, userDiagnosticDriver.Span, diagnostics);
                    }
                catch (Exception e) when (FatalError.ReportUnlessCanceled(e))
                    {
                        throw ExceptionUtilities.Unreachable;
                    }
                    }
                }

            private static async Task<IEnumerable<DiagnosticData>> GetProjectDiagnosticsAsync(ProviderId providerId, DiagnosticAnalyzer provider, DiagnosticAnalyzerDriver userDiagnosticDriver, Action<Project, DiagnosticAnalyzer, CancellationToken> forceAnalyzeAllDocuments)
            {
                using (Logger.LogBlock(FunctionId.Diagnostics_ProjectDiagnostic, GetProjectLogMessage, userDiagnosticDriver.Project, providerId, userDiagnosticDriver.CancellationToken))
                {
                    try
                    {
                        Contract.ThrowIfNull(provider);

                        var diagnostics = await userDiagnosticDriver.GetProjectDiagnosticsAsync(provider, forceAnalyzeAllDocuments).ConfigureAwait(false);
                        return GetDiagnosticData(userDiagnosticDriver.Project, diagnostics);
                    }
                catch (Exception e) when (FatalError.ReportUnlessCanceled(e))
                    {
                        throw ExceptionUtilities.Unreachable;
                    }
                    }
                }

            private async Task RemoveAllCacheDataAsync(Document document, CancellationToken cancellationToken)
            {
                var allExistingStates = _analyzersAndState.GetAllExistingDiagnosticStates(document.Project.Id, document.Project.Language);
                await RemoveCacheDataAsync(document, allExistingStates, cancellationToken).ConfigureAwait(false);
            }

            private async Task RemoveCacheDataAsync(Document document, IEnumerable<Tuple<DiagnosticState, ProviderId, StateType>> states, CancellationToken cancellationToken)
            {
                try
                {
                    // Compiler + User diagnostics
                    foreach (var stateProviderIdAndType in states)
                    {
                        var state = stateProviderIdAndType.Item1;
                        if (state == null)
                        {
                            continue;
                        }

                        var providerId = stateProviderIdAndType.Item2;
                        var type = stateProviderIdAndType.Item3;
                        await RemoveCacheDataAsync(document, state, providerId, type, cancellationToken).ConfigureAwait(false);
                    }
                }
            catch (Exception e) when (FatalError.ReportUnlessCanceled(e))
                {
                    throw ExceptionUtilities.Unreachable;
                }
                }

            private async Task RemoveCacheDataAsync(Document document, DiagnosticState state, ProviderId providerId, StateType type, CancellationToken cancellationToken)
            {
                try
                {
                    // remove memory cache
                    state.Remove(document.Id);

                    // remove persistent cache
                    await state.PersistAsync(document, AnalysisData.Empty, cancellationToken).ConfigureAwait(false);

                    // raise diagnostic updated event
                    var documentId = type == StateType.Project ? null : document.Id;
                    var projectId = document.Project.Id;
                    var key = documentId ?? (object)projectId;
                    var solutionArgs = new SolutionArgument(document.Project.Solution, projectId, documentId);

                    RaiseDiagnosticsUpdated(type, key, providerId, solutionArgs, ImmutableArray<DiagnosticData>.Empty);
                }
            catch (Exception e) when (FatalError.ReportUnlessCanceled(e))
                {
                    throw ExceptionUtilities.Unreachable;
                }
                }

            private async Task RemoveCacheDataAsync(Project project, DiagnosticState state, ProviderId providerId, CancellationToken cancellationToken)
            {
                try
                {
                    // remove memory cache
                    state.Remove(project.Id);

                    // remove persistent cache
                    await state.PersistAsync(project, AnalysisData.Empty, cancellationToken).ConfigureAwait(false);

                    // raise diagnostic updated event
                    var solutionArgs = new SolutionArgument(project);
                    RaiseDiagnosticsUpdated(StateType.Project, project.Id, providerId, solutionArgs, ImmutableArray<DiagnosticData>.Empty);
                }
            catch (Exception e) when (FatalError.ReportUnlessCanceled(e))
                {
                    throw ExceptionUtilities.Unreachable;
                }
                }

            private async Task RemoveCacheDataAsync(Project project, IEnumerable<Tuple<DiagnosticState, ProviderId, StateType>> states, CancellationToken cancellationToken)
            {
                foreach (var document in project.Documents)
                {
                    await RemoveCacheDataAsync(document, states, cancellationToken).ConfigureAwait(false);
                }
            }

            private async Task HandleSuppressedAnalyzerAsync(Document document, StateType type, ProviderId providerId, DiagnosticAnalyzer provider, CancellationToken cancellationToken)
            {
                var state = _analyzersAndState.GetOrCreateDiagnosticState(type, providerId, provider, document.Project.Id, document.Project.Language);
                var existingData = await state.TryGetExistingDataAsync(document, cancellationToken).ConfigureAwait(false);
                if (existingData != null && existingData.Items.Length > 0)
                {
                    await RemoveCacheDataAsync(document, state, providerId, type, cancellationToken).ConfigureAwait(false);
                }
            }

            private async Task HandleSuppressedAnalyzerAsync(Project project, ProviderId providerId, DiagnosticAnalyzer provider, CancellationToken cancellationToken)
            {
                var state = _analyzersAndState.GetOrCreateDiagnosticState(StateType.Project, providerId, provider, project.Id, project.Language);
                var existingData = await state.TryGetExistingDataAsync(project, cancellationToken).ConfigureAwait(false);
                if (existingData != null && existingData.Items.Length > 0)
                {
                    await RemoveCacheDataAsync(project, state, providerId, cancellationToken).ConfigureAwait(false);
                }
            }

            private static string GetSyntaxLogMessage(Document document, TextSpan? span, int providerId)
            {
                return string.Format("syntax: {0}, {1}, {2}", document.FilePath ?? document.Name, span.HasValue ? span.Value.ToString() : "Full", providerId.ToString());
            }

            private static string GetSemanticLogMessage(Document document, TextSpan? span, int providerId)
            {
                return string.Format("semantic: {0}, {1}, {2}", document.FilePath ?? document.Name, span.HasValue ? span.Value.ToString() : "Full", providerId.ToString());
            }

            private static string GetProjectLogMessage(Project project, int providerId)
            {
                return string.Format("project: {0}, {1}", project.FilePath ?? project.Name, providerId.ToString());
            }

            private static string GetResetLogMessage(Document document)
            {
                return string.Format("document reset: {0}", document.FilePath ?? document.Name);
            }

            private static string GetOpenLogMessage(Document document)
            {
                return string.Format("document open: {0}", document.FilePath ?? document.Name);
            }

            private static string GetRemoveLogMessage(DocumentId id)
            {
                return string.Format("document remove: {0}", id.ToString());
            }

            private static string GetRemoveLogMessage(ProjectId id)
            {
                return string.Format("project remove: {0}", id.ToString());
            }

            #region unused 
        public override Task NewSolutionSnapshotAsync(Solution solution, CancellationToken cancellationToken)
            {
                return SpecializedTasks.EmptyTask;
            }
            #endregion
        }
    }<|MERGE_RESOLUTION|>--- conflicted
+++ resolved
@@ -24,26 +24,17 @@
 
     internal partial class DiagnosticIncrementalAnalyzer : BaseDiagnosticIncrementalAnalyzer
     {
-            private static readonly int s_stateTypeCount = Enum.GetNames(typeof(StateType)).Count();
-            private static readonly ImmutableArray<StateType> s_documentScopeStateTypes = ImmutableArray.Create<StateType>(StateType.Syntax, StateType.Document);
-
-            private readonly int _correlationId;
-            private readonly DiagnosticAnalyzerService _owner;
-            private readonly MemberRangeMap _memberRangeMap;
-            private readonly DiagnosticAnalyzersAndStates _analyzersAndState;
-            private readonly AnalyzerExecutor _executor;
-
-            private DiagnosticLogAggregator _diagnosticLogAggregator;
-
-<<<<<<< HEAD
-        public DiagnosticIncrementalAnalyzer(DiagnosticAnalyzerService owner, int correlationId, Workspace workspace, AnalyzerManager analyzerManager)
-            {
-                _owner = owner;
-                _correlationId = correlationId;
-                _memberRangeMap = new MemberRangeMap();
-            _analyzersAndState = new DiagnosticAnalyzersAndStates(this, workspace, analyzerManager);
-                _executor = new AnalyzerExecutor(this);
-=======
+        private static readonly int s_stateTypeCount = Enum.GetNames(typeof(StateType)).Count();
+        private static readonly ImmutableArray<StateType> s_documentScopeStateTypes = ImmutableArray.Create<StateType>(StateType.Syntax, StateType.Document);
+
+        private readonly int _correlationId;
+        private readonly DiagnosticAnalyzerService _owner;
+        private readonly MemberRangeMap _memberRangeMap;
+        private readonly DiagnosticAnalyzersAndStates _analyzersAndState;
+        private readonly AnalyzerExecutor _executor;
+
+        private DiagnosticLogAggregator _diagnosticLogAggregator;
+
         public DiagnosticIncrementalAnalyzer(DiagnosticAnalyzerService owner, int correlationId, Workspace workspace, WorkspaceAnalyzerManager workspaceAnalyzerManager)
         {
             _owner = owner;
@@ -51,981 +42,980 @@
             _memberRangeMap = new MemberRangeMap();
             _analyzersAndState = new DiagnosticAnalyzersAndStates(this, workspace, workspaceAnalyzerManager);
             _executor = new AnalyzerExecutor(this);
->>>>>>> 1922539d
-
-                _diagnosticLogAggregator = new DiagnosticLogAggregator(_owner);
-            }
+
+            _diagnosticLogAggregator = new DiagnosticLogAggregator(_owner);
+        }
 
         public override Task DocumentOpenAsync(Document document, CancellationToken cancellationToken)
-            {
-                using (Logger.LogBlock(FunctionId.Diagnostics_DocumentOpen, GetOpenLogMessage, document, cancellationToken))
-                {
-                    // we remove whatever information we used to have on document open/close and re-calcuate diagnostics
-                    // we had to do this since some diagnostic provider change its behavior based on whether the document is opend or not.
-                    // so we can't use cached information.
-                    return RemoveAllCacheDataAsync(document, cancellationToken);
-                }
-            }
+        {
+            using (Logger.LogBlock(FunctionId.Diagnostics_DocumentOpen, GetOpenLogMessage, document, cancellationToken))
+            {
+                // we remove whatever information we used to have on document open/close and re-calcuate diagnostics
+                // we had to do this since some diagnostic provider change its behavior based on whether the document is opend or not.
+                // so we can't use cached information.
+                return RemoveAllCacheDataAsync(document, cancellationToken);
+            }
+        }
 
         public override Task DocumentResetAsync(Document document, CancellationToken cancellationToken)
-            {
-                using (Logger.LogBlock(FunctionId.Diagnostics_DocumentReset, GetResetLogMessage, document, cancellationToken))
-                {
-                    // we don't need the info for closed file
-                    _memberRangeMap.Remove(document.Id);
-
-                    // we remove whatever information we used to have on document open/close and re-calcuate diagnostics
-                    // we had to do this since some diagnostic provider change its behavior based on whether the document is opend or not.
-                    // so we can't use cached information.
-                    return RemoveAllCacheDataAsync(document, cancellationToken);
-                }
-            }
-
-            private bool CheckOption(Workspace workspace, string language, bool documentOpened)
-            {
-                var optionService = workspace.Services.GetService<IOptionService>();
-                if (optionService == null || optionService.GetOption(ServiceFeatureOnOffOptions.ClosedFileDiagnostic, language))
-                {
-                    return true;
-                }
-
-                if (documentOpened)
-                {
-                    return true;
-                }
-
-                return false;
-            }
+        {
+            using (Logger.LogBlock(FunctionId.Diagnostics_DocumentReset, GetResetLogMessage, document, cancellationToken))
+            {
+                // we don't need the info for closed file
+                _memberRangeMap.Remove(document.Id);
+
+                // we remove whatever information we used to have on document open/close and re-calcuate diagnostics
+                // we had to do this since some diagnostic provider change its behavior based on whether the document is opend or not.
+                // so we can't use cached information.
+                return RemoveAllCacheDataAsync(document, cancellationToken);
+            }
+        }
+
+        private bool CheckOption(Workspace workspace, string language, bool documentOpened)
+        {
+            var optionService = workspace.Services.GetService<IOptionService>();
+            if (optionService == null || optionService.GetOption(ServiceFeatureOnOffOptions.ClosedFileDiagnostic, language))
+            {
+                return true;
+            }
+
+            if (documentOpened)
+            {
+                return true;
+            }
+
+            return false;
+        }
 
         public override async Task AnalyzeSyntaxAsync(Document document, CancellationToken cancellationToken)
-            {
-                await AnalyzeSyntaxAsync(document, diagnosticIds: null, skipClosedFileChecks: false, cancellationToken: cancellationToken).ConfigureAwait(false);
-            }
-
-            private async Task AnalyzeSyntaxAsync(Document document, ImmutableHashSet<string> diagnosticIds, bool skipClosedFileChecks, CancellationToken cancellationToken)
-            {
-                try
-                {
-                    if (!skipClosedFileChecks && !CheckOption(document.Project.Solution.Workspace, document.Project.Language, document.IsOpen()))
-                    {
-                        return;
-                    }
-
-                    var textVersion = await document.GetTextVersionAsync(cancellationToken).ConfigureAwait(false);
-                    var dataVersion = await document.GetSyntaxVersionAsync(cancellationToken).ConfigureAwait(false);
-                    var versions = new VersionArgument(textVersion, dataVersion);
-
-                    var root = await document.GetSyntaxRootAsync(cancellationToken).ConfigureAwait(false);
-                    var fullSpan = root == null ? null : (TextSpan?)root.FullSpan;
-
-                    var userDiagnosticDriver = new DiagnosticAnalyzerDriver(document, fullSpan, root, _diagnosticLogAggregator, cancellationToken);
-                    var options = document.Project.CompilationOptions;
-                    var openedDocument = document.IsOpen();
-
-                    foreach (var providerAndId in await _analyzersAndState.GetAllProviderAndIdsAsync(document.Project, cancellationToken).ConfigureAwait(false))
-                    {
-                        var provider = providerAndId.Key;
-                        var providerId = providerAndId.Value;
-
-                        if (IsAnalyzerSuppressed(provider, options, userDiagnosticDriver))
+        {
+            await AnalyzeSyntaxAsync(document, diagnosticIds: null, skipClosedFileChecks: false, cancellationToken: cancellationToken).ConfigureAwait(false);
+        }
+
+        private async Task AnalyzeSyntaxAsync(Document document, ImmutableHashSet<string> diagnosticIds, bool skipClosedFileChecks, CancellationToken cancellationToken)
+        {
+            try
+            {
+                if (!skipClosedFileChecks && !CheckOption(document.Project.Solution.Workspace, document.Project.Language, document.IsOpen()))
+                {
+                    return;
+                }
+
+                var textVersion = await document.GetTextVersionAsync(cancellationToken).ConfigureAwait(false);
+                var dataVersion = await document.GetSyntaxVersionAsync(cancellationToken).ConfigureAwait(false);
+                var versions = new VersionArgument(textVersion, dataVersion);
+
+                var root = await document.GetSyntaxRootAsync(cancellationToken).ConfigureAwait(false);
+                var fullSpan = root == null ? null : (TextSpan?)root.FullSpan;
+
+                var userDiagnosticDriver = new DiagnosticAnalyzerDriver(document, fullSpan, root, _diagnosticLogAggregator, cancellationToken);
+                var options = document.Project.CompilationOptions;
+                var openedDocument = document.IsOpen();
+
+                foreach (var providerAndId in await _analyzersAndState.GetAllProviderAndIdsAsync(document.Project, cancellationToken).ConfigureAwait(false))
+                {
+                    var provider = providerAndId.Key;
+                    var providerId = providerAndId.Value;
+
+                    if (IsAnalyzerSuppressed(provider, options, userDiagnosticDriver))
+                    {
+                        await HandleSuppressedAnalyzerAsync(document, StateType.Syntax, providerId, provider, cancellationToken).ConfigureAwait(false);
+                    }
+                    else if (ShouldRunProviderForStateType(StateType.Syntax, provider, userDiagnosticDriver, diagnosticIds) &&
+                        (skipClosedFileChecks || ShouldRunProviderForClosedFile(openedDocument, provider)))
+                    {
+                        var data = await _executor.GetSyntaxAnalysisDataAsync(provider, providerId, versions, userDiagnosticDriver).ConfigureAwait(false);
+                        if (data.FromCache)
                         {
-                            await HandleSuppressedAnalyzerAsync(document, StateType.Syntax, providerId, provider, cancellationToken).ConfigureAwait(false);
+                            RaiseDiagnosticsUpdated(StateType.Syntax, document.Id, providerId, new SolutionArgument(document), data.Items);
+                            continue;
                         }
-                        else if (ShouldRunProviderForStateType(StateType.Syntax, provider, userDiagnosticDriver, diagnosticIds) &&
-                            (skipClosedFileChecks || ShouldRunProviderForClosedFile(openedDocument, provider)))
+
+                        var state = _analyzersAndState.GetOrCreateDiagnosticState(StateType.Syntax, providerId, provider, document.Project.Id, document.Project.Language);
+                        await state.PersistAsync(document, data.ToPersistData(), cancellationToken).ConfigureAwait(false);
+
+                        RaiseDiagnosticsUpdatedIfNeeded(StateType.Syntax, document, providerId, data.OldItems, data.Items);
+                    }
+                }
+            }
+            catch (Exception e) when (FatalError.ReportUnlessCanceled(e))
+            {
+                throw ExceptionUtilities.Unreachable;
+            }
+        }
+
+        public override async Task AnalyzeDocumentAsync(Document document, SyntaxNode bodyOpt, CancellationToken cancellationToken)
+        {
+            await AnalyzeDocumentAsync(document, bodyOpt, diagnosticIds: null, skipClosedFileChecks: false, cancellationToken: cancellationToken).ConfigureAwait(false);
+        }
+
+        private async Task AnalyzeDocumentAsync(Document document, SyntaxNode bodyOpt, ImmutableHashSet<string> diagnosticIds, bool skipClosedFileChecks, CancellationToken cancellationToken)
+        {
+            try
+            {
+                if (!skipClosedFileChecks && !CheckOption(document.Project.Solution.Workspace, document.Project.Language, document.IsOpen()))
+                {
+                    return;
+                }
+
+                var textVersion = await document.GetTextVersionAsync(cancellationToken).ConfigureAwait(false);
+                var projectVersion = await document.Project.GetDependentVersionAsync(cancellationToken).ConfigureAwait(false);
+                var dataVersion = await document.Project.GetDependentSemanticVersionAsync(cancellationToken).ConfigureAwait(false);
+
+                var versions = new VersionArgument(textVersion, dataVersion, projectVersion);
+                if (bodyOpt == null)
+                {
+                    await AnalyzeDocumentAsync(document, versions, diagnosticIds, skipClosedFileChecks, cancellationToken).ConfigureAwait(false);
+                }
+                else
+                {
+                    // only open file can go this route
+                    await AnalyzeBodyDocumentAsync(document, bodyOpt, versions, cancellationToken).ConfigureAwait(false);
+                }
+            }
+            catch (Exception e) when (FatalError.ReportUnlessCanceled(e))
+            {
+                throw ExceptionUtilities.Unreachable;
+            }
+        }
+
+        private async Task AnalyzeBodyDocumentAsync(Document document, SyntaxNode member, VersionArgument versions, CancellationToken cancellationToken)
+        {
+            try
+            {
+                // syntax facts service must exist, otherwise, this method won't have called.
+                var syntaxFacts = document.Project.LanguageServices.GetService<ISyntaxFactsService>();
+                var root = await document.GetSyntaxRootAsync(cancellationToken).ConfigureAwait(false);
+                var memberId = syntaxFacts.GetMethodLevelMemberId(root, member);
+
+                var spanBasedDriver = new DiagnosticAnalyzerDriver(document, member.FullSpan, root, _diagnosticLogAggregator, cancellationToken);
+                var documentBasedDriver = new DiagnosticAnalyzerDriver(document, root.FullSpan, root, _diagnosticLogAggregator, cancellationToken);
+                var options = document.Project.CompilationOptions;
+
+                foreach (var providerAndId in await _analyzersAndState.GetAllProviderAndIdsAsync(document.Project, cancellationToken).ConfigureAwait(false))
+                {
+                    var provider = providerAndId.Key;
+                    var providerId = providerAndId.Value;
+
+                    bool supportsSemanticInSpan;
+                    if (IsAnalyzerSuppressed(provider, options, spanBasedDriver))
+                    {
+                        await HandleSuppressedAnalyzerAsync(document, StateType.Document, providerId, provider, cancellationToken).ConfigureAwait(false);
+                    }
+                    else if (ShouldRunProviderForStateType(StateType.Document, provider, spanBasedDriver, out supportsSemanticInSpan))
+                    {
+                        var userDiagnosticDriver = supportsSemanticInSpan ? spanBasedDriver : documentBasedDriver;
+
+                        var ranges = _memberRangeMap.GetSavedMemberRange(providerId, document);
+                        var data = await _executor.GetDocumentBodyAnalysisDataAsync(
+                            provider, providerId, versions, userDiagnosticDriver, root, member, memberId, supportsSemanticInSpan, ranges).ConfigureAwait(false);
+
+                        _memberRangeMap.UpdateMemberRange(providerId, document, versions.TextVersion, memberId, member.FullSpan, ranges);
+
+                        var state = _analyzersAndState.GetOrCreateDiagnosticState(StateType.Document, providerId, provider, document.Project.Id, document.Project.Language);
+                        await state.PersistAsync(document, data.ToPersistData(), cancellationToken).ConfigureAwait(false);
+
+                        if (data.FromCache)
                         {
-                            var data = await _executor.GetSyntaxAnalysisDataAsync(provider, providerId, versions, userDiagnosticDriver).ConfigureAwait(false);
-                            if (data.FromCache)
-                            {
-                                RaiseDiagnosticsUpdated(StateType.Syntax, document.Id, providerId, new SolutionArgument(document), data.Items);
-                                continue;
-                            }
-
-                            var state = _analyzersAndState.GetOrCreateDiagnosticState(StateType.Syntax, providerId, provider, document.Project.Id, document.Project.Language);
-                            await state.PersistAsync(document, data.ToPersistData(), cancellationToken).ConfigureAwait(false);
-
-                            RaiseDiagnosticsUpdatedIfNeeded(StateType.Syntax, document, providerId, data.OldItems, data.Items);
+                            RaiseDiagnosticsUpdated(StateType.Document, document.Id, providerId, new SolutionArgument(document), data.Items);
+                            continue;
                         }
-                    }
-                }
-            catch (Exception e) when (FatalError.ReportUnlessCanceled(e))
-                {
-                    throw ExceptionUtilities.Unreachable;
-                }
-                }
-
-        public override async Task AnalyzeDocumentAsync(Document document, SyntaxNode bodyOpt, CancellationToken cancellationToken)
-            {
-                await AnalyzeDocumentAsync(document, bodyOpt, diagnosticIds: null, skipClosedFileChecks: false, cancellationToken: cancellationToken).ConfigureAwait(false);
-            }
-
-            private async Task AnalyzeDocumentAsync(Document document, SyntaxNode bodyOpt, ImmutableHashSet<string> diagnosticIds, bool skipClosedFileChecks, CancellationToken cancellationToken)
-            {
-                try
-                {
-                    if (!skipClosedFileChecks && !CheckOption(document.Project.Solution.Workspace, document.Project.Language, document.IsOpen()))
-                    {
-                        return;
-                    }
-
-                    var textVersion = await document.GetTextVersionAsync(cancellationToken).ConfigureAwait(false);
-                    var projectVersion = await document.Project.GetDependentVersionAsync(cancellationToken).ConfigureAwait(false);
-                    var dataVersion = await document.Project.GetDependentSemanticVersionAsync(cancellationToken).ConfigureAwait(false);
-
-                    var versions = new VersionArgument(textVersion, dataVersion, projectVersion);
-                    if (bodyOpt == null)
-                    {
-                        await AnalyzeDocumentAsync(document, versions, diagnosticIds, skipClosedFileChecks, cancellationToken).ConfigureAwait(false);
-                    }
-                    else
-                    {
-                        // only open file can go this route
-                        await AnalyzeBodyDocumentAsync(document, bodyOpt, versions, cancellationToken).ConfigureAwait(false);
-                    }
-                }
-            catch (Exception e) when (FatalError.ReportUnlessCanceled(e))
-                {
-                    throw ExceptionUtilities.Unreachable;
-                }
-                }
-
-            private async Task AnalyzeBodyDocumentAsync(Document document, SyntaxNode member, VersionArgument versions, CancellationToken cancellationToken)
-            {
-                try
-                {
-                    // syntax facts service must exist, otherwise, this method won't have called.
-                    var syntaxFacts = document.Project.LanguageServices.GetService<ISyntaxFactsService>();
-                    var root = await document.GetSyntaxRootAsync(cancellationToken).ConfigureAwait(false);
-                    var memberId = syntaxFacts.GetMethodLevelMemberId(root, member);
-
-                    var spanBasedDriver = new DiagnosticAnalyzerDriver(document, member.FullSpan, root, _diagnosticLogAggregator, cancellationToken);
-                    var documentBasedDriver = new DiagnosticAnalyzerDriver(document, root.FullSpan, root, _diagnosticLogAggregator, cancellationToken);
-                    var options = document.Project.CompilationOptions;
-
-                    foreach (var providerAndId in await _analyzersAndState.GetAllProviderAndIdsAsync(document.Project, cancellationToken).ConfigureAwait(false))
-                    {
-                        var provider = providerAndId.Key;
-                        var providerId = providerAndId.Value;
-
-                        bool supportsSemanticInSpan;
-                        if (IsAnalyzerSuppressed(provider, options, spanBasedDriver))
+
+                        RaiseDiagnosticsUpdatedIfNeeded(StateType.Document, document, providerId, data.OldItems, data.Items);
+                    }
+                }
+            }
+            catch (Exception e) when (FatalError.ReportUnlessCanceled(e))
+            {
+                throw ExceptionUtilities.Unreachable;
+            }
+        }
+
+        private async Task AnalyzeDocumentAsync(Document document, VersionArgument versions, ImmutableHashSet<string> diagnosticIds, bool skipClosedFileChecks, CancellationToken cancellationToken)
+        {
+            try
+            {
+                var root = await document.GetSyntaxRootAsync(cancellationToken).ConfigureAwait(false);
+                var fullSpan = root == null ? null : (TextSpan?)root.FullSpan;
+
+                var userDiagnosticDriver = new DiagnosticAnalyzerDriver(document, fullSpan, root, _diagnosticLogAggregator, cancellationToken);
+                bool openedDocument = document.IsOpen();
+                var options = document.Project.CompilationOptions;
+
+                foreach (var providerAndId in await _analyzersAndState.GetAllProviderAndIdsAsync(document.Project, cancellationToken).ConfigureAwait(false))
+                {
+                    var provider = providerAndId.Key;
+                    var providerId = providerAndId.Value;
+
+                    if (IsAnalyzerSuppressed(provider, options, userDiagnosticDriver))
+                    {
+                        await HandleSuppressedAnalyzerAsync(document, StateType.Document, providerId, provider, cancellationToken).ConfigureAwait(false);
+                    }
+                    else if (ShouldRunProviderForStateType(StateType.Document, provider, userDiagnosticDriver, diagnosticIds) &&
+                        (skipClosedFileChecks || ShouldRunProviderForClosedFile(openedDocument, provider)))
+                    {
+                        var data = await _executor.GetDocumentAnalysisDataAsync(provider, providerId, versions, userDiagnosticDriver).ConfigureAwait(false);
+                        if (data.FromCache)
                         {
-                            await HandleSuppressedAnalyzerAsync(document, StateType.Document, providerId, provider, cancellationToken).ConfigureAwait(false);
+                            RaiseDiagnosticsUpdated(StateType.Document, document.Id, providerId, new SolutionArgument(document), data.Items);
+                            continue;
                         }
-                        else if (ShouldRunProviderForStateType(StateType.Document, provider, spanBasedDriver, out supportsSemanticInSpan))
+
+                        if (openedDocument)
                         {
-                            var userDiagnosticDriver = supportsSemanticInSpan ? spanBasedDriver : documentBasedDriver;
-
-                            var ranges = _memberRangeMap.GetSavedMemberRange(providerId, document);
-                            var data = await _executor.GetDocumentBodyAnalysisDataAsync(
-                                provider, providerId, versions, userDiagnosticDriver, root, member, memberId, supportsSemanticInSpan, ranges).ConfigureAwait(false);
-
-                            _memberRangeMap.UpdateMemberRange(providerId, document, versions.TextVersion, memberId, member.FullSpan, ranges);
-
-                            var state = _analyzersAndState.GetOrCreateDiagnosticState(StateType.Document, providerId, provider, document.Project.Id, document.Project.Language);
-                            await state.PersistAsync(document, data.ToPersistData(), cancellationToken).ConfigureAwait(false);
-
-                            if (data.FromCache)
-                            {
-                                RaiseDiagnosticsUpdated(StateType.Document, document.Id, providerId, new SolutionArgument(document), data.Items);
-                                continue;
-                            }
-
-                            RaiseDiagnosticsUpdatedIfNeeded(StateType.Document, document, providerId, data.OldItems, data.Items);
+                            _memberRangeMap.Touch(providerId, document, versions.TextVersion);
                         }
-                    }
-                }
-            catch (Exception e) when (FatalError.ReportUnlessCanceled(e))
-                {
-                    throw ExceptionUtilities.Unreachable;
-                }
-                }
-
-            private async Task AnalyzeDocumentAsync(Document document, VersionArgument versions, ImmutableHashSet<string> diagnosticIds, bool skipClosedFileChecks, CancellationToken cancellationToken)
-            {
-                try
-                {
-                    var root = await document.GetSyntaxRootAsync(cancellationToken).ConfigureAwait(false);
-                    var fullSpan = root == null ? null : (TextSpan?)root.FullSpan;
-
-                    var userDiagnosticDriver = new DiagnosticAnalyzerDriver(document, fullSpan, root, _diagnosticLogAggregator, cancellationToken);
-                    bool openedDocument = document.IsOpen();
-                    var options = document.Project.CompilationOptions;
-
-                    foreach (var providerAndId in await _analyzersAndState.GetAllProviderAndIdsAsync(document.Project, cancellationToken).ConfigureAwait(false))
-                    {
-                        var provider = providerAndId.Key;
-                        var providerId = providerAndId.Value;
-
-                        if (IsAnalyzerSuppressed(provider, options, userDiagnosticDriver))
+
+                        var state = _analyzersAndState.GetOrCreateDiagnosticState(StateType.Document, providerId, provider, document.Project.Id, document.Project.Language);
+                        await state.PersistAsync(document, data.ToPersistData(), cancellationToken).ConfigureAwait(false);
+
+                        RaiseDiagnosticsUpdatedIfNeeded(StateType.Document, document, providerId, data.OldItems, data.Items);
+                    }
+                }
+            }
+            catch (Exception e) when (FatalError.ReportUnlessCanceled(e))
+            {
+                throw ExceptionUtilities.Unreachable;
+            }
+        }
+
+        public override async Task AnalyzeProjectAsync(Project project, bool semanticsChanged, CancellationToken cancellationToken)
+        {
+            await AnalyzeProjectAsync(project, diagnosticIds: null, skipClosedFileChecks: false, cancellationToken: cancellationToken).ConfigureAwait(false);
+        }
+
+        private async Task AnalyzeProjectAsync(Project project, ImmutableHashSet<string> diagnosticIds, bool skipClosedFileChecks, CancellationToken cancellationToken)
+        {
+            try
+            {
+                if (!skipClosedFileChecks && !CheckOption(project.Solution.Workspace, project.Language, documentOpened: project.Documents.Any(d => d.IsOpen())))
+                {
+                    return;
+                }
+
+                var projectVersion = await project.GetDependentVersionAsync(cancellationToken).ConfigureAwait(false);
+                var semanticVersion = await project.GetDependentSemanticVersionAsync(cancellationToken).ConfigureAwait(false);
+                var userDiagnosticDriver = new DiagnosticAnalyzerDriver(project, _diagnosticLogAggregator, cancellationToken);
+                var options = project.CompilationOptions;
+
+                var versions = new VersionArgument(VersionStamp.Default, semanticVersion, projectVersion);
+                foreach (var providerAndId in await _analyzersAndState.GetAllProviderAndIdsAsync(project, cancellationToken).ConfigureAwait(false))
+                {
+                    var provider = providerAndId.Key;
+                    var providerId = providerAndId.Value;
+
+                    if (IsAnalyzerSuppressed(provider, options, userDiagnosticDriver))
+                    {
+                        await HandleSuppressedAnalyzerAsync(project, providerId, provider, cancellationToken).ConfigureAwait(false);
+                    }
+                    else if (ShouldRunProviderForStateType(StateType.Project, provider, userDiagnosticDriver, diagnosticIds) &&
+                        (skipClosedFileChecks || ShouldRunProviderForClosedFile(openedDocument: false, provider: provider)))
+                    {
+                        var data = await _executor.GetProjectAnalysisDataAsync(provider, providerId, versions, userDiagnosticDriver).ConfigureAwait(false);
+                        if (data.FromCache)
                         {
-                            await HandleSuppressedAnalyzerAsync(document, StateType.Document, providerId, provider, cancellationToken).ConfigureAwait(false);
+                            RaiseDiagnosticsUpdated(StateType.Project, project.Id, providerId, new SolutionArgument(project), data.Items);
+                            continue;
                         }
-                        else if (ShouldRunProviderForStateType(StateType.Document, provider, userDiagnosticDriver, diagnosticIds) &&
-                            (skipClosedFileChecks || ShouldRunProviderForClosedFile(openedDocument, provider)))
-                        {
-                            var data = await _executor.GetDocumentAnalysisDataAsync(provider, providerId, versions, userDiagnosticDriver).ConfigureAwait(false);
-                            if (data.FromCache)
-                            {
-                                RaiseDiagnosticsUpdated(StateType.Document, document.Id, providerId, new SolutionArgument(document), data.Items);
-                                continue;
-                            }
-
-                            if (openedDocument)
-                            {
-                                _memberRangeMap.Touch(providerId, document, versions.TextVersion);
-                            }
-
-                            var state = _analyzersAndState.GetOrCreateDiagnosticState(StateType.Document, providerId, provider, document.Project.Id, document.Project.Language);
-                            await state.PersistAsync(document, data.ToPersistData(), cancellationToken).ConfigureAwait(false);
-
-                            RaiseDiagnosticsUpdatedIfNeeded(StateType.Document, document, providerId, data.OldItems, data.Items);
-                        }
-                    }
-                }
-            catch (Exception e) when (FatalError.ReportUnlessCanceled(e))
-                {
-                    throw ExceptionUtilities.Unreachable;
-                }
-                }
-
-        public override async Task AnalyzeProjectAsync(Project project, bool semanticsChanged, CancellationToken cancellationToken)
-            {
-                await AnalyzeProjectAsync(project, diagnosticIds: null, skipClosedFileChecks: false, cancellationToken: cancellationToken).ConfigureAwait(false);
-            }
-
-            private async Task AnalyzeProjectAsync(Project project, ImmutableHashSet<string> diagnosticIds, bool skipClosedFileChecks, CancellationToken cancellationToken)
-            {
-                try
-                {
-                    if (!skipClosedFileChecks && !CheckOption(project.Solution.Workspace, project.Language, documentOpened: project.Documents.Any(d => d.IsOpen())))
-                    {
-                        return;
-                    }
-
-                    var projectVersion = await project.GetDependentVersionAsync(cancellationToken).ConfigureAwait(false);
-                    var semanticVersion = await project.GetDependentSemanticVersionAsync(cancellationToken).ConfigureAwait(false);
-                    var userDiagnosticDriver = new DiagnosticAnalyzerDriver(project, _diagnosticLogAggregator, cancellationToken);
-                    var options = project.CompilationOptions;
-
-                    var versions = new VersionArgument(VersionStamp.Default, semanticVersion, projectVersion);
-                    foreach (var providerAndId in await _analyzersAndState.GetAllProviderAndIdsAsync(project, cancellationToken).ConfigureAwait(false))
-                    {
-                        var provider = providerAndId.Key;
-                        var providerId = providerAndId.Value;
-
-                        if (IsAnalyzerSuppressed(provider, options, userDiagnosticDriver))
-                        {
-                            await HandleSuppressedAnalyzerAsync(project, providerId, provider, cancellationToken).ConfigureAwait(false);
-                        }
-                        else if (ShouldRunProviderForStateType(StateType.Project, provider, userDiagnosticDriver, diagnosticIds) &&
-                            (skipClosedFileChecks || ShouldRunProviderForClosedFile(openedDocument: false, provider: provider)))
-                        {
-                            var data = await _executor.GetProjectAnalysisDataAsync(provider, providerId, versions, userDiagnosticDriver).ConfigureAwait(false);
-                            if (data.FromCache)
-                            {
-                                RaiseDiagnosticsUpdated(StateType.Project, project.Id, providerId, new SolutionArgument(project), data.Items);
-                                continue;
-                            }
-
-                            var state = _analyzersAndState.GetOrCreateDiagnosticState(StateType.Project, providerId, provider, project.Id, project.Language);
-                            await state.PersistAsync(project, data.ToPersistData(), cancellationToken).ConfigureAwait(false);
-
-                            RaiseDiagnosticsUpdatedIfNeeded(project, providerId, data.OldItems, data.Items);
-                        }
-                    }
-                }
-            catch (Exception e) when (FatalError.ReportUnlessCanceled(e))
-                {
-                    throw ExceptionUtilities.Unreachable;
-                }
-                }
+
+                        var state = _analyzersAndState.GetOrCreateDiagnosticState(StateType.Project, providerId, provider, project.Id, project.Language);
+                        await state.PersistAsync(project, data.ToPersistData(), cancellationToken).ConfigureAwait(false);
+
+                        RaiseDiagnosticsUpdatedIfNeeded(project, providerId, data.OldItems, data.Items);
+                    }
+                }
+            }
+            catch (Exception e) when (FatalError.ReportUnlessCanceled(e))
+            {
+                throw ExceptionUtilities.Unreachable;
+            }
+        }
 
         public override void RemoveDocument(DocumentId documentId)
-            {
-                using (Logger.LogBlock(FunctionId.Diagnostics_RemoveDocument, GetRemoveLogMessage, documentId, CancellationToken.None))
-                {
-                    _memberRangeMap.Remove(documentId);
-
-                    foreach (var stateProviderIdAndType in _analyzersAndState.GetAllExistingDiagnosticStates(documentId.ProjectId))
-                    {
-                        var state = stateProviderIdAndType.Item1;
-                        var providerId = stateProviderIdAndType.Item2;
-                        var type = stateProviderIdAndType.Item3;
-
-                        if (state != null)
-                        {
-                            state.Remove(documentId);
-                        }
-
-                        var solutionArgs = new SolutionArgument(null, documentId.ProjectId, documentId);
-
-                        RaiseDiagnosticsUpdated(type, documentId, providerId, solutionArgs, ImmutableArray<DiagnosticData>.Empty);
-                    }
-                }
-            }
+        {
+            using (Logger.LogBlock(FunctionId.Diagnostics_RemoveDocument, GetRemoveLogMessage, documentId, CancellationToken.None))
+            {
+                _memberRangeMap.Remove(documentId);
+
+                foreach (var stateProviderIdAndType in _analyzersAndState.GetAllExistingDiagnosticStates(documentId.ProjectId))
+                {
+                    var state = stateProviderIdAndType.Item1;
+                    var providerId = stateProviderIdAndType.Item2;
+                    var type = stateProviderIdAndType.Item3;
+
+                    if (state != null)
+                    {
+                        state.Remove(documentId);
+                    }
+
+                    var solutionArgs = new SolutionArgument(null, documentId.ProjectId, documentId);
+
+                    RaiseDiagnosticsUpdated(type, documentId, providerId, solutionArgs, ImmutableArray<DiagnosticData>.Empty);
+                }
+            }
+        }
 
         public override void RemoveProject(ProjectId projectId)
-            {
-                using (Logger.LogBlock(FunctionId.Diagnostics_RemoveProject, GetRemoveLogMessage, projectId, CancellationToken.None))
-                {
-                    foreach (var stateProviderIdAndType in _analyzersAndState.GetAllExistingDiagnosticStates(projectId, StateType.Project))
-                    {
-                        var state = stateProviderIdAndType.Item1;
-                        var providerId = stateProviderIdAndType.Item2;
-
-                        if (state != null)
-                        {
-                            state.Remove(projectId);
-                        }
-
-                        var solutionArgs = new SolutionArgument(null, projectId, null);
-
-                        RaiseDiagnosticsUpdated(StateType.Project, projectId, providerId, solutionArgs, ImmutableArray<DiagnosticData>.Empty);
-                    }
-
-                    _analyzersAndState.RemoveProjectAnalyzersAndStates(projectId);
-                }
-            }
+        {
+            using (Logger.LogBlock(FunctionId.Diagnostics_RemoveProject, GetRemoveLogMessage, projectId, CancellationToken.None))
+            {
+                foreach (var stateProviderIdAndType in _analyzersAndState.GetAllExistingDiagnosticStates(projectId, StateType.Project))
+                {
+                    var state = stateProviderIdAndType.Item1;
+                    var providerId = stateProviderIdAndType.Item2;
+
+                    if (state != null)
+                    {
+                        state.Remove(projectId);
+                    }
+
+                    var solutionArgs = new SolutionArgument(null, projectId, null);
+
+                    RaiseDiagnosticsUpdated(StateType.Project, projectId, providerId, solutionArgs, ImmutableArray<DiagnosticData>.Empty);
+                }
+
+                _analyzersAndState.RemoveProjectAnalyzersAndStates(projectId);
+            }
+        }
 
         public override async Task<bool> TryAppendDiagnosticsForSpanAsync(Document document, TextSpan range, List<DiagnosticData> diagnostics, CancellationToken cancellationToken)
-            {
-                try
-                {
-                    var textVersion = await document.GetTextVersionAsync(cancellationToken).ConfigureAwait(false);
-                    var syntaxVersion = await document.GetSyntaxVersionAsync(cancellationToken).ConfigureAwait(false);
-                    var semanticVersion = await document.Project.GetDependentSemanticVersionAsync(cancellationToken).ConfigureAwait(false);
-
-                    var root = await document.GetSyntaxRootAsync(cancellationToken).ConfigureAwait(false);
-
-                    var result = true;
+        {
+            try
+            {
+                var textVersion = await document.GetTextVersionAsync(cancellationToken).ConfigureAwait(false);
+                var syntaxVersion = await document.GetSyntaxVersionAsync(cancellationToken).ConfigureAwait(false);
+                var semanticVersion = await document.Project.GetDependentSemanticVersionAsync(cancellationToken).ConfigureAwait(false);
+
+                var root = await document.GetSyntaxRootAsync(cancellationToken).ConfigureAwait(false);
+
+                var result = true;
+                result &= await TryGetLatestDiagnosticsAsync(
+                    StateType.Syntax, document, range, root, diagnostics, false,
+                    (t, d) => t.Equals(textVersion) && d.Equals(syntaxVersion),
+                    GetSyntaxDiagnosticsAsync, cancellationToken).ConfigureAwait(false);
+
+                result &= await TryGetLatestDiagnosticsAsync(
+                    StateType.Document, document, range, root, diagnostics, false,
+                    (t, d) => t.Equals(textVersion) && d.Equals(semanticVersion),
+                    GetSemanticDiagnosticsAsync, cancellationToken).ConfigureAwait(false);
+
+                return result;
+            }
+            catch (Exception e) when (FatalError.ReportUnlessCanceled(e))
+            {
+                throw ExceptionUtilities.Unreachable;
+            }
+        }
+
+        public override async Task<IEnumerable<DiagnosticData>> GetDiagnosticsForSpanAsync(Document document, TextSpan range, CancellationToken cancellationToken)
+        {
+            try
+            {
+                var textVersion = await document.GetTextVersionAsync(cancellationToken).ConfigureAwait(false);
+                var syntaxVersion = await document.GetSyntaxVersionAsync(cancellationToken).ConfigureAwait(false);
+                var semanticVersion = await document.Project.GetDependentSemanticVersionAsync(cancellationToken).ConfigureAwait(false);
+
+                var root = await document.GetSyntaxRootAsync(cancellationToken).ConfigureAwait(false);
+
+                var result = true;
+                using (var diagnostics = SharedPools.Default<List<DiagnosticData>>().GetPooledObject())
+                {
                     result &= await TryGetLatestDiagnosticsAsync(
-                        StateType.Syntax, document, range, root, diagnostics, false,
+                            StateType.Syntax, document, range, root, diagnostics.Object, true,
                         (t, d) => t.Equals(textVersion) && d.Equals(syntaxVersion),
                         GetSyntaxDiagnosticsAsync, cancellationToken).ConfigureAwait(false);
 
                     result &= await TryGetLatestDiagnosticsAsync(
-                        StateType.Document, document, range, root, diagnostics, false,
+                            StateType.Document, document, range, root, diagnostics.Object, true,
                         (t, d) => t.Equals(textVersion) && d.Equals(semanticVersion),
                         GetSemanticDiagnosticsAsync, cancellationToken).ConfigureAwait(false);
 
-                    return result;
-                }
-            catch (Exception e) when (FatalError.ReportUnlessCanceled(e))
-                {
-                    throw ExceptionUtilities.Unreachable;
-                }
-                }
-
-        public override async Task<IEnumerable<DiagnosticData>> GetDiagnosticsForSpanAsync(Document document, TextSpan range, CancellationToken cancellationToken)
-            {
-                try
-                {
-                    var textVersion = await document.GetTextVersionAsync(cancellationToken).ConfigureAwait(false);
-                    var syntaxVersion = await document.GetSyntaxVersionAsync(cancellationToken).ConfigureAwait(false);
-                    var semanticVersion = await document.Project.GetDependentSemanticVersionAsync(cancellationToken).ConfigureAwait(false);
-
-                    var root = await document.GetSyntaxRootAsync(cancellationToken).ConfigureAwait(false);
-
-                    var result = true;
-                    using (var diagnostics = SharedPools.Default<List<DiagnosticData>>().GetPooledObject())
-                    {
+                    // must be always up-to-date
+                    Debug.Assert(result);
+                    if (diagnostics.Object.Count > 0)
+                    {
+                        return diagnostics.Object.ToImmutableArray();
+                    }
+
+                    return SpecializedCollections.EmptyEnumerable<DiagnosticData>();
+                }
+            }
+            catch (Exception e) when (FatalError.ReportUnlessCanceled(e))
+            {
+                throw ExceptionUtilities.Unreachable;
+            }
+        }
+
+        private async Task<bool> TryGetLatestDiagnosticsAsync(
+            StateType stateType,
+            Document document, TextSpan range, SyntaxNode root,
+            List<DiagnosticData> diagnostics, bool requireUpToDateDocumentDiagnostic,
+            Func<VersionStamp, VersionStamp, bool> versionCheck,
+            Func<ProviderId, DiagnosticAnalyzer, DiagnosticAnalyzerDriver, Task<IEnumerable<DiagnosticData>>> getDiagnostics,
+            CancellationToken cancellationToken)
+        {
+            try
+            {
+                bool result = true;
+                var fullSpan = root == null ? null : (TextSpan?)root.FullSpan;
+
+                // Share the diagnostic analyzer driver across all analyzers.
+                var spanBasedDriver = new DiagnosticAnalyzerDriver(document, range, root, _diagnosticLogAggregator, cancellationToken);
+                var documentBasedDriver = new DiagnosticAnalyzerDriver(document, fullSpan, root, _diagnosticLogAggregator, cancellationToken);
+                var options = document.Project.CompilationOptions;
+
+                foreach (var providerAndId in await _analyzersAndState.GetAllProviderAndIdsAsync(document.Project, cancellationToken).ConfigureAwait(false))
+                {
+                    var provider = providerAndId.Key;
+                    var providerId = providerAndId.Value;
+
+                    bool supportsSemanticInSpan;
+                    if (!IsAnalyzerSuppressed(provider, options, spanBasedDriver) &&
+                        ShouldRunProviderForStateType(stateType, provider, spanBasedDriver, out supportsSemanticInSpan))
+                    {
+                        var userDiagnosticDriver = supportsSemanticInSpan ? spanBasedDriver : documentBasedDriver;
+
                         result &= await TryGetLatestDiagnosticsAsync(
-                                StateType.Syntax, document, range, root, diagnostics.Object, true,
-                            (t, d) => t.Equals(textVersion) && d.Equals(syntaxVersion),
-                            GetSyntaxDiagnosticsAsync, cancellationToken).ConfigureAwait(false);
-
-                        result &= await TryGetLatestDiagnosticsAsync(
-                                StateType.Document, document, range, root, diagnostics.Object, true,
-                            (t, d) => t.Equals(textVersion) && d.Equals(semanticVersion),
-                            GetSemanticDiagnosticsAsync, cancellationToken).ConfigureAwait(false);
-
-                        // must be always up-to-date
-                        Debug.Assert(result);
-                        if (diagnostics.Object.Count > 0)
+                            provider, providerId, stateType,
+                            document, range, root, diagnostics, requireUpToDateDocumentDiagnostic,
+                            versionCheck, getDiagnostics, supportsSemanticInSpan, userDiagnosticDriver, cancellationToken).ConfigureAwait(false);
+                    }
+                }
+
+                return result;
+            }
+            catch (Exception e) when (FatalError.ReportUnlessCanceled(e))
+            {
+                throw ExceptionUtilities.Unreachable;
+            }
+        }
+
+        private async Task<bool> TryGetLatestDiagnosticsAsync(
+            DiagnosticAnalyzer provider, ProviderId providerId,
+            StateType stateType, Document document, TextSpan range, SyntaxNode root,
+            List<DiagnosticData> diagnostics, bool requireUpToDateDocumentDiagnostic,
+            Func<VersionStamp, VersionStamp, bool> versionCheck,
+            Func<ProviderId, DiagnosticAnalyzer, DiagnosticAnalyzerDriver, Task<IEnumerable<DiagnosticData>>> getDiagnostics,
+            bool supportsSemanticInSpan,
+            DiagnosticAnalyzerDriver userDiagnosticDriver,
+            CancellationToken cancellationToken)
+        {
+            try
+            {
+                var shouldInclude = (Func<DiagnosticData, bool>)(d => range.IntersectsWith(d.TextSpan));
+
+                // make sure we get state even when none of our analyzer has ran yet. 
+                // but this shouldn't create analyzer that doesnt belong to this project (language)
+                var state = _analyzersAndState.GetOrCreateDiagnosticState(stateType, providerId, provider, document.Project.Id, document.Project.Language);
+                if (state == null)
+                {
+                    if (!requireUpToDateDocumentDiagnostic)
+                    {
+                        // the provider never ran yet.
+                        return true;
+                    }
+                }
+                else
+                {
+                    // see whether we can use existing info
+                    var existingData = await state.TryGetExistingDataAsync(document, cancellationToken).ConfigureAwait(false);
+                    if (existingData != null && versionCheck(existingData.TextVersion, existingData.DataVersion))
+                    {
+                        if (existingData.Items == null)
                         {
-                            return diagnostics.Object.ToImmutableArray();
-                        }
-
-                        return SpecializedCollections.EmptyEnumerable<DiagnosticData>();
-                    }
-                }
-            catch (Exception e) when (FatalError.ReportUnlessCanceled(e))
-                {
-                    throw ExceptionUtilities.Unreachable;
-                }
-                }
-
-            private async Task<bool> TryGetLatestDiagnosticsAsync(
-                StateType stateType,
-                Document document, TextSpan range, SyntaxNode root,
-                List<DiagnosticData> diagnostics, bool requireUpToDateDocumentDiagnostic,
-                Func<VersionStamp, VersionStamp, bool> versionCheck,
-                Func<ProviderId, DiagnosticAnalyzer, DiagnosticAnalyzerDriver, Task<IEnumerable<DiagnosticData>>> getDiagnostics,
-                CancellationToken cancellationToken)
-            {
-                try
-                {
-                    bool result = true;
-                    var fullSpan = root == null ? null : (TextSpan?)root.FullSpan;
-
-                    // Share the diagnostic analyzer driver across all analyzers.
-                    var spanBasedDriver = new DiagnosticAnalyzerDriver(document, range, root, _diagnosticLogAggregator, cancellationToken);
-                    var documentBasedDriver = new DiagnosticAnalyzerDriver(document, fullSpan, root, _diagnosticLogAggregator, cancellationToken);
-                    var options = document.Project.CompilationOptions;
-
-                    foreach (var providerAndId in await _analyzersAndState.GetAllProviderAndIdsAsync(document.Project, cancellationToken).ConfigureAwait(false))
-                    {
-                        var provider = providerAndId.Key;
-                        var providerId = providerAndId.Value;
-
-                        bool supportsSemanticInSpan;
-                        if (!IsAnalyzerSuppressed(provider, options, spanBasedDriver) &&
-                            ShouldRunProviderForStateType(stateType, provider, spanBasedDriver, out supportsSemanticInSpan))
-                        {
-                            var userDiagnosticDriver = supportsSemanticInSpan ? spanBasedDriver : documentBasedDriver;
-
-                            result &= await TryGetLatestDiagnosticsAsync(
-                                provider, providerId, stateType,
-                                document, range, root, diagnostics, requireUpToDateDocumentDiagnostic,
-                                versionCheck, getDiagnostics, supportsSemanticInSpan, userDiagnosticDriver, cancellationToken).ConfigureAwait(false);
-                        }
-                    }
-
-                    return result;
-                }
-            catch (Exception e) when (FatalError.ReportUnlessCanceled(e))
-                {
-                    throw ExceptionUtilities.Unreachable;
-                }
-                }
-
-            private async Task<bool> TryGetLatestDiagnosticsAsync(
-                DiagnosticAnalyzer provider, ProviderId providerId,
-                StateType stateType, Document document, TextSpan range, SyntaxNode root,
-                List<DiagnosticData> diagnostics, bool requireUpToDateDocumentDiagnostic,
-                Func<VersionStamp, VersionStamp, bool> versionCheck,
-                Func<ProviderId, DiagnosticAnalyzer, DiagnosticAnalyzerDriver, Task<IEnumerable<DiagnosticData>>> getDiagnostics,
-                bool supportsSemanticInSpan,
-                DiagnosticAnalyzerDriver userDiagnosticDriver,
-                CancellationToken cancellationToken)
-            {
-                try
-                {
-                    var shouldInclude = (Func<DiagnosticData, bool>)(d => range.IntersectsWith(d.TextSpan));
-
-                    // make sure we get state even when none of our analyzer has ran yet. 
-                    // but this shouldn't create analyzer that doesnt belong to this project (language)
-                    var state = _analyzersAndState.GetOrCreateDiagnosticState(stateType, providerId, provider, document.Project.Id, document.Project.Language);
-                    if (state == null)
-                    {
-                        if (!requireUpToDateDocumentDiagnostic)
-                        {
-                            // the provider never ran yet.
                             return true;
                         }
-                    }
-                    else
-                    {
-                        // see whether we can use existing info
-                        var existingData = await state.TryGetExistingDataAsync(document, cancellationToken).ConfigureAwait(false);
-                        if (existingData != null && versionCheck(existingData.TextVersion, existingData.DataVersion))
-                        {
-                            if (existingData.Items == null)
-                            {
-                                return true;
-                            }
-
-                            diagnostics.AddRange(existingData.Items.Where(shouldInclude));
-                            return true;
-                        }
-                    }
-
-                    // check whether we want up-to-date document wide diagnostics
-                    if (stateType == StateType.Document && !supportsSemanticInSpan && !requireUpToDateDocumentDiagnostic)
-                    {
-                        return false;
-                    }
-
-                    var dx = await getDiagnostics(providerId, provider, userDiagnosticDriver).ConfigureAwait(false);
-                    if (dx != null)
-                    {
-                        // no state yet
-                        diagnostics.AddRange(dx.Where(shouldInclude));
-                    }
-
-                    return true;
-                }
-            catch (Exception e) when (FatalError.ReportUnlessCanceled(e))
-                {
+
+                        diagnostics.AddRange(existingData.Items.Where(shouldInclude));
+                        return true;
+                    }
+                }
+
+                // check whether we want up-to-date document wide diagnostics
+                if (stateType == StateType.Document && !supportsSemanticInSpan && !requireUpToDateDocumentDiagnostic)
+                {
+                    return false;
+                }
+
+                var dx = await getDiagnostics(providerId, provider, userDiagnosticDriver).ConfigureAwait(false);
+                if (dx != null)
+                {
+                    // no state yet
+                    diagnostics.AddRange(dx.Where(shouldInclude));
+                }
+
+                return true;
+            }
+            catch (Exception e) when (FatalError.ReportUnlessCanceled(e))
+            {
+                throw ExceptionUtilities.Unreachable;
+            }
+        }
+
+        private bool ShouldRunProviderForClosedFile(bool openedDocument, DiagnosticAnalyzer provider)
+        {
+            // we have opened document, doesnt matter
+            if (openedDocument)
+            {
+                return true;
+            }
+
+            return _owner.GetDiagnosticDescriptors(provider).Any(d => d.DefaultSeverity != DiagnosticSeverity.Hidden);
+        }
+
+        private bool ShouldRunProviderForStateType(StateType stateTypeId, DiagnosticAnalyzer provider,
+            DiagnosticAnalyzerDriver driver, ImmutableHashSet<string> diagnosticIds)
+        {
+            return ShouldRunProviderForStateType(stateTypeId, provider, driver, diagnosticIds, _owner.GetDiagnosticDescriptors);
+        }
+
+        private static bool ShouldRunProviderForStateType(StateType stateTypeId, DiagnosticAnalyzer provider, DiagnosticAnalyzerDriver driver,
+            ImmutableHashSet<string> diagnosticIds, Func<DiagnosticAnalyzer, ImmutableArray<DiagnosticDescriptor>> getDescriptor)
+        {
+            bool discarded;
+            return ShouldRunProviderForStateType(stateTypeId, provider, driver, out discarded, diagnosticIds, getDescriptor);
+        }
+
+        private static bool ShouldRunProviderForStateType(StateType stateTypeId, DiagnosticAnalyzer provider, DiagnosticAnalyzerDriver driver,
+            out bool supportsSemanticInSpan, ImmutableHashSet<string> diagnosticIds = null, Func<DiagnosticAnalyzer, ImmutableArray<DiagnosticDescriptor>> getDescriptor = null)
+        {
+            Debug.Assert(!IsAnalyzerSuppressed(provider, driver.Project.CompilationOptions, driver));
+
+            supportsSemanticInSpan = false;
+            if (diagnosticIds != null && getDescriptor(provider).All(d => !diagnosticIds.Contains(d.Id)))
+            {
+                return false;
+            }
+
+            switch (stateTypeId)
+            {
+                case StateType.Syntax:
+                    return provider.SupportsSyntaxDiagnosticAnalysis(driver);
+
+                case StateType.Document:
+                    return provider.SupportsSemanticDiagnosticAnalysis(driver, out supportsSemanticInSpan);
+
+                case StateType.Project:
+                    return provider.SupportsProjectDiagnosticAnalysis(driver);
+
+                default:
                     throw ExceptionUtilities.Unreachable;
-                }
-                }
-
-            private bool ShouldRunProviderForClosedFile(bool openedDocument, DiagnosticAnalyzer provider)
-            {
-                // we have opened document, doesnt matter
-                if (openedDocument)
-                {
-                    return true;
-                }
-
-                return _owner.GetDiagnosticDescriptors(provider).Any(d => d.DefaultSeverity != DiagnosticSeverity.Hidden);
-            }
-
-            private bool ShouldRunProviderForStateType(StateType stateTypeId, DiagnosticAnalyzer provider,
-                DiagnosticAnalyzerDriver driver, ImmutableHashSet<string> diagnosticIds)
-            {
-                return ShouldRunProviderForStateType(stateTypeId, provider, driver, diagnosticIds, _owner.GetDiagnosticDescriptors);
-            }
-
-            private static bool ShouldRunProviderForStateType(StateType stateTypeId, DiagnosticAnalyzer provider, DiagnosticAnalyzerDriver driver,
-                ImmutableHashSet<string> diagnosticIds, Func<DiagnosticAnalyzer, ImmutableArray<DiagnosticDescriptor>> getDescriptor)
-            {
-                bool discarded;
-                return ShouldRunProviderForStateType(stateTypeId, provider, driver, out discarded, diagnosticIds, getDescriptor);
-            }
-
-            private static bool ShouldRunProviderForStateType(StateType stateTypeId, DiagnosticAnalyzer provider, DiagnosticAnalyzerDriver driver,
-                out bool supportsSemanticInSpan, ImmutableHashSet<string> diagnosticIds = null, Func<DiagnosticAnalyzer, ImmutableArray<DiagnosticDescriptor>> getDescriptor = null)
-            {
-                Debug.Assert(!IsAnalyzerSuppressed(provider, driver.Project.CompilationOptions, driver));
-
-                supportsSemanticInSpan = false;
-                if (diagnosticIds != null && getDescriptor(provider).All(d => !diagnosticIds.Contains(d.Id)))
-                {
-                    return false;
-                }
-
-                switch (stateTypeId)
-                {
-                    case StateType.Syntax:
-                        return provider.SupportsSyntaxDiagnosticAnalysis(driver);
-
-                    case StateType.Document:
-                        return provider.SupportsSemanticDiagnosticAnalysis(driver, out supportsSemanticInSpan);
-
-                    case StateType.Project:
-                        return provider.SupportsProjectDiagnosticAnalysis(driver);
-
-                    default:
-                        throw ExceptionUtilities.Unreachable;
-                }
-            }
-
-            private static bool IsAnalyzerSuppressed(DiagnosticAnalyzer provider, CompilationOptions options, DiagnosticAnalyzerDriver driver)
-            {
-                if (options != null && CompilationWithAnalyzers.IsDiagnosticAnalyzerSuppressed(provider, options, driver.CatchAnalyzerExceptionHandler))
-                {
-                    // All diagnostics that are generated by this DiagnosticAnalyzer will be suppressed, so we need not run the analyzer.
-                    return true;
-                }
-
+            }
+        }
+
+        private static bool IsAnalyzerSuppressed(DiagnosticAnalyzer provider, CompilationOptions options, DiagnosticAnalyzerDriver driver)
+        {
+            if (options != null && CompilationWithAnalyzers.IsDiagnosticAnalyzerSuppressed(provider, options, driver.CatchAnalyzerExceptionHandler))
+            {
+                // All diagnostics that are generated by this DiagnosticAnalyzer will be suppressed, so we need not run the analyzer.
+                return true;
+            }
+
+            return false;
+        }
+
+        // internal for testing purposes only.
+        internal void ForceAnalyzeAllDocuments(Project project, DiagnosticAnalyzer analyzer, CancellationToken cancellationToken)
+        {
+            var diagnosticIds = _owner.GetDiagnosticDescriptors(analyzer).Select(d => d.Id).ToImmutableHashSet();
+            ReanalyzeAllDocumentsAsync(project, diagnosticIds, cancellationToken).Wait(cancellationToken);
+        }
+
+        public override void LogAnalyzerCountSummary()
+        {
+            DiagnosticAnalyzerLogger.LogAnalyzerCrashCountSummary(_correlationId, _diagnosticLogAggregator);
+            DiagnosticAnalyzerLogger.LogAnalyzerTypeCountSummary(_correlationId, _diagnosticLogAggregator);
+
+            // reset the log aggregator
+            _diagnosticLogAggregator = new DiagnosticLogAggregator(_owner);
+        }
+
+        private static bool CheckSyntaxVersions(Document document, AnalysisData existingData, VersionArgument versions)
+        {
+            if (existingData == null)
+            {
                 return false;
             }
 
-            // internal for testing purposes only.
-            internal void ForceAnalyzeAllDocuments(Project project, DiagnosticAnalyzer analyzer, CancellationToken cancellationToken)
-            {
-                var diagnosticIds = _owner.GetDiagnosticDescriptors(analyzer).Select(d => d.Id).ToImmutableHashSet();
-                ReanalyzeAllDocumentsAsync(project, diagnosticIds, cancellationToken).Wait(cancellationToken);
-            }
-
-        public override void LogAnalyzerCountSummary()
-            {
-                DiagnosticAnalyzerLogger.LogAnalyzerCrashCountSummary(_correlationId, _diagnosticLogAggregator);
-                DiagnosticAnalyzerLogger.LogAnalyzerTypeCountSummary(_correlationId, _diagnosticLogAggregator);
-
-                // reset the log aggregator
-                _diagnosticLogAggregator = new DiagnosticLogAggregator(_owner);
-            }
-
-            private static bool CheckSyntaxVersions(Document document, AnalysisData existingData, VersionArgument versions)
-            {
-                if (existingData == null)
-                {
-                    return false;
-                }
-
-                return document.CanReusePersistedTextVersion(versions.TextVersion, existingData.TextVersion) &&
-                       document.CanReusePersistedSyntaxTreeVersion(versions.DataVersion, existingData.DataVersion);
-            }
-
-            private static bool CheckSemanticVersions(Document document, AnalysisData existingData, VersionArgument versions)
-            {
-                if (existingData == null)
-                {
-                    return false;
-                }
-
-                return document.CanReusePersistedTextVersion(versions.TextVersion, existingData.TextVersion) &&
-                       document.Project.CanReusePersistedDependentSemanticVersion(versions.ProjectVersion, versions.DataVersion, existingData.DataVersion);
-            }
-
-            private static bool CheckSemanticVersions(Project project, AnalysisData existingData, VersionArgument versions)
-            {
-                if (existingData == null)
-                {
-                    return false;
-                }
-
-                return project.CanReusePersistedDependentSemanticVersion(versions.ProjectVersion, versions.DataVersion, existingData.DataVersion);
-            }
-
-            private void RaiseDiagnosticsUpdatedIfNeeded(
-                StateType type, Document document, ProviderId providerId, ImmutableArray<DiagnosticData> existingItems, ImmutableArray<DiagnosticData> newItems)
-            {
-                var noItems = existingItems.Length == 0 && newItems.Length == 0;
-                if (!noItems)
-                {
-                    RaiseDiagnosticsUpdated(type, document.Id, providerId, new SolutionArgument(document), newItems);
-                }
-            }
-
-            private void RaiseDiagnosticsUpdatedIfNeeded(Project project, ProviderId providerId, ImmutableArray<DiagnosticData> existingItems, ImmutableArray<DiagnosticData> newItems)
-            {
-                var noItems = existingItems.Length == 0 && newItems.Length == 0;
-                if (!noItems)
-                {
-                    RaiseDiagnosticsUpdated(StateType.Project, project.Id, providerId, new SolutionArgument(project), newItems);
-                }
-            }
-
-            private void RaiseDiagnosticsUpdated(
-                StateType type, object key, ProviderId providerId, SolutionArgument solution, ImmutableArray<DiagnosticData> diagnostics)
-            {
-                if (_owner != null)
-                {
-                    var id = new ArgumentKey(providerId, type, key);
-                    _owner.RaiseDiagnosticsUpdated(this,
-                        new DiagnosticsUpdatedArgs(id, _analyzersAndState.Workspace, solution.Solution, solution.ProjectId, solution.DocumentId, diagnostics));
-                }
-            }
-
-            private ImmutableArray<DiagnosticData> UpdateDocumentDiagnostics(
-                AnalysisData existingData, ImmutableArray<TextSpan> range, ImmutableArray<DiagnosticData> memberDiagnostics,
-                SyntaxTree tree, SyntaxNode member, int memberId)
-            {
-                // get old span
-                var oldSpan = range[memberId];
-
-                // get old diagnostics
-                var diagnostics = existingData.Items;
-
-                // check quick exit cases
-                if (diagnostics.Length == 0 && memberDiagnostics.Length == 0)
-                {
-                    return diagnostics;
-                }
-
-                // simple case
-                if (diagnostics.Length == 0 && memberDiagnostics.Length > 0)
-                {
-                    return memberDiagnostics;
-                }
-
-                // regular case
-                var result = new List<DiagnosticData>();
-
-                // update member location
-                Contract.Requires(member.FullSpan.Start == oldSpan.Start);
-                var delta = member.FullSpan.End - oldSpan.End;
-
-                var replaced = false;
-                foreach (var diagnostic in diagnostics)
-                {
-                    if (diagnostic.TextSpan.Start < oldSpan.Start)
-                    {
-                        result.Add(diagnostic);
-                        continue;
-                    }
-
-                    if (!replaced)
-                    {
-                        result.AddRange(memberDiagnostics);
-                        replaced = true;
-                    }
-
-                    if (oldSpan.End <= diagnostic.TextSpan.Start)
-                    {
-                        result.Add(UpdatePosition(diagnostic, tree, delta));
-                        continue;
-                    }
-                }
-
-                // if it haven't replaced, replace it now
+            return document.CanReusePersistedTextVersion(versions.TextVersion, existingData.TextVersion) &&
+                   document.CanReusePersistedSyntaxTreeVersion(versions.DataVersion, existingData.DataVersion);
+        }
+
+        private static bool CheckSemanticVersions(Document document, AnalysisData existingData, VersionArgument versions)
+        {
+            if (existingData == null)
+            {
+                return false;
+            }
+
+            return document.CanReusePersistedTextVersion(versions.TextVersion, existingData.TextVersion) &&
+                   document.Project.CanReusePersistedDependentSemanticVersion(versions.ProjectVersion, versions.DataVersion, existingData.DataVersion);
+        }
+
+        private static bool CheckSemanticVersions(Project project, AnalysisData existingData, VersionArgument versions)
+        {
+            if (existingData == null)
+            {
+                return false;
+            }
+
+            return project.CanReusePersistedDependentSemanticVersion(versions.ProjectVersion, versions.DataVersion, existingData.DataVersion);
+        }
+
+        private void RaiseDiagnosticsUpdatedIfNeeded(
+            StateType type, Document document, ProviderId providerId, ImmutableArray<DiagnosticData> existingItems, ImmutableArray<DiagnosticData> newItems)
+        {
+            var noItems = existingItems.Length == 0 && newItems.Length == 0;
+            if (!noItems)
+            {
+                RaiseDiagnosticsUpdated(type, document.Id, providerId, new SolutionArgument(document), newItems);
+            }
+        }
+
+        private void RaiseDiagnosticsUpdatedIfNeeded(Project project, ProviderId providerId, ImmutableArray<DiagnosticData> existingItems, ImmutableArray<DiagnosticData> newItems)
+        {
+            var noItems = existingItems.Length == 0 && newItems.Length == 0;
+            if (!noItems)
+            {
+                RaiseDiagnosticsUpdated(StateType.Project, project.Id, providerId, new SolutionArgument(project), newItems);
+            }
+        }
+
+        private void RaiseDiagnosticsUpdated(
+            StateType type, object key, ProviderId providerId, SolutionArgument solution, ImmutableArray<DiagnosticData> diagnostics)
+        {
+            if (_owner != null)
+            {
+                var id = new ArgumentKey(providerId, type, key);
+                _owner.RaiseDiagnosticsUpdated(this,
+                    new DiagnosticsUpdatedArgs(id, _analyzersAndState.Workspace, solution.Solution, solution.ProjectId, solution.DocumentId, diagnostics));
+            }
+        }
+
+        private ImmutableArray<DiagnosticData> UpdateDocumentDiagnostics(
+            AnalysisData existingData, ImmutableArray<TextSpan> range, ImmutableArray<DiagnosticData> memberDiagnostics,
+            SyntaxTree tree, SyntaxNode member, int memberId)
+        {
+            // get old span
+            var oldSpan = range[memberId];
+
+            // get old diagnostics
+            var diagnostics = existingData.Items;
+
+            // check quick exit cases
+            if (diagnostics.Length == 0 && memberDiagnostics.Length == 0)
+            {
+                return diagnostics;
+            }
+
+            // simple case
+            if (diagnostics.Length == 0 && memberDiagnostics.Length > 0)
+            {
+                return memberDiagnostics;
+            }
+
+            // regular case
+            var result = new List<DiagnosticData>();
+
+            // update member location
+            Contract.Requires(member.FullSpan.Start == oldSpan.Start);
+            var delta = member.FullSpan.End - oldSpan.End;
+
+            var replaced = false;
+            foreach (var diagnostic in diagnostics)
+            {
+                if (diagnostic.TextSpan.Start < oldSpan.Start)
+                {
+                    result.Add(diagnostic);
+                    continue;
+                }
+
                 if (!replaced)
                 {
                     result.AddRange(memberDiagnostics);
                     replaced = true;
                 }
 
-                return result.ToImmutableArray();
-            }
-
-            private DiagnosticData UpdatePosition(DiagnosticData diagnostic, SyntaxTree tree, int delta)
-            {
-                var start = Math.Min(Math.Max(diagnostic.TextSpan.Start + delta, 0), tree.Length);
-                var newSpan = new TextSpan(start, start >= tree.Length ? 0 : diagnostic.TextSpan.Length);
-
-                var mappedLineInfo = tree.GetMappedLineSpan(newSpan);
-                var originalLineInfo = tree.GetLineSpan(newSpan);
-
-                return new DiagnosticData(
-                    diagnostic.Id,
-                    diagnostic.Category,
-                    diagnostic.Message,
-                    diagnostic.MessageFormat,
-                    diagnostic.Severity,
-                    diagnostic.DefaultSeverity,
-                    diagnostic.IsEnabledByDefault,
-                    diagnostic.WarningLevel,
-                    diagnostic.CustomTags,
+                if (oldSpan.End <= diagnostic.TextSpan.Start)
+                {
+                    result.Add(UpdatePosition(diagnostic, tree, delta));
+                    continue;
+                }
+            }
+
+            // if it haven't replaced, replace it now
+            if (!replaced)
+            {
+                result.AddRange(memberDiagnostics);
+                replaced = true;
+            }
+
+            return result.ToImmutableArray();
+        }
+
+        private DiagnosticData UpdatePosition(DiagnosticData diagnostic, SyntaxTree tree, int delta)
+        {
+            var start = Math.Min(Math.Max(diagnostic.TextSpan.Start + delta, 0), tree.Length);
+            var newSpan = new TextSpan(start, start >= tree.Length ? 0 : diagnostic.TextSpan.Length);
+
+            var mappedLineInfo = tree.GetMappedLineSpan(newSpan);
+            var originalLineInfo = tree.GetLineSpan(newSpan);
+
+            return new DiagnosticData(
+                diagnostic.Id,
+                diagnostic.Category,
+                diagnostic.Message,
+                diagnostic.MessageFormat,
+                diagnostic.Severity,
+                diagnostic.DefaultSeverity,
+                diagnostic.IsEnabledByDefault,
+                diagnostic.WarningLevel,
+                diagnostic.CustomTags,
                     diagnostic.Properties,
-                    diagnostic.Workspace,
-                    diagnostic.ProjectId,
-                    diagnostic.DocumentId,
-                    newSpan,
-                    mappedFilePath: mappedLineInfo.HasMappedPath ? mappedLineInfo.Path : null,
-                    mappedStartLine: mappedLineInfo.StartLinePosition.Line,
-                    mappedStartColumn: mappedLineInfo.StartLinePosition.Character,
-                    mappedEndLine: mappedLineInfo.EndLinePosition.Line,
-                    mappedEndColumn: mappedLineInfo.EndLinePosition.Character,
-                    originalFilePath: originalLineInfo.Path,
-                    originalStartLine: originalLineInfo.StartLinePosition.Line,
-                    originalStartColumn: originalLineInfo.StartLinePosition.Character,
-                    originalEndLine: originalLineInfo.EndLinePosition.Line,
-                    originalEndColumn: originalLineInfo.EndLinePosition.Character,
-                    description: diagnostic.Description,
-                    helpLink: diagnostic.HelpLink);
-            }
-
-            private static IEnumerable<DiagnosticData> GetDiagnosticData(Document document, TextSpan? span, IEnumerable<Diagnostic> diagnostics)
-            {
-                return diagnostics != null ? diagnostics.Where(dx => ShouldIncludeDiagnostic(dx, span)).Select(d => DiagnosticData.Create(document, d)) : null;
-            }
-
-            private static bool ShouldIncludeDiagnostic(Diagnostic diagnostic, TextSpan? span)
-            {
-                if (diagnostic == null)
-                {
-                    return false;
-                }
-
-                if (span == null)
-                {
-                    return true;
-                }
-
-                if (diagnostic.Location == null)
-                {
-                    return false;
-                }
-
-                return span.Value.Contains(diagnostic.Location.SourceSpan);
-            }
-
-            private static IEnumerable<DiagnosticData> GetDiagnosticData(Project project, IEnumerable<Diagnostic> diagnostics)
-            {
-                return diagnostics != null ? diagnostics.Select(d => DiagnosticData.Create(project, d)) : null;
-            }
-
-            private static async Task<IEnumerable<DiagnosticData>> GetSyntaxDiagnosticsAsync(ProviderId providerId, DiagnosticAnalyzer provider, DiagnosticAnalyzerDriver userDiagnosticDriver)
-            {
-                using (Logger.LogBlock(FunctionId.Diagnostics_SyntaxDiagnostic, GetSyntaxLogMessage, userDiagnosticDriver.Document, userDiagnosticDriver.Span, providerId, userDiagnosticDriver.CancellationToken))
-                {
-                    try
-                    {
-                        Contract.ThrowIfNull(provider);
-
-                        var diagnostics = await userDiagnosticDriver.GetSyntaxDiagnosticsAsync(provider).ConfigureAwait(false);
-                        return GetDiagnosticData(userDiagnosticDriver.Document, userDiagnosticDriver.Span, diagnostics);
-                    }
+                diagnostic.Workspace,
+                diagnostic.ProjectId,
+                diagnostic.DocumentId,
+                newSpan,
+                mappedFilePath: mappedLineInfo.HasMappedPath ? mappedLineInfo.Path : null,
+                mappedStartLine: mappedLineInfo.StartLinePosition.Line,
+                mappedStartColumn: mappedLineInfo.StartLinePosition.Character,
+                mappedEndLine: mappedLineInfo.EndLinePosition.Line,
+                mappedEndColumn: mappedLineInfo.EndLinePosition.Character,
+                originalFilePath: originalLineInfo.Path,
+                originalStartLine: originalLineInfo.StartLinePosition.Line,
+                originalStartColumn: originalLineInfo.StartLinePosition.Character,
+                originalEndLine: originalLineInfo.EndLinePosition.Line,
+                originalEndColumn: originalLineInfo.EndLinePosition.Character,
+                description: diagnostic.Description,
+                helpLink: diagnostic.HelpLink);
+        }
+
+        private static IEnumerable<DiagnosticData> GetDiagnosticData(Document document, TextSpan? span, IEnumerable<Diagnostic> diagnostics)
+        {
+            return diagnostics != null ? diagnostics.Where(dx => ShouldIncludeDiagnostic(dx, span)).Select(d => DiagnosticData.Create(document, d)) : null;
+        }
+
+        private static bool ShouldIncludeDiagnostic(Diagnostic diagnostic, TextSpan? span)
+        {
+            if (diagnostic == null)
+            {
+                return false;
+            }
+
+            if (span == null)
+            {
+                return true;
+            }
+
+            if (diagnostic.Location == null)
+            {
+                return false;
+            }
+
+            return span.Value.Contains(diagnostic.Location.SourceSpan);
+        }
+
+        private static IEnumerable<DiagnosticData> GetDiagnosticData(Project project, IEnumerable<Diagnostic> diagnostics)
+        {
+            return diagnostics != null ? diagnostics.Select(d => DiagnosticData.Create(project, d)) : null;
+        }
+
+        private static async Task<IEnumerable<DiagnosticData>> GetSyntaxDiagnosticsAsync(ProviderId providerId, DiagnosticAnalyzer provider, DiagnosticAnalyzerDriver userDiagnosticDriver)
+        {
+            using (Logger.LogBlock(FunctionId.Diagnostics_SyntaxDiagnostic, GetSyntaxLogMessage, userDiagnosticDriver.Document, userDiagnosticDriver.Span, providerId, userDiagnosticDriver.CancellationToken))
+            {
+                try
+                {
+                    Contract.ThrowIfNull(provider);
+
+                    var diagnostics = await userDiagnosticDriver.GetSyntaxDiagnosticsAsync(provider).ConfigureAwait(false);
+                    return GetDiagnosticData(userDiagnosticDriver.Document, userDiagnosticDriver.Span, diagnostics);
+                }
                 catch (Exception e) when (FatalError.ReportUnlessCanceled(e))
-                    {
-                        throw ExceptionUtilities.Unreachable;
-                    }
-                    }
-                }
-
-            private static async Task<IEnumerable<DiagnosticData>> GetSemanticDiagnosticsAsync(ProviderId providerId, DiagnosticAnalyzer provider, DiagnosticAnalyzerDriver userDiagnosticDriver)
-            {
-                using (Logger.LogBlock(FunctionId.Diagnostics_SemanticDiagnostic, GetSemanticLogMessage, userDiagnosticDriver.Document, userDiagnosticDriver.Span, providerId, userDiagnosticDriver.CancellationToken))
-                {
-                    try
-                    {
-                        Contract.ThrowIfNull(provider);
-
-                        var diagnostics = await userDiagnosticDriver.GetSemanticDiagnosticsAsync(provider).ConfigureAwait(false);
-                        return GetDiagnosticData(userDiagnosticDriver.Document, userDiagnosticDriver.Span, diagnostics);
-                    }
+                {
+                    throw ExceptionUtilities.Unreachable;
+                }
+            }
+        }
+
+        private static async Task<IEnumerable<DiagnosticData>> GetSemanticDiagnosticsAsync(ProviderId providerId, DiagnosticAnalyzer provider, DiagnosticAnalyzerDriver userDiagnosticDriver)
+        {
+            using (Logger.LogBlock(FunctionId.Diagnostics_SemanticDiagnostic, GetSemanticLogMessage, userDiagnosticDriver.Document, userDiagnosticDriver.Span, providerId, userDiagnosticDriver.CancellationToken))
+            {
+                try
+                {
+                    Contract.ThrowIfNull(provider);
+
+                    var diagnostics = await userDiagnosticDriver.GetSemanticDiagnosticsAsync(provider).ConfigureAwait(false);
+                    return GetDiagnosticData(userDiagnosticDriver.Document, userDiagnosticDriver.Span, diagnostics);
+                }
                 catch (Exception e) when (FatalError.ReportUnlessCanceled(e))
-                    {
-                        throw ExceptionUtilities.Unreachable;
-                    }
-                    }
-                }
-
-            private static async Task<IEnumerable<DiagnosticData>> GetProjectDiagnosticsAsync(ProviderId providerId, DiagnosticAnalyzer provider, DiagnosticAnalyzerDriver userDiagnosticDriver, Action<Project, DiagnosticAnalyzer, CancellationToken> forceAnalyzeAllDocuments)
-            {
-                using (Logger.LogBlock(FunctionId.Diagnostics_ProjectDiagnostic, GetProjectLogMessage, userDiagnosticDriver.Project, providerId, userDiagnosticDriver.CancellationToken))
-                {
-                    try
-                    {
-                        Contract.ThrowIfNull(provider);
-
-                        var diagnostics = await userDiagnosticDriver.GetProjectDiagnosticsAsync(provider, forceAnalyzeAllDocuments).ConfigureAwait(false);
-                        return GetDiagnosticData(userDiagnosticDriver.Project, diagnostics);
-                    }
+                {
+                    throw ExceptionUtilities.Unreachable;
+                }
+            }
+        }
+
+        private static async Task<IEnumerable<DiagnosticData>> GetProjectDiagnosticsAsync(ProviderId providerId, DiagnosticAnalyzer provider, DiagnosticAnalyzerDriver userDiagnosticDriver, Action<Project, DiagnosticAnalyzer, CancellationToken> forceAnalyzeAllDocuments)
+        {
+            using (Logger.LogBlock(FunctionId.Diagnostics_ProjectDiagnostic, GetProjectLogMessage, userDiagnosticDriver.Project, providerId, userDiagnosticDriver.CancellationToken))
+            {
+                try
+                {
+                    Contract.ThrowIfNull(provider);
+
+                    var diagnostics = await userDiagnosticDriver.GetProjectDiagnosticsAsync(provider, forceAnalyzeAllDocuments).ConfigureAwait(false);
+                    return GetDiagnosticData(userDiagnosticDriver.Project, diagnostics);
+                }
                 catch (Exception e) when (FatalError.ReportUnlessCanceled(e))
-                    {
-                        throw ExceptionUtilities.Unreachable;
-                    }
-                    }
-                }
-
-            private async Task RemoveAllCacheDataAsync(Document document, CancellationToken cancellationToken)
-            {
-                var allExistingStates = _analyzersAndState.GetAllExistingDiagnosticStates(document.Project.Id, document.Project.Language);
-                await RemoveCacheDataAsync(document, allExistingStates, cancellationToken).ConfigureAwait(false);
-            }
-
-            private async Task RemoveCacheDataAsync(Document document, IEnumerable<Tuple<DiagnosticState, ProviderId, StateType>> states, CancellationToken cancellationToken)
-            {
-                try
-                {
-                    // Compiler + User diagnostics
-                    foreach (var stateProviderIdAndType in states)
-                    {
-                        var state = stateProviderIdAndType.Item1;
-                        if (state == null)
-                        {
-                            continue;
-                        }
-
-                        var providerId = stateProviderIdAndType.Item2;
-                        var type = stateProviderIdAndType.Item3;
-                        await RemoveCacheDataAsync(document, state, providerId, type, cancellationToken).ConfigureAwait(false);
-                    }
-                }
-            catch (Exception e) when (FatalError.ReportUnlessCanceled(e))
                 {
                     throw ExceptionUtilities.Unreachable;
                 }
-                }
-
-            private async Task RemoveCacheDataAsync(Document document, DiagnosticState state, ProviderId providerId, StateType type, CancellationToken cancellationToken)
-            {
-                try
-                {
-                    // remove memory cache
-                    state.Remove(document.Id);
-
-                    // remove persistent cache
-                    await state.PersistAsync(document, AnalysisData.Empty, cancellationToken).ConfigureAwait(false);
-
-                    // raise diagnostic updated event
-                    var documentId = type == StateType.Project ? null : document.Id;
-                    var projectId = document.Project.Id;
-                    var key = documentId ?? (object)projectId;
-                    var solutionArgs = new SolutionArgument(document.Project.Solution, projectId, documentId);
-
-                    RaiseDiagnosticsUpdated(type, key, providerId, solutionArgs, ImmutableArray<DiagnosticData>.Empty);
-                }
-            catch (Exception e) when (FatalError.ReportUnlessCanceled(e))
-                {
-                    throw ExceptionUtilities.Unreachable;
-                }
-                }
-
-            private async Task RemoveCacheDataAsync(Project project, DiagnosticState state, ProviderId providerId, CancellationToken cancellationToken)
-            {
-                try
-                {
-                    // remove memory cache
-                    state.Remove(project.Id);
-
-                    // remove persistent cache
-                    await state.PersistAsync(project, AnalysisData.Empty, cancellationToken).ConfigureAwait(false);
-
-                    // raise diagnostic updated event
-                    var solutionArgs = new SolutionArgument(project);
-                    RaiseDiagnosticsUpdated(StateType.Project, project.Id, providerId, solutionArgs, ImmutableArray<DiagnosticData>.Empty);
-                }
-            catch (Exception e) when (FatalError.ReportUnlessCanceled(e))
-                {
-                    throw ExceptionUtilities.Unreachable;
-                }
-                }
-
-            private async Task RemoveCacheDataAsync(Project project, IEnumerable<Tuple<DiagnosticState, ProviderId, StateType>> states, CancellationToken cancellationToken)
-            {
-                foreach (var document in project.Documents)
-                {
-                    await RemoveCacheDataAsync(document, states, cancellationToken).ConfigureAwait(false);
-                }
-            }
-
-            private async Task HandleSuppressedAnalyzerAsync(Document document, StateType type, ProviderId providerId, DiagnosticAnalyzer provider, CancellationToken cancellationToken)
-            {
-                var state = _analyzersAndState.GetOrCreateDiagnosticState(type, providerId, provider, document.Project.Id, document.Project.Language);
-                var existingData = await state.TryGetExistingDataAsync(document, cancellationToken).ConfigureAwait(false);
-                if (existingData != null && existingData.Items.Length > 0)
-                {
+            }
+        }
+
+        private async Task RemoveAllCacheDataAsync(Document document, CancellationToken cancellationToken)
+        {
+            var allExistingStates = _analyzersAndState.GetAllExistingDiagnosticStates(document.Project.Id, document.Project.Language);
+            await RemoveCacheDataAsync(document, allExistingStates, cancellationToken).ConfigureAwait(false);
+        }
+
+        private async Task RemoveCacheDataAsync(Document document, IEnumerable<Tuple<DiagnosticState, ProviderId, StateType>> states, CancellationToken cancellationToken)
+        {
+            try
+            {
+                // Compiler + User diagnostics
+                foreach (var stateProviderIdAndType in states)
+                {
+                    var state = stateProviderIdAndType.Item1;
+                    if (state == null)
+                    {
+                        continue;
+                    }
+
+                    var providerId = stateProviderIdAndType.Item2;
+                    var type = stateProviderIdAndType.Item3;
                     await RemoveCacheDataAsync(document, state, providerId, type, cancellationToken).ConfigureAwait(false);
                 }
             }
-
-            private async Task HandleSuppressedAnalyzerAsync(Project project, ProviderId providerId, DiagnosticAnalyzer provider, CancellationToken cancellationToken)
-            {
-                var state = _analyzersAndState.GetOrCreateDiagnosticState(StateType.Project, providerId, provider, project.Id, project.Language);
-                var existingData = await state.TryGetExistingDataAsync(project, cancellationToken).ConfigureAwait(false);
-                if (existingData != null && existingData.Items.Length > 0)
-                {
-                    await RemoveCacheDataAsync(project, state, providerId, cancellationToken).ConfigureAwait(false);
-                }
-            }
-
-            private static string GetSyntaxLogMessage(Document document, TextSpan? span, int providerId)
-            {
-                return string.Format("syntax: {0}, {1}, {2}", document.FilePath ?? document.Name, span.HasValue ? span.Value.ToString() : "Full", providerId.ToString());
-            }
-
-            private static string GetSemanticLogMessage(Document document, TextSpan? span, int providerId)
-            {
-                return string.Format("semantic: {0}, {1}, {2}", document.FilePath ?? document.Name, span.HasValue ? span.Value.ToString() : "Full", providerId.ToString());
-            }
-
-            private static string GetProjectLogMessage(Project project, int providerId)
-            {
-                return string.Format("project: {0}, {1}", project.FilePath ?? project.Name, providerId.ToString());
-            }
-
-            private static string GetResetLogMessage(Document document)
-            {
-                return string.Format("document reset: {0}", document.FilePath ?? document.Name);
-            }
-
-            private static string GetOpenLogMessage(Document document)
-            {
-                return string.Format("document open: {0}", document.FilePath ?? document.Name);
-            }
-
-            private static string GetRemoveLogMessage(DocumentId id)
-            {
-                return string.Format("document remove: {0}", id.ToString());
-            }
-
-            private static string GetRemoveLogMessage(ProjectId id)
-            {
-                return string.Format("project remove: {0}", id.ToString());
-            }
-
-            #region unused 
+            catch (Exception e) when (FatalError.ReportUnlessCanceled(e))
+            {
+                throw ExceptionUtilities.Unreachable;
+            }
+        }
+
+        private async Task RemoveCacheDataAsync(Document document, DiagnosticState state, ProviderId providerId, StateType type, CancellationToken cancellationToken)
+        {
+            try
+            {
+                // remove memory cache
+                state.Remove(document.Id);
+
+                // remove persistent cache
+                await state.PersistAsync(document, AnalysisData.Empty, cancellationToken).ConfigureAwait(false);
+
+                // raise diagnostic updated event
+                var documentId = type == StateType.Project ? null : document.Id;
+                var projectId = document.Project.Id;
+                var key = documentId ?? (object)projectId;
+                var solutionArgs = new SolutionArgument(document.Project.Solution, projectId, documentId);
+
+                RaiseDiagnosticsUpdated(type, key, providerId, solutionArgs, ImmutableArray<DiagnosticData>.Empty);
+            }
+            catch (Exception e) when (FatalError.ReportUnlessCanceled(e))
+            {
+                throw ExceptionUtilities.Unreachable;
+            }
+        }
+
+        private async Task RemoveCacheDataAsync(Project project, DiagnosticState state, ProviderId providerId, CancellationToken cancellationToken)
+        {
+            try
+            {
+                // remove memory cache
+                state.Remove(project.Id);
+
+                // remove persistent cache
+                await state.PersistAsync(project, AnalysisData.Empty, cancellationToken).ConfigureAwait(false);
+
+                // raise diagnostic updated event
+                var solutionArgs = new SolutionArgument(project);
+                RaiseDiagnosticsUpdated(StateType.Project, project.Id, providerId, solutionArgs, ImmutableArray<DiagnosticData>.Empty);
+            }
+            catch (Exception e) when (FatalError.ReportUnlessCanceled(e))
+            {
+                throw ExceptionUtilities.Unreachable;
+            }
+        }
+
+        private async Task RemoveCacheDataAsync(Project project, IEnumerable<Tuple<DiagnosticState, ProviderId, StateType>> states, CancellationToken cancellationToken)
+        {
+            foreach (var document in project.Documents)
+            {
+                await RemoveCacheDataAsync(document, states, cancellationToken).ConfigureAwait(false);
+            }
+        }
+
+        private async Task HandleSuppressedAnalyzerAsync(Document document, StateType type, ProviderId providerId, DiagnosticAnalyzer provider, CancellationToken cancellationToken)
+        {
+            var state = _analyzersAndState.GetOrCreateDiagnosticState(type, providerId, provider, document.Project.Id, document.Project.Language);
+            var existingData = await state.TryGetExistingDataAsync(document, cancellationToken).ConfigureAwait(false);
+            if (existingData != null && existingData.Items.Length > 0)
+            {
+                await RemoveCacheDataAsync(document, state, providerId, type, cancellationToken).ConfigureAwait(false);
+            }
+        }
+
+        private async Task HandleSuppressedAnalyzerAsync(Project project, ProviderId providerId, DiagnosticAnalyzer provider, CancellationToken cancellationToken)
+        {
+            var state = _analyzersAndState.GetOrCreateDiagnosticState(StateType.Project, providerId, provider, project.Id, project.Language);
+            var existingData = await state.TryGetExistingDataAsync(project, cancellationToken).ConfigureAwait(false);
+            if (existingData != null && existingData.Items.Length > 0)
+            {
+                await RemoveCacheDataAsync(project, state, providerId, cancellationToken).ConfigureAwait(false);
+            }
+        }
+
+        private static string GetSyntaxLogMessage(Document document, TextSpan? span, int providerId)
+        {
+            return string.Format("syntax: {0}, {1}, {2}", document.FilePath ?? document.Name, span.HasValue ? span.Value.ToString() : "Full", providerId.ToString());
+        }
+
+        private static string GetSemanticLogMessage(Document document, TextSpan? span, int providerId)
+        {
+            return string.Format("semantic: {0}, {1}, {2}", document.FilePath ?? document.Name, span.HasValue ? span.Value.ToString() : "Full", providerId.ToString());
+        }
+
+        private static string GetProjectLogMessage(Project project, int providerId)
+        {
+            return string.Format("project: {0}, {1}", project.FilePath ?? project.Name, providerId.ToString());
+        }
+
+        private static string GetResetLogMessage(Document document)
+        {
+            return string.Format("document reset: {0}", document.FilePath ?? document.Name);
+        }
+
+        private static string GetOpenLogMessage(Document document)
+        {
+            return string.Format("document open: {0}", document.FilePath ?? document.Name);
+        }
+
+        private static string GetRemoveLogMessage(DocumentId id)
+        {
+            return string.Format("document remove: {0}", id.ToString());
+        }
+
+        private static string GetRemoveLogMessage(ProjectId id)
+        {
+            return string.Format("project remove: {0}", id.ToString());
+        }
+
+        #region unused 
         public override Task NewSolutionSnapshotAsync(Solution solution, CancellationToken cancellationToken)
-            {
-                return SpecializedTasks.EmptyTask;
-            }
-            #endregion
-        }
-    }+        {
+            return SpecializedTasks.EmptyTask;
+        }
+        #endregion
+    }
+}