--- conflicted
+++ resolved
@@ -1046,12 +1046,10 @@
   <data name="Remove_tag" xml:space="preserve">
     <value>Remove tag</value>
   </data>
-<<<<<<< HEAD
   <data name="Add_missing_param_nodes" xml:space="preserve">
     <value>Add missing param nodes</value>
-=======
+  </data>
   <data name="paren_Unknown_paren" xml:space="preserve">
     <value>(Unknown)</value>
->>>>>>> ca3993b0
   </data>
 </root>