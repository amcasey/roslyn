--- conflicted
+++ resolved
@@ -17,11 +17,8 @@
     {
         private class SymbolReferenceFinder
         {
-<<<<<<< HEAD
-=======
             private const string AttributeSuffix = "Attribute";
 
->>>>>>> e4981ac8
             private readonly Diagnostic _diagnostic;
             private readonly Document _document;
             private readonly SemanticModel _semanticModel;
@@ -50,17 +47,10 @@
                 _syntaxFacts = document.Project.LanguageServices.GetService<ISyntaxFactsService>();
             }
 
-<<<<<<< HEAD
-            internal Task<List<SymbolReference>> FindInAllProjectSymbolsAsync(
-                Project project, bool exact, CancellationToken cancellationToken)
-            {
-                var searchScope = new AllSymbolsProjectSearchScope(project, exact, cancellationToken);
-=======
             internal Task<List<SymbolReference>> FindInAllSymbolsInProjectAsync(
                 Project project, bool exact, CancellationToken cancellationToken)
             {
                 var searchScope = new AllSymbolsProjectSearchScope(_owner, project, exact, cancellationToken);
->>>>>>> e4981ac8
                 return DoAsync(searchScope);
             }
 
@@ -68,16 +58,6 @@
                 ConcurrentDictionary<Project, AsyncLazy<IAssemblySymbol>> projectToAssembly,
                 Project project, bool exact, CancellationToken cancellationToken)
             {
-<<<<<<< HEAD
-                var searchScope = new SourceSymbolsProjectSearchScope(projectToAssembly, project, exact, cancellationToken);
-                return DoAsync(searchScope);
-            }
-
-            internal Task<List<SymbolReference>> FindInMetadataAsync(
-                Solution solution, IAssemblySymbol assembly, PortableExecutableReference metadataReference, bool exact, CancellationToken cancellationToken)
-            {
-                var searchScope = new MetadataSymbolsSearchScope(solution, assembly, metadataReference, exact, cancellationToken);
-=======
                 var searchScope = new SourceSymbolsProjectSearchScope(
                     _owner, projectToAssembly, project, exact, cancellationToken);
                 return DoAsync(searchScope);
@@ -89,7 +69,6 @@
             {
                 var searchScope = new MetadataSymbolsSearchScope(
                     _owner, solution, assembly, metadataReference, exact, cancellationToken);
->>>>>>> e4981ac8
                 return DoAsync(searchScope);
             }
 
@@ -376,11 +355,7 @@
                     return null;
                 }
 
-<<<<<<< HEAD
-                if (ExpressionBinds(searchScope, nameNode, checkForExtensionMethods: false))
-=======
                 if (ExpressionBinds(nameNode, checkForExtensionMethods: false, cancellationToken: searchScope.CancellationToken))
->>>>>>> e4981ac8
                 {
                     return null;
                 }
@@ -399,14 +374,6 @@
                 return OfType<ITypeSymbol>(symbols);
             }
 
-<<<<<<< HEAD
-            protected bool ExpressionBinds(SearchScope searchScope, TSimpleNameSyntax nameNode, bool checkForExtensionMethods)
-            {
-                // See if the name binds to something other then the error type. If it does, there's nothing further we need to do.
-                // For extension methods, however, we will continue to search if there exists any better matched method.
-                searchScope.CancellationToken.ThrowIfCancellationRequested();
-                var symbolInfo = _semanticModel.GetSymbolInfo(nameNode, searchScope.CancellationToken);
-=======
             protected bool ExpressionBinds(
                 TSimpleNameSyntax nameNode, bool checkForExtensionMethods, CancellationToken cancellationToken)
             {
@@ -414,7 +381,6 @@
                 // For extension methods, however, we will continue to search if there exists any better matched method.
                 cancellationToken.ThrowIfCancellationRequested();
                 var symbolInfo = _semanticModel.GetSymbolInfo(nameNode, cancellationToken);
->>>>>>> e4981ac8
                 if (symbolInfo.CandidateReason == CandidateReason.OverloadResolutionFailure && !checkForExtensionMethods)
                 {
                     return true;
@@ -443,11 +409,7 @@
                     return null;
                 }
 
-<<<<<<< HEAD
-                if (ExpressionBinds(searchScope, nameNode, checkForExtensionMethods: false))
-=======
                 if (ExpressionBinds(nameNode, checkForExtensionMethods: false, cancellationToken: searchScope.CancellationToken))
->>>>>>> e4981ac8
                 {
                     return null;
                 }
@@ -609,11 +571,7 @@
                 searchScope.CancellationToken.ThrowIfCancellationRequested();
 
                 // See if the name binds.  If it does, there's nothing further we need to do.
-<<<<<<< HEAD
-                if (ExpressionBinds(searchScope, nameNode, checkForExtensionMethods: true))
-=======
                 if (ExpressionBinds(nameNode, checkForExtensionMethods: true, cancellationToken: searchScope.CancellationToken))
->>>>>>> e4981ac8
                 {
                     return SpecializedTasks.EmptyEnumerable<SymbolResult<ISymbol>>();
                 }
