// Copyright (c) Microsoft.  All Rights Reserved.  Licensed under the Apache License, Version 2.0.  See License.txt in the project root for license information.

using System.Collections.Immutable;
using System.Linq;
using System.Xml.Linq;
using Microsoft.CodeAnalysis.Simplification;
using Microsoft.CodeAnalysis.SymbolCategorization;

namespace Microsoft.CodeAnalysis.Diagnostics.Analyzers.NamingStyles
{
    internal abstract class NamingStyleDiagnosticAnalyzerBase : DiagnosticAnalyzer, IBuiltInAnalyzer
    {
<<<<<<< HEAD
        private static readonly LocalizableString s_localizableMessage = new LocalizableResourceString(nameof(FeaturesResources.Naming_Styles), FeaturesResources.ResourceManager, typeof(FeaturesResources));
        private static readonly LocalizableString s_localizableTitleNamingStyle = new LocalizableResourceString(nameof(FeaturesResources.Naming_Styles), FeaturesResources.ResourceManager, typeof(FeaturesResources));
=======
        private static readonly LocalizableString s_localizableMessage = new LocalizableResourceString(nameof(FeaturesResources.NamingStylesDiagnosticTitle), FeaturesResources.ResourceManager, typeof(FeaturesResources));
        private static readonly LocalizableString s_localizableTitleNamingStyle = new LocalizableResourceString(nameof(FeaturesResources.NamingStylesDiagnosticTitle), FeaturesResources.ResourceManager, typeof(FeaturesResources));

        // Individual diagnostics have their own descriptors, so this is just used to satisfy the
        // SupportedDiagnostics API. The DiagnosticSeverity must be non-"Hidden" to run on closed
        // documents.
>>>>>>> 27a8837a
        private static readonly DiagnosticDescriptor s_descriptorNamingStyle = new DiagnosticDescriptor(
            IDEDiagnosticIds.NamingRuleId,
            s_localizableTitleNamingStyle,
            s_localizableMessage,
            DiagnosticCategory.Style,
            DiagnosticSeverity.Error,
            isEnabledByDefault: true);

        // Applicable SymbolKind list is limited due to https://github.com/dotnet/roslyn/issues/8753. 
        // We would prefer to respond to the names of all symbols.
        private static readonly ImmutableArray<SymbolKind> _symbolKinds = new[]
            {
                SymbolKind.Event,
                SymbolKind.Field,
                SymbolKind.Method,
                SymbolKind.NamedType,
                SymbolKind.Namespace,
                SymbolKind.Property
            }.ToImmutableArray();

        public override ImmutableArray<DiagnosticDescriptor> SupportedDiagnostics => ImmutableArray.Create(s_descriptorNamingStyle);
        public bool RunInProcess => true;

        public override void Initialize(AnalysisContext context)
        {
            context.RegisterCompilationStartAction(CompilationStartAction);
        }

        private void CompilationStartAction(CompilationStartAnalysisContext context)
        {
            var workspace = (context.Options as WorkspaceAnalyzerOptions)?.Workspace;
            var categorizationService = workspace.Services.GetService<ISymbolCategorizationService>();

            var optionSet = (context.Options as WorkspaceAnalyzerOptions)?.Workspace.Options;
            var currentValue = optionSet.GetOption(SimplificationOptions.NamingPreferences, context.Compilation.Language);

            if (!string.IsNullOrEmpty(currentValue))
            {
                // Deserializing the naming preference info on every CompilationStart is expensive.
                // Instead, the diagnostic engine should listen for option changes and have the
                // ability to create the new SerializableNamingStylePreferencesInfo when it detects
                // any change. The overall system would then only deserialize & allocate when 
                // actually necessary.
                var viewModel = SerializableNamingStylePreferencesInfo.FromXElement(XElement.Parse(currentValue));
                var preferencesInfo = viewModel.GetPreferencesInfo();
                context.RegisterSymbolAction(
                    symbolContext => SymbolAction(symbolContext, preferencesInfo, categorizationService),
                    _symbolKinds);
            }
        }

        private void SymbolAction(SymbolAnalysisContext context, NamingStylePreferencesInfo preferences, ISymbolCategorizationService categorizationService)
        {
            NamingRule applicableRule;
            if (preferences.TryGetApplicableRule(context.Symbol, categorizationService, out applicableRule))
            {
                string failureReason;
                if (applicableRule.EnforcementLevel != DiagnosticSeverity.Hidden &&
                    !applicableRule.IsNameCompliant(context.Symbol.Name, out failureReason))
                {
                    var descriptor = new DiagnosticDescriptor(IDEDiagnosticIds.NamingRuleId,
                         s_localizableTitleNamingStyle,
                         string.Format(FeaturesResources._0_naming_violation_1, applicableRule.Title, failureReason),
                         DiagnosticCategory.Style,
                         applicableRule.EnforcementLevel,
                         isEnabledByDefault: true);

                    var builder = ImmutableDictionary.CreateBuilder<string, string>();
                    builder[nameof(NamingStyle)] = applicableRule.NamingStyle.CreateXElement().ToString();
                    builder["OptionName"] = nameof(SimplificationOptions.NamingPreferences);
                    builder["OptionLanguage"] = context.Compilation.Language;
                    context.ReportDiagnostic(Diagnostic.Create(descriptor, context.Symbol.Locations.First(), builder.ToImmutable()));
                }
            }
        }

        public DiagnosticAnalyzerCategory GetAnalyzerCategory()
        {
            return DiagnosticAnalyzerCategory.SemanticSpanAnalysis;
        }
    }
}<|MERGE_RESOLUTION|>--- conflicted
+++ resolved
@@ -10,23 +10,18 @@
 {
     internal abstract class NamingStyleDiagnosticAnalyzerBase : DiagnosticAnalyzer, IBuiltInAnalyzer
     {
-<<<<<<< HEAD
         private static readonly LocalizableString s_localizableMessage = new LocalizableResourceString(nameof(FeaturesResources.Naming_Styles), FeaturesResources.ResourceManager, typeof(FeaturesResources));
         private static readonly LocalizableString s_localizableTitleNamingStyle = new LocalizableResourceString(nameof(FeaturesResources.Naming_Styles), FeaturesResources.ResourceManager, typeof(FeaturesResources));
-=======
-        private static readonly LocalizableString s_localizableMessage = new LocalizableResourceString(nameof(FeaturesResources.NamingStylesDiagnosticTitle), FeaturesResources.ResourceManager, typeof(FeaturesResources));
-        private static readonly LocalizableString s_localizableTitleNamingStyle = new LocalizableResourceString(nameof(FeaturesResources.NamingStylesDiagnosticTitle), FeaturesResources.ResourceManager, typeof(FeaturesResources));
 
         // Individual diagnostics have their own descriptors, so this is just used to satisfy the
-        // SupportedDiagnostics API. The DiagnosticSeverity must be non-"Hidden" to run on closed
+        // SupportedDiagnostics API. The DiagnosticSeverity must be "Hidden" to avoid running on closed
         // documents.
->>>>>>> 27a8837a
         private static readonly DiagnosticDescriptor s_descriptorNamingStyle = new DiagnosticDescriptor(
             IDEDiagnosticIds.NamingRuleId,
             s_localizableTitleNamingStyle,
             s_localizableMessage,
             DiagnosticCategory.Style,
-            DiagnosticSeverity.Error,
+            DiagnosticSeverity.Hidden,
             isEnabledByDefault: true);
 
         // Applicable SymbolKind list is limited due to https://github.com/dotnet/roslyn/issues/8753. 
