--- conflicted
+++ resolved
@@ -72,7 +72,31 @@
         <target state="new">Related method signatures found in metadata will not be updated.</target>
         <note />
       </trans-unit>
-<<<<<<< HEAD
+      <trans-unit id="Remove_unread_private_members">
+        <source>Remove unread private members</source>
+        <target state="new">Remove unread private members</target>
+        <note />
+      </trans-unit>
+      <trans-unit id="Remove_unused_member">
+        <source>Remove unused member</source>
+        <target state="new">Remove unused member</target>
+        <note />
+      </trans-unit>
+      <trans-unit id="Remove_unused_private_members">
+        <source>Remove unused private members</source>
+        <target state="new">Remove unused private members</target>
+        <note />
+      </trans-unit>
+      <trans-unit id="Type_0_has_a_private_member_1_that_can_be_removed_as_the_value_assigned_to_it_is_never_read">
+        <source>Type '{0}' has a private member '{1}' that can be removed as the value assigned to it is never read.</source>
+        <target state="new">Type '{0}' has a private member '{1}' that can be removed as the value assigned to it is never read.</target>
+        <note />
+      </trans-unit>
+      <trans-unit id="Type_0_has_an_unused_private_member_1_which_can_be_removed">
+        <source>Type '{0}' has an unused private member '{1}' which can be removed.</source>
+        <target state="new">Type '{0}' has an unused private member '{1}' which can be removed.</target>
+        <note />
+      </trans-unit>
       <trans-unit id="Use_block_body_for_lambda_expressions">
         <source>Use block body for lambda expressions</source>
         <target state="new">Use block body for lambda expressions</target>
@@ -81,31 +105,6 @@
       <trans-unit id="Use_expression_body_for_lambda_expressions">
         <source>Use expression body for lambda expressions</source>
         <target state="new">Use expression body for lambda expressions</target>
-=======
-      <trans-unit id="Remove_unread_private_members">
-        <source>Remove unread private members</source>
-        <target state="new">Remove unread private members</target>
-        <note />
-      </trans-unit>
-      <trans-unit id="Remove_unused_member">
-        <source>Remove unused member</source>
-        <target state="new">Remove unused member</target>
-        <note />
-      </trans-unit>
-      <trans-unit id="Remove_unused_private_members">
-        <source>Remove unused private members</source>
-        <target state="new">Remove unused private members</target>
-        <note />
-      </trans-unit>
-      <trans-unit id="Type_0_has_a_private_member_1_that_can_be_removed_as_the_value_assigned_to_it_is_never_read">
-        <source>Type '{0}' has a private member '{1}' that can be removed as the value assigned to it is never read.</source>
-        <target state="new">Type '{0}' has a private member '{1}' that can be removed as the value assigned to it is never read.</target>
-        <note />
-      </trans-unit>
-      <trans-unit id="Type_0_has_an_unused_private_member_1_which_can_be_removed">
-        <source>Type '{0}' has an unused private member '{1}' which can be removed.</source>
-        <target state="new">Type '{0}' has an unused private member '{1}' which can be removed.</target>
->>>>>>> 9305ede1
         <note />
       </trans-unit>
       <trans-unit id="generic_overload">
