<#
.SYNOPSIS
Performs any post-test actions needed on the Roslyn build systems.

.PARAMETER UploadNuGets
If true, upload NuGets to MyGet.

.PARAMETER UploadVsixes
If true, upload Vsixes to MyGet.

.PARAMETER binariesPath
The root directory where the build outputs are written.

.PARAMETER branchName
The name of the branch that is being built.

.PARAMETER test
Whether or not to just test this script vs. actually publish

#>
Param(
    [string]$binariesPath = $null,
    [string]$branchName = $null,
    [string]$apiKey = $null,
    [switch]$test

)
set-strictmode -version 2.0
$ErrorActionPreference="Stop"

try
{
    Write-Host "Starting PostTest script..."

    # We need to remove 'refs/heads/' from the beginning of the string
    $branchName = $branchName -Replace "^refs/heads/"
    
    # We also need to replace all instances of '/' with '_'
    $branchName = $branchName.Replace("/", "_")

    switch ($branchName)
    {
        "dev15-rc3" { } 
        "master" { } 
<<<<<<< HEAD
        "treePerf_allWork" { }
=======
        "post-dev15" { } 
>>>>>>> 7aa662bc
        default
        {
            if (-not $test)
            {
                Write-Host "Branch $branchName is not supported for publishing"
                exit 1
            }
        }
    }

    # MAIN BODY
    Stop-Process -Name "vbcscompiler" -Force -ErrorAction SilentlyContinue

    # Load in the NuGet.exe information
    . "$PSScriptRoot\..\..\..\build\scripts\LoadNuGetInfo.ps1"
    write-host "NuGet.exe path is $nugetexe"

    $exitCode = 0

    Write-Host "Uploading CoreXT packages..."

    try
    {
        $packagesDropDir = (Join-Path $binariesPath "DevDivPackages")
        $coreXTRoot = "\\cpvsbuild\drops\dd\NuGet"

        if (-not $test) 
        {
            <# Do not overwrite existing packages. #>
            robocopy /xo /xn /xc (Join-Path $packagesDropDir "Roslyn") $coreXTRoot "*.nupkg"

            <# TODO: Once all dependencies are available on NuGet we can merge the following two commands. #>
            robocopy /xo /xn /xc (Join-Path $packagesDropDir "ManagedDependencies") $coreXTRoot "VS.ExternalAPIs.*.nupkg"
            robocopy /xo /xn /xc (Join-Path $packagesDropDir "ManagedDependencies") (Join-Path $coreXTRoot "nugetorg") "Microsoft.*.nupkg" "System.*.nupkg" "ManagedEsent.*.nupkg"
            robocopy /xo /xn /xc (Join-Path $packagesDropDir "NativeDependencies") (Join-Path $coreXTRoot "nugetorg") "Microsoft.*.nupkg" "System.*.nupkg" "ManagedEsent.*.nupkg"
        }
    }
    catch [exception]
    {
        write-host $_.Exception
        $exitCode = 5
    }

    Write-Host "Uploading NuGet packages..."

    $nugetPath = Join-Path $binariesPath "NuGet\PerBuildPreRelease"

    [xml]$packages = Get-Content "$nugetPath\myget_org-packages.config"

    $sourceUrl = "https://dotnet.myget.org/F/roslyn/api/v2/package"
    
    pushd $nugetPath
    foreach ($package in $packages.packages.package)
    {
        $nupkg = $package.id + "." + $package.version + ".nupkg"
        Write-Host "  Uploading '$nupkg' to '$sourceUrl'"
        if (-not (test-path $nupkg))
        {
            Write-Error "NuGet $nupkg does not exist"
            $exitCode = 6
        }

        if (-not $test) 
        {
            & "$NuGetExe" push "$nupkg" `
                -Source $sourceUrl `
                -ApiKey $apiKey `
                -NonInteractive `
                -Verbosity quiet
            if ($LastExitCode -ne 0)
            {
                Write-Error "Failed to upload NuGet package: $nupkg"
                $exitCode = 3
            }
        }
    }
    popd

    Write-Host "Uploading VSIX extensions..."

    $vsixPath = $binariesPath

    [xml]$extensions = Get-Content "$vsixPath\myget_org-extensions.config"

    pushd $vsixPath
    foreach ($extension in $extensions.extensions.extension)
    {
        $vsix = join-path $extension.path ($extension.id + ".vsix")
        if (-not (test-path $vsix)) 
        {
            Write-Error "VSIX $vsix does not exist"
            $exitCode = 6
        }

        $requestUrl = "https://dotnet.myget.org/F/roslyn/vsix/upload"
        
        Write-Host "  Uploading '$vsix' to '$requestUrl'"

        if (-not $test)
        { 
            $response = Invoke-WebRequest -Uri $requestUrl -Headers @{"X-NuGet-ApiKey"=$apiKey} -ContentType 'multipart/form-data' -InFile $vsix -Method Post -UseBasicParsing
            if ($response.StatusCode -ne 201)
            {
                Write-Error "Failed to upload VSIX extension: $vsix. Upload failed with Status code: $response.StatusCode"
                $exitCode = 4
            }
        }
    }
    popd

    Write-Host "Completed PostTest script with an exit code of '$exitCode'"

    exit $exitCode
}
catch [exception]
{
    write-host $_.Exception
    exit -1
}<|MERGE_RESOLUTION|>--- conflicted
+++ resolved
@@ -42,11 +42,7 @@
     {
         "dev15-rc3" { } 
         "master" { } 
-<<<<<<< HEAD
-        "treePerf_allWork" { }
-=======
         "post-dev15" { } 
->>>>>>> 7aa662bc
         default
         {
             if (-not $test)
