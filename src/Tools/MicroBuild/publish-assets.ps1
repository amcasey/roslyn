<#
.SYNOPSIS
Performs any post-test actions needed on the Roslyn build systems.

.PARAMETER UploadNuGets
If true, upload NuGets to MyGet.

.PARAMETER UploadVsixes
If true, upload Vsixes to MyGet.

.PARAMETER binariesPath
The root directory where the build outputs are written.

.PARAMETER branchName
The name of the branch that is being built.

.PARAMETER test
Whether or not to just test this script vs. actually publish

#>
Param(
    [string]$binariesPath = $null,
    [string]$branchName = $null,
    [string]$apiKey = $null,
    [switch]$test

)
set-strictmode -version 2.0
$ErrorActionPreference="Stop"

try
{
    Write-Host "Starting PostTest script..."

    # We need to remove 'refs/heads/' from the beginning of the string
    $branchName = $branchName -Replace "^refs/heads/"
    
    # We also need to replace all instances of '/' with '_'
    $branchName = $branchName.Replace("/", "_")

    switch ($branchName)
    {
        "dev15.0.x" { } 
        "master" { } 
<<<<<<< HEAD
        "post-dev15" { } 
=======
        "dev_pilchie_Fix389698" { }
>>>>>>> f7eb0a47
        default
        {
            if (-not $test)
            {
                Write-Host "Branch $branchName is not supported for publishing"
                exit 1
            }
        }
    }

    # MAIN BODY
    Stop-Process -Name "vbcscompiler" -Force -ErrorAction SilentlyContinue

    # Load in the NuGet.exe information
    . "$PSScriptRoot\..\..\..\build\scripts\LoadNuGetInfo.ps1"
    write-host "NuGet.exe path is $nugetexe"

    $exitCode = 0

    Write-Host "Uploading CoreXT packages..."

    try
    {
        $packagesDropDir = (Join-Path $binariesPath "DevDivPackages")
        $coreXTRoot = "\\cpvsbuild\drops\dd\NuGet"

        if (-not $test) 
        {
            <# Do not overwrite existing packages. #>
            robocopy /xo /xn /xc (Join-Path $packagesDropDir "Roslyn") $coreXTRoot "*.nupkg"

            <# TODO: Once all dependencies are available on NuGet we can merge the following two commands. #>
            robocopy /xo /xn /xc (Join-Path $packagesDropDir "ManagedDependencies") $coreXTRoot "VS.ExternalAPIs.*.nupkg"
            robocopy /xo /xn /xc (Join-Path $packagesDropDir "ManagedDependencies") (Join-Path $coreXTRoot "nugetorg") "Microsoft.*.nupkg" "System.*.nupkg" "ManagedEsent.*.nupkg"
            robocopy /xo /xn /xc (Join-Path $packagesDropDir "NativeDependencies") (Join-Path $coreXTRoot "nugetorg") "Microsoft.*.nupkg" "System.*.nupkg" "ManagedEsent.*.nupkg"
        }
    }
    catch [exception]
    {
        write-host $_.Exception
        $exitCode = 5
    }

    Write-Host "Uploading NuGet packages..."

    $nugetPath = Join-Path $binariesPath "NuGet\PerBuildPreRelease"

    [xml]$packages = Get-Content "$nugetPath\myget_org-packages.config"

    $sourceUrl = "https://dotnet.myget.org/F/roslyn/api/v2/package"
    
    pushd $nugetPath
    foreach ($package in $packages.packages.package)
    {
        $nupkg = $package.id + "." + $package.version + ".nupkg"
        Write-Host "  Uploading '$nupkg' to '$sourceUrl'"
        if (-not (test-path $nupkg))
        {
            Write-Error "NuGet $nupkg does not exist"
            $exitCode = 6
        }

        if (-not $test) 
        {
            & "$NuGetExe" push "$nupkg" `
                -Source $sourceUrl `
                -ApiKey $apiKey `
                -NonInteractive `
                -Verbosity quiet
            if ($LastExitCode -ne 0)
            {
                Write-Error "Failed to upload NuGet package: $nupkg"
                $exitCode = 3
            }
        }
    }
    popd

    Write-Host "Uploading VSIX extensions..."

    $vsixPath = $binariesPath

    [xml]$extensions = Get-Content "$vsixPath\myget_org-extensions.config"

    pushd $vsixPath
    foreach ($extension in $extensions.extensions.extension)
    {
        $vsix = join-path $extension.path ($extension.id + ".vsix")
        if (-not (test-path $vsix)) 
        {
            Write-Error "VSIX $vsix does not exist"
            $exitCode = 6
        }

        $requestUrl = "https://dotnet.myget.org/F/roslyn/vsix/upload"
        
        Write-Host "  Uploading '$vsix' to '$requestUrl'"

        if (-not $test)
        { 
            $response = Invoke-WebRequest -Uri $requestUrl -Headers @{"X-NuGet-ApiKey"=$apiKey} -ContentType 'multipart/form-data' -InFile $vsix -Method Post -UseBasicParsing
            if ($response.StatusCode -ne 201)
            {
                Write-Error "Failed to upload VSIX extension: $vsix. Upload failed with Status code: $response.StatusCode"
                $exitCode = 4
            }
        }
    }
    popd

    Write-Host "Completed PostTest script with an exit code of '$exitCode'"

    exit $exitCode
}
catch [exception]
{
    write-host $_.Exception
    exit -1
}<|MERGE_RESOLUTION|>--- conflicted
+++ resolved
@@ -42,11 +42,7 @@
     {
         "dev15.0.x" { } 
         "master" { } 
-<<<<<<< HEAD
-        "post-dev15" { } 
-=======
         "dev_pilchie_Fix389698" { }
->>>>>>> f7eb0a47
         default
         {
             if (-not $test)
