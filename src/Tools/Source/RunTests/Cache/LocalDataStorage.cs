--- conflicted
+++ resolved
@@ -21,11 +21,7 @@
             ErrorOutput,
             ResultsFileContent,
             ResultsFileName,
-<<<<<<< HEAD
-            EllapsedSeconds,
-=======
             ElapsedSeconds,
->>>>>>> 733db461
             Content
         }
 
@@ -71,22 +67,14 @@
                 var errorOutput = Read(checksum, StorageKind.ErrorOutput);
                 var resultsFileName = Read(checksum, StorageKind.ResultsFileName);
                 var resultsFileContent = Read(checksum, StorageKind.ResultsFileContent);
-<<<<<<< HEAD
-                var ellapsed = Read(checksum, StorageKind.EllapsedSeconds);
-=======
                 var elapsed = Read(checksum, StorageKind.ElapsedSeconds);
->>>>>>> 733db461
 
                 testResult = new CachedTestResult(
                     exitCode: int.Parse(exitCode),
                     standardOutput: standardOutput,
                     errorOutput: errorOutput,
                     resultsFileContent: resultsFileContent,
-<<<<<<< HEAD
-                    ellapsed: TimeSpan.FromSeconds(int.Parse(ellapsed)));
-=======
                     elapsed: TimeSpan.FromSeconds(int.Parse(elapsed)));
->>>>>>> 733db461
                 return true;
             }
             catch (Exception e)
@@ -113,11 +101,7 @@
                 Write(checksum, StorageKind.StandardOutput, testResult.StandardOutput);
                 Write(checksum, StorageKind.ErrorOutput, testResult.ErrorOutput);
                 Write(checksum, StorageKind.ResultsFileContent, testResult.ResultsFileContent);
-<<<<<<< HEAD
-                Write(checksum, StorageKind.EllapsedSeconds, testResult.Ellapsed.TotalSeconds.ToString());
-=======
                 Write(checksum, StorageKind.ElapsedSeconds, testResult.Elapsed.TotalSeconds.ToString());
->>>>>>> 733db461
                 Write(checksum, StorageKind.Content, contentFile.Content);
             }
             catch (Exception e)
