﻿// Copyright (c) Microsoft.  All Rights Reserved.  Licensed under the Apache License, Version 2.0.  See License.txt in the project root for license information.

using System.Linq;
using Microsoft.CodeAnalysis.CSharp.Syntax;
using Microsoft.CodeAnalysis.CSharp.Test.Utilities;
using Microsoft.CodeAnalysis.Test.Utilities;
using Roslyn.Test.Utilities;
using Xunit;

namespace Microsoft.CodeAnalysis.CSharp.UnitTests
{
    [CompilerTrait(CompilerFeature.Patterns)]
    public class PatternSwitchTests : CSharpTestBase
    {
        [Fact]
        public void EqualConstant()
        {
            var source =
@"public class X
{
    public static void Main()
    {
        switch (1)
        {
            case 1:
                break;
            case var i when ((i&1) == 0):
                break; // warning: unreachable (1)
            case 1: // error: duplicate case label
                break; // warning: unreachable (2)
        }
    }
}";
            var compilation = CreateCompilationWithMscorlib45(source, options: TestOptions.DebugExe);
            Assert.True(compilation.GetDiagnostics().HasAnyErrors());
            compilation.VerifyDiagnostics(
                // (11,13): error CS0152: The switch statement contains multiple cases with the label value '1'
                //             case 1: // error: duplicate case label
                Diagnostic(ErrorCode.ERR_DuplicateCaseLabel, "case 1:").WithArguments("1").WithLocation(11, 13),
                // (10,17): warning CS0162: Unreachable code detected
                //                 break; // warning: unreachable (1)
                Diagnostic(ErrorCode.WRN_UnreachableCode, "break").WithLocation(10, 17),
                // (12,17): warning CS0162: Unreachable code detected
                //                 break; // warning: unreachable (2)
                Diagnostic(ErrorCode.WRN_UnreachableCode, "break").WithLocation(12, 17)
                );
        }

        [Fact]
        public void EqualConstant02()
        {
            var source =
@"public class X
{
    public static void Main(string[] args)
    {
        switch (args.Length)
        {
            case 1 when true:
                break;
            case 1 when true: // error: subsumed
                break; // warning: unreachable
        }
    }
}";
            var compilation = CreateCompilationWithMscorlib45(source, options: TestOptions.DebugExe);
            Assert.True(compilation.GetDiagnostics().HasAnyErrors());
            compilation.VerifyDiagnostics(
                // (9,18): error CS8120: The switch case has already been handled by a previous case.
                //             case 1 when true: // error: subsumed
                Diagnostic(ErrorCode.ERR_PatternIsSubsumed, "1").WithLocation(9, 18),
                // (10,17): warning CS0162: Unreachable code detected
                //                 break; // warning: unreachable
                Diagnostic(ErrorCode.WRN_UnreachableCode, "break").WithLocation(10, 17)
                );
        }

        [Fact]
        public void UnEqualConstant()
        {
            var source =
@"public class X
{
    public static void Main()
    {
        switch (1)
        {
            case 2 when true:
                break; // warning: unreachable code (impossible given the value)
            case 1 when true:
                break;
            case 1: // error: handled previously
                break; // warning
        }
    }
}";
            var compilation = CreateCompilationWithMscorlib45(source, options: TestOptions.DebugExe);
            compilation.VerifyDiagnostics(
                // (11,13): error CS8120: The switch case has already been handled by a previous case.
                //             case 1: // error: handled previously
                Diagnostic(ErrorCode.ERR_PatternIsSubsumed, "case 1:").WithLocation(11, 13),
                // (8,17): warning CS0162: Unreachable code detected
                //                 break; // warning: unreachable code (impossible given the value)
                Diagnostic(ErrorCode.WRN_UnreachableCode, "break").WithLocation(8, 17),
                // (12,17): warning CS0162: Unreachable code detected
                //                 break; // warning
                Diagnostic(ErrorCode.WRN_UnreachableCode, "break").WithLocation(12, 17)
                );
        }

        [Fact]
        public void SimpleSubsumption01()
        {
            var source =
@"public class X
{
    public static void Main()
    {
        string s = nameof(Main);
        switch (s)
        {
            case var n:
                break;
            case ""foo"": ; // error: subsumed by previous case
            case null: ; // error: subsumed by previous case
        }
    }
}";
            var compilation = CreateCompilationWithMscorlib45(source, options: TestOptions.DebugExe);
            Assert.True(compilation.GetDiagnostics().HasAnyErrors());
            compilation.VerifyDiagnostics(
                // (10,13): error CS8120: The switch case has already been handled by a previous case.
                //             case "foo": ; // error: subsumed by previous case
                Diagnostic(ErrorCode.ERR_PatternIsSubsumed, @"case ""foo"":").WithLocation(10, 13),
                // (11,13): error CS8120: The switch case has already been handled by a previous case.
                //             case null: ; // error: subsumed by previous case
                Diagnostic(ErrorCode.ERR_PatternIsSubsumed, "case null:").WithLocation(11, 13)
                );
        }

        [Fact]
        public void SimpleSubsumption02()
        {
            var source =
@"public class X
{
    public static void Main()
    {
        bool b = false;
        switch (b)
        {
            case bool n:
                break;
            case ""foo"": // wrong type
                break; // unreachable
        }
    }
}";
            var compilation = CreateCompilationWithMscorlib45(source, options: TestOptions.DebugExe);
            Assert.True(compilation.GetDiagnostics().HasAnyErrors());
            compilation.VerifyDiagnostics(
                // (10,18): error CS0029: Cannot implicitly convert type 'string' to 'bool'
                //             case "foo": // wrong type
                Diagnostic(ErrorCode.ERR_NoImplicitConv, @"""foo""").WithArguments("string", "bool").WithLocation(10, 18),
                // (11,17): warning CS0162: Unreachable code detected
                //                 break; // unreachable
                Diagnostic(ErrorCode.WRN_UnreachableCode, "break").WithLocation(11, 17)
                );
        }

        [Fact]
        public void SimpleSubsumption03()
        {
            var source =
@"using System;
public class X
{
    public static void Main()
    {
        object o = null;
        switch (o)
        {
            case IComparable i1:
                break;
            case string s: // error: subsumed by previous case
                break; // unreachable
        }
    }
}";
            var compilation = CreateCompilationWithMscorlib45(source, options: TestOptions.DebugExe);
            Assert.True(compilation.GetDiagnostics().HasAnyErrors());
            compilation.VerifyDiagnostics(
                // (11,18): error CS8120: The switch case has already been handled by a previous case.
                //             case string s: // error: subsumed by previous case
                Diagnostic(ErrorCode.ERR_PatternIsSubsumed, "string s").WithLocation(11, 18),
                // (12,17): warning CS0162: Unreachable code detected
                //                 break; // unreachable
                Diagnostic(ErrorCode.WRN_UnreachableCode, "break").WithLocation(12, 17)
                );
        }

        [Fact]
        public void SimpleSubsumption04()
        {
            var source =
@"using System.Collections;
using System.Collections.Generic;
public class X
{
    public static void Main()
    {
        object o = null;
        switch (o)
        {
            case IEnumerable i:
                break;
            case IEnumerable<string> i: // error: subsumed by previous case
                break; // unreachable
        }
    }
}";
            var compilation = CreateCompilationWithMscorlibAndSystemCore(source, options: TestOptions.DebugExe);
            compilation.VerifyDiagnostics(
                // (12,18): error CS8120: The switch case has already been handled by a previous case.
                //             case IEnumerable<string> i: // error: subsumed by previous case
                Diagnostic(ErrorCode.ERR_PatternIsSubsumed, "IEnumerable<string> i").WithLocation(12, 18),
                // (13,17): warning CS0162: Unreachable code detected
                //                 break; // unreachable
                Diagnostic(ErrorCode.WRN_UnreachableCode, "break").WithLocation(13, 17)
                );
        }

        [Fact]
        public void SimpleSubsumption05()
        {
            var source =
@"using System.Collections.Generic;
public class X : List<string>
{
    public static void Main()
    {
        object o = null;
        switch (o)
        {
            case List<string> list:
                break;
            case X list: // error: subsumed by previous case
                break; // unreachable
        }
    }
}";
            var compilation = CreateCompilationWithMscorlibAndSystemCore(source, options: TestOptions.DebugExe);
            Assert.True(compilation.GetDiagnostics().HasAnyErrors());
            compilation.VerifyDiagnostics(
                // (11,18): error CS8120: The switch case has already been handled by a previous case.
                //             case X list: // error: subsumed by previous case
                Diagnostic(ErrorCode.ERR_PatternIsSubsumed, "X list").WithLocation(11, 18),
                // (12,17): warning CS0162: Unreachable code detected
                //                 break; // unreachable
                Diagnostic(ErrorCode.WRN_UnreachableCode, "break").WithLocation(12, 17)
                );
        }

        [Fact]
        public void JointSubsumption01()
        {
            var source =
@"public class X
{
    public static void Main()
    {
        bool b = true;
        switch (b)
        {
            case true:
            case false:
                break;
            case var x: // error: subsumed
                break; // unreachable
        }
    }
}";
            var compilation = CreateCompilationWithMscorlib45(source, options: TestOptions.DebugExe);
            compilation.VerifyDiagnostics(
                // (11,18): error CS8120: The switch case has already been handled by a previous case.
                //             case var x: // error: subsumed
                Diagnostic(ErrorCode.ERR_PatternIsSubsumed, "var x").WithLocation(11, 18),
                // (12,17): warning CS0162: Unreachable code detected
                //                 break; // unreachable
                Diagnostic(ErrorCode.WRN_UnreachableCode, "break").WithLocation(12, 17)
                );
        }

        [Fact]
        public void JointSubsumption02()
        {
            var source =
@"public class X
{
    public static void Main()
    {
        bool? b = true;
        switch (b)
        {
            case bool b2:
            case null:
                break;
            case var x: // error: subsumed by previous cases
                break; // unreachable
        }
    }
}";
            var compilation = CreateCompilationWithMscorlib45(source, options: TestOptions.DebugExe);
            compilation.VerifyDiagnostics(
                // (11,18): error CS8120: The switch case has already been handled by a previous case.
                //             case var x: // error: subsumed by previous cases
                Diagnostic(ErrorCode.ERR_PatternIsSubsumed, "var x").WithLocation(11, 18),
                // (12,17): warning CS0162: Unreachable code detected
                //                 break; // unreachable
                Diagnostic(ErrorCode.WRN_UnreachableCode, "break").WithLocation(12, 17)
                );
        }

        [Fact]
        public void JointSubsumption02b()
        {
            var source =
@"public class X
{
    public static void Main()
    {
        bool? b = true;
        switch (b)
        {
            case bool b2 when b==true:
            case null:
                break;
            case var x:
                break;
        }
    }
}";
            var compilation = CreateCompilationWithMscorlib45(source, options: TestOptions.DebugExe);
            compilation.VerifyDiagnostics(
                );
        }

        [Fact]
        public void TypeMismatch()
        {
            var source =
@"public class X
{
    public static void Main()
    {
        string s = null;
        switch (s)
        {
            case int i: // error: type mismatch.
                break;
        }
    }
}";
            var compilation = CreateCompilationWithMscorlib45(source, options: TestOptions.DebugExe);
            compilation.VerifyDiagnostics(
                // (8,18): error CS8121: An expression of type string cannot be handled by a pattern of type int.
                //             case int i: // error: type mismatch.
                Diagnostic(ErrorCode.ERR_PatternWrongType, "int").WithArguments("string", "int").WithLocation(8, 18)
                );
        }

        [Fact]
        public void JointNonSubsumption02()
        {
            var source =
@"public class X
{
    public static void Main()
    {
        M(true);
        M(false);
        M(null);
    }
    public static void M(bool? b)
    {
        switch (b)
        {
            case false:
            case null:
                break;
            case var x: // catches `true`
                System.Console.WriteLine(true.ToString());
                break;
        }
        switch (b)
        {
            case true:
            case null:
                break;
            case var x: // catches `false`
                System.Console.WriteLine(false.ToString());
                break;
        }
        switch (b)
        {
            case true:
            case false:
                break;
            case var x: // catches `null`
                System.Console.WriteLine(""null"");
                break;
        }
    }
}";
            var compilation = CreateCompilationWithMscorlib45(source, options: TestOptions.DebugExe);
            compilation.VerifyDiagnostics();
            var expectedOutput =
@"True
False
null";
            var comp = CompileAndVerify(compilation, expectedOutput: expectedOutput);
        }

        [Fact, WorkItem(10601, "https://github.com/dotnet/roslyn/issues/10601")]
        public void NullMismatch01()
        {
            var source =
@"public class X
{
    public static void Main()
    {
        bool b = true;
        switch (b)
        {
            case true when true:
                break;
            case null: // error: impossible given the type
                break;
        }
    }
}";
            var compilation = CreateCompilationWithMscorlib45(source, options: TestOptions.DebugExe);
            compilation.VerifyDiagnostics(
                // (10,18): error CS0037: Cannot convert null to 'bool' because it is a non-nullable value type
                //             case null: // error: impossible given the type
                Diagnostic(ErrorCode.ERR_ValueCantBeNull, "null").WithArguments("bool").WithLocation(10, 18)
                );
        }

        [Fact, WorkItem(10632, "https://github.com/dotnet/roslyn/issues/10632")]
        public void TypeMismatch01()
        {
            var source =
@"public class X
{
    public static void Main()
    {
        bool b = true;
        switch (b)
        {
            case true when true:
                break;
            case 3: // error: impossible given the type
                break;
        }
    }
}";
            var compilation = CreateCompilationWithMscorlib45(source, options: TestOptions.DebugExe);
            compilation.VerifyDiagnostics(
                // (10,18): error CS0029: Cannot implicitly convert type 'int' to 'bool'
                //             case 3: // error: impossible given the type
                Diagnostic(ErrorCode.ERR_NoImplicitConv, "3").WithArguments("int", "bool").WithLocation(10, 18)
                );
        }

        [Fact, WorkItem(10601, "https://github.com/dotnet/roslyn/issues/10601")]
        public void ValueMismatch01()
        {
            var source =
@"public class X
{
    public static void Main()
    {
        byte b = 1;
        switch (b)
        {
            case 1 when true:
                break;
            case 1000: // error: impossible given the type
                break;
        }
    }
}";
            var compilation = CreateCompilationWithMscorlib45(source, options: TestOptions.DebugExe);
            compilation.VerifyDiagnostics(
                // (10,18): error CS0031: Constant value '1000' cannot be converted to a 'byte'
                //             case 1000: // error: impossible given the type
                Diagnostic(ErrorCode.ERR_ConstOutOfRange, "1000").WithArguments("1000", "byte").WithLocation(10, 18)
                );
        }

        [Fact]
        public void Subsumption01()
        {
            var source =
@"public class X
{
    public static void Main(string[] args)
    {
        switch (args.Length)
        {
            case int i:
                break;
            case 11: // error: subsumed
                break; // unreachable
        }
    }
}";
            var compilation = CreateCompilationWithMscorlib45(source, options: TestOptions.DebugExe);
            compilation.VerifyDiagnostics(
                // (9,13): error CS8120: The switch case has already been handled by a previous case.
                //             case 11: // error: subsumed
                Diagnostic(ErrorCode.ERR_PatternIsSubsumed, "case 11:").WithLocation(9, 13),
                // (10,17): warning CS0162: Unreachable code detected
                //                 break; // unreachable
                Diagnostic(ErrorCode.WRN_UnreachableCode, "break").WithLocation(10, 17)
                );
        }

        [Fact]
        public void Subsumption02()
        {
            var source =
@"public class X
{
    public static void Main(string[] args)
    {
        switch (args.Length == 1)
        {
            case true:
            case false:
                break;
            case bool b: // error: subsumed
                break; // unreachable
            default: //ok
                break; // always considered reachable
        }
    }
}";
            var compilation = CreateCompilationWithMscorlib45(source, options: TestOptions.DebugExe);
            compilation.VerifyDiagnostics(
                // (10,18): error CS8120: The switch case has already been handled by a previous case.
                //             case bool b: // error: subsumed
                Diagnostic(ErrorCode.ERR_PatternIsSubsumed, "bool b").WithLocation(10, 18),
                // (11,17): warning CS0162: Unreachable code detected
                //                 break; // unreachable
                Diagnostic(ErrorCode.WRN_UnreachableCode, "break").WithLocation(11, 17)
                );
        }

        [Fact]
        public void Subsumption03()
        {
            var source =
@"public class X
{
    public static void Main(string[] args)
    {
        switch (1)
        {
            case 2 when true:
                break; // unreachable
        }
    }
}";
            var compilation = CreateCompilationWithMscorlib45(source, options: TestOptions.DebugExe);
            compilation.VerifyDiagnostics(
                // (8,17): warning CS0162: Unreachable code detected
                //                 break; // unreachable
                Diagnostic(ErrorCode.WRN_UnreachableCode, "break").WithLocation(8, 17)
                );
        }

        [Fact]
        public void Subsumption04()
        {
            var source =
@"public class X
{
    public static void Main(string[] args)
    {
        switch ((object)null)
        {
            case object o:
                break; // unreachable
        }
    }
}";
            var compilation = CreateCompilationWithMscorlib45(source, options: TestOptions.DebugExe);
            compilation.VerifyDiagnostics(
                // (8,17): warning CS0162: Unreachable code detected
                //                 break; // unreachable
                Diagnostic(ErrorCode.WRN_UnreachableCode, "break").WithLocation(8, 17)
                );
        }

        [Fact]
        public void Subsumption05()
        {
            var source =
@"public class X
{
    public static void Main(string[] args)
    {
        switch (""silly"")
        {
            case null when true:
                break; // unreachable
        }
    }
}";
            var compilation = CreateCompilationWithMscorlib45(source, options: TestOptions.DebugExe);
            compilation.VerifyDiagnostics(
                // (8,17): warning CS0162: Unreachable code detected
                //                 break; // unreachable
                Diagnostic(ErrorCode.WRN_UnreachableCode, "break").WithLocation(8, 17)
                );
        }

        [Fact]
        public void Subsumption06()
        {
            var source =
@"public class X
{
    public static void Main(string[] args)
    {
        switch (new object())
        {
            case null when true:
                break;
        }
    }
}";
            var compilation = CreateCompilationWithMscorlib45(source, options: TestOptions.DebugExe);
            compilation.VerifyDiagnostics(
                );
        }

        [Fact]
        public void Subsumption07()
        {
            var source =
@"public class X
{
    public static void Main(string[] args)
    {
        switch ((bool?)null)
        {
            case null when true:
                break;
        }
    }
}";
            var compilation = CreateCompilationWithMscorlib45(source, options: TestOptions.DebugExe);
            compilation.VerifyDiagnostics(
                );
        }

        [Fact]
        public void EqualConstant03()
        {
            var source =
@"public class X
{
    public static void Main()
    {
        bool _false = false;
        switch (1)
        {
            case 1 when _false:
                break;
            case var i:
                break; // reachable because previous case does not handle all inputs
        }
    }
}";
            var compilation = CreateCompilationWithMscorlib45(source, options: TestOptions.DebugExe);
            compilation.VerifyDiagnostics(
                );
        }

        [Fact]
        public void CascadedUnreachableDiagnostic()
        {
            var source =
@"public class X
{
    public static void Main()
    {
        bool b = false;
        switch (b)
        {
            case true:
            case false:
                break;
            case ""foo"": // wrong type
                break;
        }
    }
}";
            CreateCompilationWithMscorlib45(source, options: TestOptions.DebugExe, parseOptions: TestOptions.Regular6).VerifyDiagnostics(
                // (10,18): error CS0029: Cannot implicitly convert type 'string' to 'bool'
                //             case "foo": // wrong type
                Diagnostic(ErrorCode.ERR_NoImplicitConv, @"""foo""").WithArguments("string", "bool").WithLocation(11, 18)
                );
            CreateCompilationWithMscorlib45(source, options: TestOptions.DebugExe, parseOptions: TestOptions.Regular6WithV7SwitchBinder).VerifyDiagnostics(
                // (11,18): error CS0029: Cannot implicitly convert type 'string' to 'bool'
                //             case "foo": // wrong type
                Diagnostic(ErrorCode.ERR_NoImplicitConv, @"""foo""").WithArguments("string", "bool").WithLocation(11, 18),
                // (12,17): warning CS0162: Unreachable code detected
                //                 break;
                Diagnostic(ErrorCode.WRN_UnreachableCode, "break").WithLocation(12, 17)
                );
            CreateCompilationWithMscorlib45(source, options: TestOptions.DebugExe).VerifyDiagnostics(
                // (10,18): error CS0029: Cannot implicitly convert type 'string' to 'bool'
                //             case "foo": // wrong type
                Diagnostic(ErrorCode.ERR_NoImplicitConv, @"""foo""").WithArguments("string", "bool").WithLocation(11, 18)
                );
        }

        [Fact]
        public void EnumConversions01()
        {
            var source =
@"enum Color { Red=0, Blue=1, Green=2, Mauve=3 }

class Program
{
    public static void Main()
    {
        Color color = Color.Red;
        switch (color)
        {
            case Color.Blue:
                goto case 1; // warning CS0469: The 'goto case' value is not implicitly convertible to type 'Color'
            case 0:
                break;
            case 2:          // error CS0266: Cannot implicitly convert type 'int' to 'Color'. An explicit conversion exists (are you missing a cast?)
                goto case 3; // warning CS0469: The 'goto case' value is not implicitly convertible to type 'Color'
                             // error CS0159: No such label 'case 3:' within the scope of the goto statement
                break;       // (optional) warning CS0162: Unreachable code detected
            case Color x when false:
                {}
        }
    }
}";
            CreateCompilationWithMscorlib45(source, options: TestOptions.DebugExe, parseOptions: TestOptions.Regular6).VerifyDiagnostics(
                // (18,13): error CS8059: Feature 'pattern matching' is not available in C# 6.  Please use language version 7 or greater.
                //             case Color x when false:
                Diagnostic(ErrorCode.ERR_FeatureNotAvailableInVersion6, "case Color x when false:").WithArguments("pattern matching", "7").WithLocation(18, 13),
                // (11,17): warning CS0469: The 'goto case' value is not implicitly convertible to type 'Color'
                //                 goto case 1; // warning CS0469: The 'goto case' value is not implicitly convertible to type 'Color'
                Diagnostic(ErrorCode.WRN_GotoCaseShouldConvert, "goto case 1;").WithArguments("Color").WithLocation(11, 17),
                // (14,18): error CS0266: Cannot implicitly convert type 'int' to 'Color'. An explicit conversion exists (are you missing a cast?)
                //             case 2:          // error CS0266: Cannot implicitly convert type 'int' to 'Color'. An explicit conversion exists (are you missing a cast?)
                Diagnostic(ErrorCode.ERR_NoImplicitConvCast, "2").WithArguments("int", "Color").WithLocation(14, 18),
                // (15,17): warning CS0469: The 'goto case' value is not implicitly convertible to type 'Color'
                //                 goto case 3; // warning CS0469: The 'goto case' value is not implicitly convertible to type 'Color'
                Diagnostic(ErrorCode.WRN_GotoCaseShouldConvert, "goto case 3;").WithArguments("Color").WithLocation(15, 17),
                // (15,17): error CS0159: No such label 'case 3:' within the scope of the goto statement
                //                 goto case 3; // warning CS0469: The 'goto case' value is not implicitly convertible to type 'Color'
                Diagnostic(ErrorCode.ERR_LabelNotFound, "goto case 3;").WithArguments("case 3:").WithLocation(15, 17),
                // (18,13): error CS8070: Control cannot fall out of switch from final case label ('case Color x when false:')
                //             case Color x when false:
                Diagnostic(ErrorCode.ERR_SwitchFallOut, "case Color x when false:").WithArguments("case Color x when false:").WithLocation(18, 13)
                );
            var compilation = CreateCompilationWithMscorlib45(source, options: TestOptions.DebugExe);
            compilation.VerifyDiagnostics(
                // (11,17): warning CS0469: The 'goto case' value is not implicitly convertible to type 'Color'
                //                 goto case 1; // warning CS0469: The 'goto case' value is not implicitly convertible to type 'Color'
                Diagnostic(ErrorCode.WRN_GotoCaseShouldConvert, "goto case 1;").WithArguments("Color").WithLocation(11, 17),
                // (14,18): error CS0266: Cannot implicitly convert type 'int' to 'Color'. An explicit conversion exists (are you missing a cast?)
                //             case 2:          // error CS0266: Cannot implicitly convert type 'int' to 'Color'. An explicit conversion exists (are you missing a cast?)
                Diagnostic(ErrorCode.ERR_NoImplicitConvCast, "2").WithArguments("int", "Color").WithLocation(14, 18),
                // (15,17): warning CS0469: The 'goto case' value is not implicitly convertible to type 'Color'
                //                 goto case 3; // warning CS0469: The 'goto case' value is not implicitly convertible to type 'Color'
                Diagnostic(ErrorCode.WRN_GotoCaseShouldConvert, "goto case 3;").WithArguments("Color").WithLocation(15, 17),
                // (15,17): error CS0159: No such label 'case 3:' within the scope of the goto statement
                //                 goto case 3; // warning CS0469: The 'goto case' value is not implicitly convertible to type 'Color'
                Diagnostic(ErrorCode.ERR_LabelNotFound, "goto case 3;").WithArguments("case 3:").WithLocation(15, 17)
                );
        }

        [Fact]
        public void EnumConversions02()
        {
            var source =
@"using System;

enum Color { Red=0, Blue=1, Green=2, Mauve=3 }

class Program
{
    public static void Main()
    {
        Color color = Color.Green;
        switch (color)
        {
            case Color.Red:
                goto default;
            case Color.Blue:
                goto case 0;
            case Color.Green:
                goto case 1;
            case Color.Mauve when true:
                break;
            default:
                Console.WriteLine(""done"");
                break;
        }
    }
}";
            var compilation = CreateCompilationWithMscorlib45(source, options: TestOptions.DebugExe);
            compilation.VerifyDiagnostics(
                // (17,17): warning CS0469: The 'goto case' value is not implicitly convertible to type 'Color'
                //                 goto case 1;
                Diagnostic(ErrorCode.WRN_GotoCaseShouldConvert, "goto case 1;").WithArguments("Color").WithLocation(17, 17)
                );
            var expectedOutput = @"done";
            var comp = CompileAndVerify(compilation, expectedOutput: expectedOutput);
        }

        [Fact]
        public void WhenClause01()
        {
            // This test exercises a tricky aspect of lowering: the variables of a switch section
            // (such as i and j below) need to be in scope, from the point of view of the IL, both
            // in the when clause and in the body of the switch block. But those two bodies of
            // code are separate from each other: the when clause is part of the decision tree,
            // while the switch blocks are emitted after the entire decision tree has been emitted.
            // To get the scoping right (from the point-of-view of emit and the debugger), the compiler
            // organizes the code so that the when clauses and the section bodies are co-located
            // within the block that defines the variables of the switch section. We branch to a
            // label within the when clause, where the pattern variables are assigned followed by
            // evaluating the when condition. If it fails we branch back into the decision tree. If
            // it succeeds we branch to the user-written body of the switch block.
            var source =
@"using System;

class Program
{
    public static void Main()
    {
        M(1);
        M(""sasquatch"");
    }
    public static void M(object o)
    {
        switch (o)
        {
            case int i when i is int j:
                Console.WriteLine(j);
                break;
            case string s when s is string t:
                Console.WriteLine(t);
                break;
        }
    }
}";
            var compilation = CreateCompilationWithMscorlib45(source, options: TestOptions.DebugExe);
            compilation.VerifyDiagnostics();
            var expectedOutput =
@"1
sasquatch";
            var comp = CompileAndVerify(compilation, expectedOutput: expectedOutput);
        }

        [Fact]
        public void WhenClause02()
        {
            var source =
@"using System;

class Program
{
    public static void Main()
    {
        M(0.0);
        M(-0.0);
        M(2.1);
        M(1.0);
        M(double.NaN);
        M(-double.NaN);
        M(0.0f);
        M(-0.0f);
        M(2.1f);
        M(1.0f);
        M(float.NaN);
        M(-float.NaN);
        M(0.0m);
        M(0m);
        M(2.1m);
        M(1.0m);
        M(null);
    }
    public static void M(object o)
    {
        switch (o)
        {
            case 0.0f:
                Console.WriteLine(""0.0f !"");
                break;
            case 0.0d:
                Console.WriteLine(""0.0d !"");
                break;
            case 0.0m:
                Console.WriteLine(""0.0m !"");
                break;
            case 1.0f:
                Console.WriteLine(""1.0f !"");
                break;
            case 1.0d:
                Console.WriteLine(""1.0d !"");
                break;
            case 1.0m:
                Console.WriteLine(""1.0m !"");
                break;
            case 2.0f:
                Console.WriteLine(""2.0f !"");
                break;
            case 2.0d:
                Console.WriteLine(""2.0d !"");
                break;
            case 2.0m:
                Console.WriteLine(""2.0m !"");
                break;
            case float.NaN:
                Console.WriteLine(""float.NaN !"");
                break;
            case double.NaN:
                Console.WriteLine(""double.NaN !"");
                break;
            case float f when f is float g:
                Console.WriteLine(""float "" + g);
                break;
            case double d when d is double e:
                Console.WriteLine(""double "" + e);
                break;
            case decimal d when d is decimal e:
                Console.WriteLine(""decimal "" + e);
                break;
            case null:
                Console.WriteLine(""null"");
                break;
            case object k:
                Console.WriteLine(k.GetType() + "" + "" + k);
                break;
        }
    }
}";
            var compilation = CreateCompilationWithMscorlib45(source, options: TestOptions.DebugExe);
            compilation.VerifyDiagnostics();
            var expectedOutput =
$@"0.0d !
0.0d !
double {2.1}
1.0d !
double.NaN !
double.NaN !
0.0f !
0.0f !
float {2.1f}
1.0f !
float.NaN !
float.NaN !
0.0m !
0.0m !
decimal {2.1m}
1.0m !
null";
            var comp = CompileAndVerify(compilation, expectedOutput: expectedOutput);
        }

        [Fact]
        public void DuplicateDouble()
        {
            var source =
@"class Program
{
    public static void Main()
    {
    }
    public static void M(double d)
    {
        switch (d)
        {
            case 0.0:
            case double.NaN:
            case 1.01:
            case 1.01: // duplicate
            case 2.0:
            case 3.0:
            case 1.1:
            case 1.2:
            case 2.1:
            case 3.1:
            case 11.01:
            case 12.0:
            case 13.0:
            case 11.1:
            case 11.2:
            case 12.1:
            case 13.1:
            case 21.01:
            case 22.0:
            case 23.0:
            case 21.1:
            case 21.2:
            case 22.1:
            case 23.1:
            case -0.0: // duplicate
            case -double.NaN: // duplicate
                break;
        }
    }
    public static void M(float d)
    {
        switch (d)
        {
            case 0.0f:
            case float.NaN:
            case 1.01f:
            case 1.01f: // duplicate
            case 2.0f:
            case 3.0f:
            case 1.1f:
            case 1.2f:
            case 2.1f:
            case 3.1f:
            case 11.01f:
            case 12.0f:
            case 13.0f:
            case 11.1f:
            case 11.2f:
            case 12.1f:
            case 13.1f:
            case 21.01f:
            case 22.0f:
            case 23.0f:
            case 21.1f:
            case 21.2f:
            case 22.1f:
            case 23.1f:
            case -0.0f: // duplicate
            case -float.NaN: // duplicate
                break;
        }
    }
    public static void M(decimal d)
    {
        switch (d)
        {
            case 0.0m:
            case 1.01m:
            case 1.01m: // duplicate
            case 2.0m:
            case 3.0m:
            case 1.1m:
            case 1.2m:
            case 2.1m:
            case 3.1m:
            case 11.01m:
            case 12.0m:
            case 13.0m:
            case 11.1m:
            case 11.2m:
            case 12.1m:
            case 13.1m:
            case 21.01m:
            case 22.0m:
            case 23.0m:
            case 21.1m:
            case 21.2m:
            case 22.1m:
            case 23.1m:
            case -0.0m: // duplicate
                break;
        }
    }
}";
            var compilation = CreateCompilationWithMscorlib45(source, options: TestOptions.DebugExe);
            compilation.VerifyDiagnostics(
                // (13,13): error CS0152: The switch statement contains multiple cases with the label value '1.01'
                //             case 1.01: // duplicate
                Diagnostic(ErrorCode.ERR_DuplicateCaseLabel, "case 1.01:").WithArguments(1.01.ToString()).WithLocation(13, 13),
                // (34,13): error CS0152: The switch statement contains multiple cases with the label value '0'
                //             case -0.0: // duplicate
                Diagnostic(ErrorCode.ERR_DuplicateCaseLabel, "case -0.0:").WithArguments((-0.0).ToString()).WithLocation(34, 13),
                // (35,13): error CS0152: The switch statement contains multiple cases with the label value 'NaN'
                //             case -double.NaN: // duplicate
                Diagnostic(ErrorCode.ERR_DuplicateCaseLabel, "case -double.NaN:").WithArguments((-double.NaN).ToString()).WithLocation(35, 13),
                // (46,13): error CS0152: The switch statement contains multiple cases with the label value '1.01'
                //             case 1.01f: // duplicate
                Diagnostic(ErrorCode.ERR_DuplicateCaseLabel, "case 1.01f:").WithArguments(1.01f.ToString()).WithLocation(46, 13),
                // (67,13): error CS0152: The switch statement contains multiple cases with the label value '0'
                //             case -0.0f: // duplicate
                Diagnostic(ErrorCode.ERR_DuplicateCaseLabel, "case -0.0f:").WithArguments((-0.0f).ToString()).WithLocation(67, 13),
                // (68,13): error CS0152: The switch statement contains multiple cases with the label value 'NaN'
                //             case -float.NaN: // duplicate
                Diagnostic(ErrorCode.ERR_DuplicateCaseLabel, "case -float.NaN:").WithArguments((-float.NaN).ToString()).WithLocation(68, 13),
                // (78,13): error CS0152: The switch statement contains multiple cases with the label value '1.01'
                //             case 1.01m: // duplicate
                Diagnostic(ErrorCode.ERR_DuplicateCaseLabel, "case 1.01m:").WithArguments(1.01m.ToString()).WithLocation(78, 13),
                // (99,13): error CS0152: The switch statement contains multiple cases with the label value '0.0'
                //             case -0.0m: // duplicate
                Diagnostic(ErrorCode.ERR_DuplicateCaseLabel, "case -0.0m:").WithArguments((-0.0m).ToString()).WithLocation(99, 13)
                );
        }

        [Fact]
        public void NanValuesAreEqual()
        {
            var source =
@"using System;

class Program
{
    public static void Main()
    {
        M(0.0);
        M(-0.0);
        M(MakeNaN(0));
        M(MakeNaN(1));
    }
    public static void M(double d)
    {
        switch (d)
        {
            case 0:
                Console.WriteLine(""zero"");
                break;
            case double.NaN:
                Console.WriteLine(""NaN"");
                break;
            case 1: case 2: case 3: case 4: case 5:
            case 6: case 7: case 8: case 9: case 10:
                Console.WriteLine(""unexpected"");
                break;
            default:
                Console.WriteLine(""other"");
                break;
        }
    }
    public static double MakeNaN(int x)
    {
        return BitConverter.Int64BitsToDouble(BitConverter.DoubleToInt64Bits(double.NaN) ^ x);
    }
}";
            var compilation = CreateCompilationWithMscorlib45(source, options: TestOptions.DebugExe);
            compilation.VerifyDiagnostics();
            var expectedOutput =
@"zero
zero
NaN
NaN";
            var comp = CompileAndVerify(compilation, expectedOutput: expectedOutput);
        }

        [Fact, WorkItem(12573, "https://github.com/dotnet/roslyn/issues/12573")]
        public void EnumAndUnderlyingType()
        {
            var source =
@"using System;

class Program
{
    public static void Main(string[] args)
    {
        M(0);
        M(0L);
        M((byte)0);
        M(EnumA.ValueA);
        M(2);
    }

    public static void M(object value)
    {
        switch (value)
        {
            case 0:
                Console.WriteLine(""0"");
                break;
            case 0L:
                Console.WriteLine(""0L"");
                break;
            case (byte)0:
                Console.WriteLine(""(byte)0"");
                break;
            case EnumA.ValueA:
                Console.WriteLine(""EnumA.ValueA"");
                break;
            default:
                Console.WriteLine(""Default"");
                break;
        }
    }
}

public enum EnumA
{
    ValueA,
    ValueB,
    ValueC
}
";
            var compilation = CreateCompilationWithMscorlib45(source, options: TestOptions.DebugExe);
            compilation.VerifyDiagnostics();
            var expectedOutput =
@"0
0L
(byte)0
EnumA.ValueA
Default";
            var comp = CompileAndVerify(compilation, expectedOutput: expectedOutput);
        }

        [Fact, WorkItem(10446, "https://github.com/dotnet/roslyn/issues/10446")]
        public void InferenceInSwitch()
        {
            var source =
@"
public class X
{
    public static void Main()
    {
        object o = 1;
        switch (o)
        {
            case var i when i.ToString() is var s:
                Console.WriteLine(s);
                break;
            case var i2:
                var s2 =  i2.ToString();
                Console.WriteLine(s2);
                break;
        }
    }
}
";
            var compilation = CreateCompilationWithMscorlib45(source);
            var tree = compilation.SyntaxTrees.Single();
            var model = compilation.GetSemanticModel(tree);
            var sRef = tree.GetCompilationUnitRoot().DescendantNodes().OfType<IdentifierNameSyntax>().Where(n => n.ToString() == "s").Single();
            Assert.Equal("System.String", model.GetTypeInfo(sRef).Type.ToTestDisplayString());
            var iRef = tree.GetCompilationUnitRoot().DescendantNodes().OfType<IdentifierNameSyntax>().Where(n => n.ToString() == "i").Single();
            Assert.Equal("System.Object", model.GetTypeInfo(iRef).Type.ToTestDisplayString());
            var s2Ref = tree.GetCompilationUnitRoot().DescendantNodes().OfType<IdentifierNameSyntax>().Where(n => n.ToString() == "s2").Single();
            Assert.Equal("System.String", model.GetTypeInfo(s2Ref).Type.ToTestDisplayString());
            var i2Ref = tree.GetCompilationUnitRoot().DescendantNodes().OfType<IdentifierNameSyntax>().Where(n => n.ToString() == "i2").Single();
            Assert.Equal("System.Object", model.GetTypeInfo(i2Ref).Type.ToTestDisplayString());
        }

        [Fact, WorkItem(13395, "https://github.com/dotnet/roslyn/issues/13395")]
        public void CodeGenSwitchInLoop()
        {
            var source =
@"using System;

class Program
{
    public static void Main(string[] args)
    {
        bool hasB = false;
        foreach (var c in ""ab"")
        {
           switch (c)
           {
              case char b when IsB(b):
                 hasB = true;
                 break;

              default:
                 hasB = false;
                 break;
           }
        }
        Console.WriteLine(hasB);
    }

    public static bool IsB(char value)
    {
        return value == 'b';
    }
}
";
            var compilation = CreateCompilationWithMscorlib45(source, options: TestOptions.DebugExe);
            compilation.VerifyDiagnostics();
            var expectedOutput =
@"True";
            var comp = CompileAndVerify(compilation, expectedOutput: expectedOutput);
        }

        [Fact, WorkItem(13520, "https://github.com/dotnet/roslyn/issues/13520")]
        public void ConditionalPatternsCannotSubsume()
        {
            var source =
@"class Program
{
    public static void Main(string[] args)
    {
        object value = false;
        switch (value)
        {
            case true: break;
            case object o when args.Length == -1: break;
            case false: break;
            case bool b: throw null; // error: bool already handled by previous cases.
        }
    }
    public static bool IsB(char value)
    {
        return value == 'b';
    }
}
";
            var compilation = CreateCompilationWithMscorlib45(source, options: TestOptions.DebugExe);
            compilation.VerifyDiagnostics(
                // (11,18): error CS8120: The switch case has already been handled by a previous case.
                //             case bool b: ; // error: bool already handled by previous cases.
                Diagnostic(ErrorCode.ERR_PatternIsSubsumed, "bool b").WithLocation(11, 18)
                );
        }

        [Fact, WorkItem(273713, "https://devdiv.visualstudio.com/DevDiv/_workitems?id=273713")]
        public void ExplicitTupleConversion_Crash()
        {
            var source =
@"namespace System
{
    public struct ValueTuple<T1, T2>
    {
        public T1 Item1;
        public T2 Item2;

        public ValueTuple(T1 item1, T2 item2)
        {
            this.Item1 = item1;
            this.Item2 = item2;
        }
    }
}
class Program
{
    public static void Main(string[] args)
    {
        object[] oa = new object[] {
            (1, 2),
            (3L, 4L)
        };
        foreach (var o in oa)
        {
            switch (o)
            {
                case System.ValueTuple<int, int> z1:
                    System.Console.Write(z1.Item1);
                    break;
                case System.ValueTuple<long, long> z3:
                    System.Console.Write(z3.Item1);
                    break;
            }
        }
    }
}
";
            var compilation = CreateCompilationWithMscorlib45(source, options: TestOptions.DebugExe);
            compilation.VerifyDiagnostics();
            CompileAndVerify(compilation, expectedOutput: "13");
        }

        [Fact, WorkItem(273713, "https://devdiv.visualstudio.com/DevDiv/_workitems?id=273713")]
        public void TupleInPattern()
        {
            var source =
@"namespace System
{
    public struct ValueTuple<T1, T2>
    {
        public T1 Item1;
        public T2 Item2;

        public ValueTuple(T1 item1, T2 item2)
        {
            this.Item1 = item1;
            this.Item2 = item2;
        }
    }
}
class Program
{
    static void M(object o)
    {
        switch (o)
        {
            case (int, int):
            case (int x, int y):
            case (int, int) z:
            case (int a, int b) c:
            case (long, long) d:
                break;
        }
        switch (o)
        {
            case (int, int) z:
                break;
            case (long, long) d:
                break;
        }
        switch (o)
        {
            case (System.Int32, System.Int32) z:
                break;
            case (System.Int64, System.Int64) d:
                break;
        }
        {
            if (o is (int, int)) {}
            if (o is (int x, int y)) {}
            if (o is (int, int) z)) {}
            if (o is (int a, int b) c) {}
        }
        {
            if (o is (System.Int32, System.Int32)) {}
            if (o is (System.Int32 x, System.Int32 y)) {}
            if (o is (System.Int32, System.Int32) z)) {}
            if (o is (System.Int32 a, System.Int32 b) c) {}
        }
    }
}
";
            var compilation = CreateCompilationWithMscorlib45(source, options: TestOptions.DebugDll);
            compilation.VerifyDiagnostics(
                // (21,19): error CS1525: Invalid expression term 'int'
                //             case (int, int):
                Diagnostic(ErrorCode.ERR_InvalidExprTerm, "int").WithArguments("int").WithLocation(21, 19),
                // (21,24): error CS1525: Invalid expression term 'int'
                //             case (int, int):
                Diagnostic(ErrorCode.ERR_InvalidExprTerm, "int").WithArguments("int").WithLocation(21, 24),
                // (22,32): error CS1003: Syntax error, '=>' expected
                //             case (int x, int y):
                Diagnostic(ErrorCode.ERR_SyntaxError, ":").WithArguments("=>", ":").WithLocation(22, 32),
                // (22,32): error CS1525: Invalid expression term ':'
                //             case (int x, int y):
                Diagnostic(ErrorCode.ERR_InvalidExprTerm, ":").WithArguments(":").WithLocation(22, 32),
                // (23,19): error CS1525: Invalid expression term 'int'
                //             case (int, int) z:
                Diagnostic(ErrorCode.ERR_InvalidExprTerm, "int").WithArguments("int").WithLocation(23, 19),
                // (23,24): error CS1525: Invalid expression term 'int'
                //             case (int, int) z:
                Diagnostic(ErrorCode.ERR_InvalidExprTerm, "int").WithArguments("int").WithLocation(23, 24),
                // (23,29): error CS1003: Syntax error, ':' expected
                //             case (int, int) z:
                Diagnostic(ErrorCode.ERR_SyntaxError, "z").WithArguments(":", "").WithLocation(23, 29),
                // (23,31): error CS1525: Invalid expression term 'case'
                //             case (int, int) z:
                Diagnostic(ErrorCode.ERR_InvalidExprTerm, "").WithArguments("case").WithLocation(23, 31),
                // (23,31): error CS1002: ; expected
                //             case (int, int) z:
                Diagnostic(ErrorCode.ERR_SemicolonExpected, "").WithLocation(23, 31),
                // (24,33): error CS1003: Syntax error, '=>' expected
                //             case (int a, int b) c:
                Diagnostic(ErrorCode.ERR_SyntaxError, "c").WithArguments("=>", "").WithLocation(24, 33),
                // (25,19): error CS1525: Invalid expression term 'long'
                //             case (long, long) d:
                Diagnostic(ErrorCode.ERR_InvalidExprTerm, "long").WithArguments("long").WithLocation(25, 19),
                // (25,25): error CS1525: Invalid expression term 'long'
                //             case (long, long) d:
                Diagnostic(ErrorCode.ERR_InvalidExprTerm, "long").WithArguments("long").WithLocation(25, 25),
                // (25,31): error CS1003: Syntax error, ':' expected
                //             case (long, long) d:
                Diagnostic(ErrorCode.ERR_SyntaxError, "d").WithArguments(":", "").WithLocation(25, 31),
                // (30,19): error CS1525: Invalid expression term 'int'
                //             case (int, int) z:
                Diagnostic(ErrorCode.ERR_InvalidExprTerm, "int").WithArguments("int").WithLocation(30, 19),
                // (30,24): error CS1525: Invalid expression term 'int'
                //             case (int, int) z:
                Diagnostic(ErrorCode.ERR_InvalidExprTerm, "int").WithArguments("int").WithLocation(30, 24),
                // (30,29): error CS1003: Syntax error, ':' expected
                //             case (int, int) z:
                Diagnostic(ErrorCode.ERR_SyntaxError, "z").WithArguments(":", "").WithLocation(30, 29),
                // (32,19): error CS1525: Invalid expression term 'long'
                //             case (long, long) d:
                Diagnostic(ErrorCode.ERR_InvalidExprTerm, "long").WithArguments("long").WithLocation(32, 19),
                // (32,25): error CS1525: Invalid expression term 'long'
                //             case (long, long) d:
                Diagnostic(ErrorCode.ERR_InvalidExprTerm, "long").WithArguments("long").WithLocation(32, 25),
                // (32,31): error CS1003: Syntax error, ':' expected
                //             case (long, long) d:
                Diagnostic(ErrorCode.ERR_SyntaxError, "d").WithArguments(":", "").WithLocation(32, 31),
                // (37,47): error CS1003: Syntax error, ':' expected
                //             case (System.Int32, System.Int32) z:
                Diagnostic(ErrorCode.ERR_SyntaxError, "z").WithArguments(":", "").WithLocation(37, 47),
                // (39,47): error CS1003: Syntax error, ':' expected
                //             case (System.Int64, System.Int64) d:
                Diagnostic(ErrorCode.ERR_SyntaxError, "d").WithArguments(":", "").WithLocation(39, 47),
                // (43,23): error CS1525: Invalid expression term 'int'
                //             if (o is (int, int)) {}
                Diagnostic(ErrorCode.ERR_InvalidExprTerm, "int").WithArguments("int").WithLocation(43, 23),
                // (43,28): error CS1525: Invalid expression term 'int'
                //             if (o is (int, int)) {}
                Diagnostic(ErrorCode.ERR_InvalidExprTerm, "int").WithArguments("int").WithLocation(43, 28),
                // (44,36): error CS1003: Syntax error, '=>' expected
                //             if (o is (int x, int y)) {}
                Diagnostic(ErrorCode.ERR_SyntaxError, ")").WithArguments("=>", ")").WithLocation(44, 36),
                // (44,36): error CS1525: Invalid expression term ')'
                //             if (o is (int x, int y)) {}
                Diagnostic(ErrorCode.ERR_InvalidExprTerm, ")").WithArguments(")").WithLocation(44, 36),
                // (45,23): error CS1525: Invalid expression term 'int'
                //             if (o is (int, int) z)) {}
                Diagnostic(ErrorCode.ERR_InvalidExprTerm, "int").WithArguments("int").WithLocation(45, 23),
                // (45,28): error CS1525: Invalid expression term 'int'
                //             if (o is (int, int) z)) {}
                Diagnostic(ErrorCode.ERR_InvalidExprTerm, "int").WithArguments("int").WithLocation(45, 28),
                // (45,33): error CS1026: ) expected
                //             if (o is (int, int) z)) {}
                Diagnostic(ErrorCode.ERR_CloseParenExpected, "z").WithLocation(45, 33),
                // (45,34): error CS1002: ; expected
                //             if (o is (int, int) z)) {}
                Diagnostic(ErrorCode.ERR_SemicolonExpected, ")").WithLocation(45, 34),
                // (45,34): error CS1513: } expected
                //             if (o is (int, int) z)) {}
                Diagnostic(ErrorCode.ERR_RbraceExpected, ")").WithLocation(45, 34),
                // (46,37): error CS1003: Syntax error, '=>' expected
                //             if (o is (int a, int b) c) {}
                Diagnostic(ErrorCode.ERR_SyntaxError, "c").WithArguments("=>", "").WithLocation(46, 37),
                // (50,54): error CS1003: Syntax error, '=>' expected
                //             if (o is (System.Int32 x, System.Int32 y)) {}
                Diagnostic(ErrorCode.ERR_SyntaxError, ")").WithArguments("=>", ")").WithLocation(50, 54),
                // (50,54): error CS1525: Invalid expression term ')'
                //             if (o is (System.Int32 x, System.Int32 y)) {}
                Diagnostic(ErrorCode.ERR_InvalidExprTerm, ")").WithArguments(")").WithLocation(50, 54),
                // (51,51): error CS1026: ) expected
                //             if (o is (System.Int32, System.Int32) z)) {}
                Diagnostic(ErrorCode.ERR_CloseParenExpected, "z").WithLocation(51, 51),
                // (51,52): error CS1002: ; expected
                //             if (o is (System.Int32, System.Int32) z)) {}
                Diagnostic(ErrorCode.ERR_SemicolonExpected, ")").WithLocation(51, 52),
                // (51,52): error CS1513: } expected
                //             if (o is (System.Int32, System.Int32) z)) {}
                Diagnostic(ErrorCode.ERR_RbraceExpected, ")").WithLocation(51, 52),
                // (52,55): error CS1003: Syntax error, '=>' expected
                //             if (o is (System.Int32 a, System.Int32 b) c) {}
                Diagnostic(ErrorCode.ERR_SyntaxError, "c").WithArguments("=>", "").WithLocation(52, 55),
                // (21,18): error CS0150: A constant value is expected
                //             case (int, int):
                Diagnostic(ErrorCode.ERR_ConstantExpected, "(int, int)").WithLocation(21, 18),
                // (22,18): error CS1660: Cannot convert lambda expression to type 'object' because it is not a delegate type
                //             case (int x, int y):
                Diagnostic(ErrorCode.ERR_AnonMethToNonDel, "(int x, int y)").WithArguments("lambda expression", "object").WithLocation(22, 18),
                // (23,18): error CS0150: A constant value is expected
                //             case (int, int) z:
                Diagnostic(ErrorCode.ERR_ConstantExpected, "(int, int)").WithLocation(23, 18),
                // (24,18): error CS1660: Cannot convert lambda expression to type 'object' because it is not a delegate type
                //             case (int a, int b) c:
                Diagnostic(ErrorCode.ERR_AnonMethToNonDel, "(int a, int b) c").WithArguments("lambda expression", "object").WithLocation(24, 18),
                // (25,18): error CS0150: A constant value is expected
                //             case (long, long) d:
                Diagnostic(ErrorCode.ERR_ConstantExpected, "(long, long)").WithLocation(25, 18),
                // (30,18): error CS0150: A constant value is expected
                //             case (int, int) z:
                Diagnostic(ErrorCode.ERR_ConstantExpected, "(int, int)").WithLocation(30, 18),
                // (32,18): error CS0150: A constant value is expected
                //             case (long, long) d:
                Diagnostic(ErrorCode.ERR_ConstantExpected, "(long, long)").WithLocation(32, 18),
                // (37,19): error CS0119: 'int' is a type, which is not valid in the given context
                //             case (System.Int32, System.Int32) z:
                Diagnostic(ErrorCode.ERR_BadSKunknown, "System.Int32").WithArguments("int", "type").WithLocation(37, 19),
                // (37,33): error CS0119: 'int' is a type, which is not valid in the given context
                //             case (System.Int32, System.Int32) z:
                Diagnostic(ErrorCode.ERR_BadSKunknown, "System.Int32").WithArguments("int", "type").WithLocation(37, 33),
                // (39,19): error CS0119: 'long' is a type, which is not valid in the given context
                //             case (System.Int64, System.Int64) d:
                Diagnostic(ErrorCode.ERR_BadSKunknown, "System.Int64").WithArguments("long", "type").WithLocation(39, 19),
                // (39,33): error CS0119: 'long' is a type, which is not valid in the given context
                //             case (System.Int64, System.Int64) d:
                Diagnostic(ErrorCode.ERR_BadSKunknown, "System.Int64").WithArguments("long", "type").WithLocation(39, 33),
                // (43,22): error CS0150: A constant value is expected
                //             if (o is (int, int)) {}
                Diagnostic(ErrorCode.ERR_ConstantExpected, "(int, int)").WithLocation(43, 22),
                // (44,22): error CS1660: Cannot convert lambda expression to type 'object' because it is not a delegate type
                //             if (o is (int x, int y)) {}
                Diagnostic(ErrorCode.ERR_AnonMethToNonDel, "(int x, int y)").WithArguments("lambda expression", "object").WithLocation(44, 22),
                // (45,22): error CS0150: A constant value is expected
                //             if (o is (int, int) z)) {}
                Diagnostic(ErrorCode.ERR_ConstantExpected, "(int, int)").WithLocation(45, 22),
                // (45,33): error CS0103: The name 'z' does not exist in the current context
                //             if (o is (int, int) z)) {}
                Diagnostic(ErrorCode.ERR_NameNotInContext, "z").WithArguments("z").WithLocation(45, 33),
                // (46,22): error CS1660: Cannot convert lambda expression to type 'object' because it is not a delegate type
                //             if (o is (int a, int b) c) {}
                Diagnostic(ErrorCode.ERR_AnonMethToNonDel, "(int a, int b) c").WithArguments("lambda expression", "object").WithLocation(46, 22),
                // (49,23): error CS0119: 'int' is a type, which is not valid in the given context
                //             if (o is (System.Int32, System.Int32)) {}
                Diagnostic(ErrorCode.ERR_BadSKunknown, "System.Int32").WithArguments("int", "type").WithLocation(49, 23),
                // (49,37): error CS0119: 'int' is a type, which is not valid in the given context
                //             if (o is (System.Int32, System.Int32)) {}
                Diagnostic(ErrorCode.ERR_BadSKunknown, "System.Int32").WithArguments("int", "type").WithLocation(49, 37),
                // (50,22): error CS1660: Cannot convert lambda expression to type 'object' because it is not a delegate type
                //             if (o is (System.Int32 x, System.Int32 y)) {}
                Diagnostic(ErrorCode.ERR_AnonMethToNonDel, "(System.Int32 x, System.Int32 y)").WithArguments("lambda expression", "object").WithLocation(50, 22),
                // (51,23): error CS0119: 'int' is a type, which is not valid in the given context
                //             if (o is (System.Int32, System.Int32) z)) {}
                Diagnostic(ErrorCode.ERR_BadSKunknown, "System.Int32").WithArguments("int", "type").WithLocation(51, 23),
                // (51,37): error CS0119: 'int' is a type, which is not valid in the given context
                //             if (o is (System.Int32, System.Int32) z)) {}
                Diagnostic(ErrorCode.ERR_BadSKunknown, "System.Int32").WithArguments("int", "type").WithLocation(51, 37),
                // (51,51): error CS0103: The name 'z' does not exist in the current context
                //             if (o is (System.Int32, System.Int32) z)) {}
                Diagnostic(ErrorCode.ERR_NameNotInContext, "z").WithArguments("z").WithLocation(51, 51),
                // (52,22): error CS1660: Cannot convert lambda expression to type 'object' because it is not a delegate type
                //             if (o is (System.Int32 a, System.Int32 b) c) {}
                Diagnostic(ErrorCode.ERR_AnonMethToNonDel, "(System.Int32 a, System.Int32 b) c").WithArguments("lambda expression", "object").WithLocation(52, 22),
                // (23,13): error CS0163: Control cannot fall through from one case label ('case (int, int) ') to another
                //             case (int, int) z:
                Diagnostic(ErrorCode.ERR_SwitchFallThrough, "case (int, int) ").WithArguments("case (int, int) ").WithLocation(23, 13),
                // (23,29): warning CS0164: This label has not been referenced
                //             case (int, int) z:
                Diagnostic(ErrorCode.WRN_UnreferencedLabel, "z").WithLocation(23, 29),
                // (25,31): warning CS0164: This label has not been referenced
                //             case (long, long) d:
                Diagnostic(ErrorCode.WRN_UnreferencedLabel, "d").WithLocation(25, 31),
                // (30,29): warning CS0164: This label has not been referenced
                //             case (int, int) z:
                Diagnostic(ErrorCode.WRN_UnreferencedLabel, "z").WithLocation(30, 29),
                // (32,31): warning CS0164: This label has not been referenced
                //             case (long, long) d:
                Diagnostic(ErrorCode.WRN_UnreferencedLabel, "d").WithLocation(32, 31),
                // (37,47): warning CS0164: This label has not been referenced
                //             case (System.Int32, System.Int32) z:
                Diagnostic(ErrorCode.WRN_UnreferencedLabel, "z").WithLocation(37, 47),
                // (39,47): warning CS0164: This label has not been referenced
                //             case (System.Int64, System.Int64) d:
                Diagnostic(ErrorCode.WRN_UnreferencedLabel, "d").WithLocation(39, 47)
                );
        }

        [Fact, WorkItem(273713, "https://devdiv.visualstudio.com/DevDiv/_workitems?id=273713")]
        public void PointerConversion_Crash()
        {
            var source =
@"class Program
{
    public static void Main(string[] args)
    {
        System.IntPtr ip = (System.IntPtr)1;
        int i = 2;
        object[] oa = new object[] { ip, i };
        foreach (object o in oa)
        {
            switch (o)
            {
                case System.IntPtr a:
                    System.Console.Write((int)a);
                    break;
                case int b:
                    System.Console.Write(b);
                    break;
            }
        }
    }
}
";
            var compilation = CreateCompilationWithMscorlib45(source, options: TestOptions.DebugExe);
            compilation.VerifyDiagnostics();
            CompileAndVerify(compilation, expectedOutput: "12");
        }

<<<<<<< HEAD
        [Fact, WorkItem(14296, "https://github.com/dotnet/roslyn/issues/14296")]
        public void PatternSwitchInLocalFunctionInGenericMethod()
        {
            var source =
@"using System;
class Program
{
    public static void Main(string[] args)
    {
        Console.WriteLine(Is<string>(string.Empty));
        Console.WriteLine(Is<int>(string.Empty));
        Console.WriteLine(Is<int>(1));
        Console.WriteLine(Is<string>(1));
    }
    public static bool Is<T>(object o1)
    {
        bool Local(object o2)
        {
            switch (o2)
            {
                case T t: return true;
                default: return false;
            }
        };
        return Local(o1);
    }
}
";
            var compilation = CreateCompilationWithMscorlib45(source, options: TestOptions.DebugExe);
            compilation.VerifyDiagnostics();
            var expectedOutput =
@"True
False
True
False";
            var comp = CompileAndVerify(compilation, expectedOutput: expectedOutput);
        }

        [Fact]
        public void CopySwitchExpression()
        {
            // This test ensures that we switch on a *copy* of the switch expression,
            // so that it is not affected by subsequent assignment to a variable appearing
            // in the swich expression.
            var source =
@"using System;
class Program
{
    public static void Main(string[] args)
    {
        int i = 1;
        switch (i)
        {
            case 1 when BP(false, i = 2): break;
            case int j when BP(false, i = 3): break;
            case 1 when BP(true, i = 4):
                Console.WriteLine(""Correct"");
                Console.WriteLine(i);
                break;
        }
    }
    static bool BP(bool b, int print)
    {
        Console.WriteLine(print);
        return b;
    }
}
";
            var compilation = CreateCompilationWithMscorlib45(source, options: TestOptions.ReleaseExe);
            compilation.VerifyDiagnostics();
            var expectedOutput =
@"2
3
4
Correct
4";
            var comp = CompileAndVerify(compilation, expectedOutput: expectedOutput);
=======
        [Fact, WorkItem(14707, "https://github.com/dotnet/roslyn/issues/14707")]
        public void ParenthesizedGuardClause()
        {
            var source =
@"class Program
{
    public static void Main(string[] args)
    {
        object[] oa = { null, new Rectangle(1, 1), new Rectangle(1, 2) };
        foreach (object o in oa)
        {
            switch (o)
            {
                case Rectangle s when (s.Length == s.Height):
                    System.Console.WriteLine($""S {s.Length}"");
                    break;
                case Rectangle r when ((true && (r.Length != r.Height))):
                    System.Console.WriteLine($""R {r.Height} {r.Length}"");
                    break;
                default:
                    System.Console.WriteLine($""other"");
                    break;
            }
        }
    }
}
class Rectangle
{
    public int Height, Length;
    public Rectangle(int x, int y) { Height = x; Length = y; }
}
";
            var compilation = CreateCompilationWithMscorlib45(source, options: TestOptions.DebugExe);
            compilation.VerifyDiagnostics();
            CompileAndVerify(compilation, expectedOutput: @"other
S 1
R 1 2");
>>>>>>> 0f04b6d5
        }
    }
}<|MERGE_RESOLUTION|>--- conflicted
+++ resolved
@@ -1675,7 +1675,6 @@
             CompileAndVerify(compilation, expectedOutput: "12");
         }
 
-<<<<<<< HEAD
         [Fact, WorkItem(14296, "https://github.com/dotnet/roslyn/issues/14296")]
         public void PatternSwitchInLocalFunctionInGenericMethod()
         {
@@ -1753,7 +1752,8 @@
 Correct
 4";
             var comp = CompileAndVerify(compilation, expectedOutput: expectedOutput);
-=======
+        }
+
         [Fact, WorkItem(14707, "https://github.com/dotnet/roslyn/issues/14707")]
         public void ParenthesizedGuardClause()
         {
@@ -1791,7 +1791,6 @@
             CompileAndVerify(compilation, expectedOutput: @"other
 S 1
 R 1 2");
->>>>>>> 0f04b6d5
         }
     }
 }