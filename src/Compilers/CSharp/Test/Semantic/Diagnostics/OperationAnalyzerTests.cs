﻿// Copyright (c) Microsoft.  All Rights Reserved.  Licensed under the Apache License, Version 2.0.  See License.txt in the project root for license information.

using System.Collections.Immutable;
using Microsoft.CodeAnalysis.Diagnostics;
using Microsoft.CodeAnalysis.UnitTests.Diagnostics;
using Microsoft.CodeAnalysis.UnitTests.Diagnostics.SystemLanguage;
using Roslyn.Test.Utilities;
using Xunit;

namespace Microsoft.CodeAnalysis.CSharp.UnitTests
{
    public class OperationAnalyzerTests : CompilingTestBase
    {
        [Fact]
        public void EmptyArrayCSharp()
        {
            const string source = @"
class C
{
    void M1()
    {
        int[] arr1 = new int[0];                       // yes
        byte[] arr2 = { };                             // yes
        C[] arr3 = new C[] { };                        // yes
        string[] arr4 = new string[] { null };         // no
        double[] arr5 = new double[1];                 // no
        int[] arr6 = new[] { 1 };                      // no
        int[][] arr7 = new int[0][];                   // yes
        int[][][][] arr8 = new int[0][][][];           // yes
        int[,] arr9 = new int[0,0];                    // no
        int[][,] arr10 = new int[0][,];                // yes
        int[][,] arr11 = new int[1][,];                // no
        int[,][] arr12 = new int[0,0][];               // no
    }
}";
            CreateCompilationWithMscorlib45(source)
            .VerifyDiagnostics()
            .VerifyAnalyzerDiagnostics(new DiagnosticAnalyzer[] { new EmptyArrayAnalyzer() }, null, null, false,
                Diagnostic(EmptyArrayAnalyzer.UseArrayEmptyDescriptor.Id, "new int[0]").WithLocation(6, 22),
                Diagnostic(EmptyArrayAnalyzer.UseArrayEmptyDescriptor.Id, "{ }").WithLocation(7, 23),
                Diagnostic(EmptyArrayAnalyzer.UseArrayEmptyDescriptor.Id, "new C[] { }").WithLocation(8, 20),
                Diagnostic(EmptyArrayAnalyzer.UseArrayEmptyDescriptor.Id, "new int[0][]").WithLocation(12, 24),
                Diagnostic(EmptyArrayAnalyzer.UseArrayEmptyDescriptor.Id, "new int[0][][][]").WithLocation(13, 28),
                Diagnostic(EmptyArrayAnalyzer.UseArrayEmptyDescriptor.Id, "new int[0][,]").WithLocation(15, 26)
                );
        }

        [Fact]
        public void BoxingCSharp()
        {
            const string source = @"
class C
{
    public object M1(object p1, object p2, object p3)
    {
         S v1 = new S();
         S v2 = v1;
         S v3 = v1.M1(v2);
         object v4 = M1(3, this, v1);
         object v5 = v3;
         if (p1 == null)
         {
             return 3;
         }
         if (p2 == null)
         {
             return v3;
         }
         if (p3 == null)
         {
             return v4;
         }
         return v5;
    }
}

struct S
{
    public int X;
    public int Y;
    public object Z;

    public S M1(S p1)
    {
        p1.GetType();
        Z = this;
        X = 1;
        Y = 2;
        return p1;
    }
}

class D
{
    object OField = 33;
    object SField = ""Zap"";
}";
            CreateCompilationWithMscorlib45(source)
            .VerifyDiagnostics()
            .VerifyAnalyzerDiagnostics(new DiagnosticAnalyzer[] { new BoxingOperationAnalyzer() }, null, null, false,
                Diagnostic(BoxingOperationAnalyzer.BoxingDescriptor.Id, "3").WithLocation(9, 25),
                Diagnostic(BoxingOperationAnalyzer.BoxingDescriptor.Id, "v1").WithLocation(9, 34),
                Diagnostic(BoxingOperationAnalyzer.BoxingDescriptor.Id, "v3").WithLocation(10, 22),
                Diagnostic(BoxingOperationAnalyzer.BoxingDescriptor.Id, "3").WithLocation(13, 21),
                Diagnostic(BoxingOperationAnalyzer.BoxingDescriptor.Id, "v3").WithLocation(17, 21),
                Diagnostic(BoxingOperationAnalyzer.BoxingDescriptor.Id, "p1").WithLocation(35, 9),
                Diagnostic(BoxingOperationAnalyzer.BoxingDescriptor.Id, "this").WithLocation(36, 13),
                Diagnostic(BoxingOperationAnalyzer.BoxingDescriptor.Id, "33").WithLocation(45, 21)
                );
        }

        [Fact]
        public void BadStuffCSharp()
        {
            const string source = @"
class C
{
    public void M1(int z)
    {
        Framitz();
        int x = Bexley();
        int y = 10;
        double d = 20;
        M1(y + d);
        goto;
    }
}
";
            CreateCompilationWithMscorlib45(source)
            .VerifyAnalyzerDiagnostics(new DiagnosticAnalyzer[] { new BadStuffTestAnalyzer() }, null, null, false,
                Diagnostic(BadStuffTestAnalyzer.IsInvalidDescriptor.Id, "Framitz()").WithLocation(6, 9),
                Diagnostic(BadStuffTestAnalyzer.InvalidExpressionDescriptor.Id, "Framitz").WithLocation(6, 9),
                Diagnostic(BadStuffTestAnalyzer.IsInvalidDescriptor.Id, "Framitz").WithLocation(6, 9),
                Diagnostic(BadStuffTestAnalyzer.IsInvalidDescriptor.Id, "Bexley()").WithLocation(7, 17),
                Diagnostic(BadStuffTestAnalyzer.InvalidExpressionDescriptor.Id, "Bexley").WithLocation(7, 17),
                Diagnostic(BadStuffTestAnalyzer.IsInvalidDescriptor.Id, "Bexley").WithLocation(7, 17),
                Diagnostic(BadStuffTestAnalyzer.IsInvalidDescriptor.Id, "M1(y + d)").WithLocation(10, 9),
                Diagnostic(BadStuffTestAnalyzer.InvalidStatementDescriptor.Id, "goto;").WithLocation(11, 9),
                Diagnostic(BadStuffTestAnalyzer.IsInvalidDescriptor.Id, "goto;").WithLocation(11, 9)
                );
        }

        [Fact]
        public void BigForCSharp()
        {
            const string source = @"
class C
{
    public void M1()
    {
        int x;
        for (x = 0; x < 200000; x++) {}
      
        for (x = 0; x < 2000000; x++) {}

        for (x = 1500000; x > 0; x -= 2) {}

        for (x = 3000000; x > 0; x -= 2) {}

        for (x = 0; x < 200000; x = x + 1) {}

        for (x = 0; x < 2000000; x = x + 1) {}
    }
}
";
            CreateCompilationWithMscorlib45(source)
            .VerifyDiagnostics()
            .VerifyAnalyzerDiagnostics(new DiagnosticAnalyzer[] { new BigForTestAnalyzer() }, null, null, false,
                Diagnostic(BigForTestAnalyzer.BigForDescriptor.Id, "for (x = 0; x < 2000000; x++) {}").WithLocation(9, 9),
                Diagnostic(BigForTestAnalyzer.BigForDescriptor.Id, "for (x = 3000000; x > 0; x -= 2) {}").WithLocation(13, 9),
                Diagnostic(BigForTestAnalyzer.BigForDescriptor.Id, "for (x = 0; x < 2000000; x = x + 1) {}").WithLocation(17, 9)
                );
        }

        [Fact]
        public void SwitchCSharp()
        {
            const string source = @"
class C
{
    public void M1(int x, int y)
    {
        switch (x)
        {
            case 1:
                break;
            case 10:
                break;
            default:
                break;
        }

        switch (y)
        {
            case 1:
                break;
            case 1000:
                break;
            default:
                break;
        }

        switch (x)
        {
            case 1:
                break;
            case 1000:
                break;
        }

        switch (y) 
        {
            default:
                break;
        }

        switch (y) {}

        switch (x)
        {
            case :
                break;
            case 1000:
                break;
        }

    }
}
";
            CreateCompilationWithMscorlib45(source)
            .VerifyDiagnostics(Diagnostic(ErrorCode.WRN_EmptySwitch, "{").WithLocation(40, 20),
                Diagnostic(ErrorCode.ERR_ConstantExpected, ":").WithLocation(44, 18))
            .VerifyAnalyzerDiagnostics(new DiagnosticAnalyzer[] { new SwitchTestAnalyzer() }, null, null, false,
                Diagnostic(SwitchTestAnalyzer.SparseSwitchDescriptor.Id, "y").WithLocation(16, 17),
                Diagnostic(SwitchTestAnalyzer.SparseSwitchDescriptor.Id, "x").WithLocation(26, 17),
                Diagnostic(SwitchTestAnalyzer.NoDefaultSwitchDescriptor.Id, "x").WithLocation(26, 17),
                Diagnostic(SwitchTestAnalyzer.OnlyDefaultSwitchDescriptor.Id, "y").WithLocation(34, 17),
                Diagnostic(SwitchTestAnalyzer.SparseSwitchDescriptor.Id, "y").WithLocation(40, 17),
                Diagnostic(SwitchTestAnalyzer.NoDefaultSwitchDescriptor.Id, "y").WithLocation(40, 17));
        }

        [Fact]
        public void InvocationCSharp()
        {
            const string source = @"
class C
{
    public void M0(int a, params int[] b)
    {
    }

    public void M1(int a, int b, int c, int x, int y, int z)
    {
    }

    public void M2()
    {
        M1(1, 2, 3, 4, 5, 6);
        M1(a: 1, b: 2, c: 3, x: 4, y:5, z:6);
        M1(a: 1, c: 2, b: 3, x: 4, y:5, z:6);
        M1(z: 1, x: 2, y: 3, c: 4, a:5, b:6);
        M0(1, 2, 3, 4, 5, 6, 7, 8, 9, 10, 11);
        M0(1, 2, 3, 4, 5, 6, 7, 8, 9, 10, 11, 12);
        M0(1, 2, 3, 4, 5, 6, 7, 8, 9, 10, 11, 12, 13);
        M0(1);
        M0(1, 2);
        M0(1, 2, 4, 3);
    }

    public void M3(int x = 0, string y = null)
    {
    }

    public void M4()
    {
        M3(0, null);
        M3(0);
        M3(y: null);
        M3(x: 0);
        M3();
    }

    public void M5(int x = 0, params int[] b)
    {
    }

    public void M6()
    {
        M5(1,2,3,4,5);
        M5(1);
        M5(b: new int[] { 1, 2, 3, 4, 5, 6, 7, 8, 9, 10, 11});
        M5(x: 1);
    }
}
";
            CreateCompilationWithMscorlib45(source)
            .VerifyDiagnostics()
            .VerifyAnalyzerDiagnostics(new DiagnosticAnalyzer[] { new InvocationTestAnalyzer() }, null, null, false,
                Diagnostic(InvocationTestAnalyzer.OutOfNumericalOrderArgumentsDescriptor.Id, "2").WithLocation(16, 21),
                Diagnostic(InvocationTestAnalyzer.OutOfNumericalOrderArgumentsDescriptor.Id, "1").WithLocation(17, 15),
                Diagnostic(InvocationTestAnalyzer.OutOfNumericalOrderArgumentsDescriptor.Id, "2").WithLocation(17, 21),
                Diagnostic(InvocationTestAnalyzer.OutOfNumericalOrderArgumentsDescriptor.Id, "4").WithLocation(17, 33),
                Diagnostic(InvocationTestAnalyzer.BigParamArrayArgumentsDescriptor.Id, "M0(1, 2, 3, 4, 5, 6, 7, 8, 9, 10, 11, 12)").WithLocation(19, 9),
                Diagnostic(InvocationTestAnalyzer.BigParamArrayArgumentsDescriptor.Id, "M0(1, 2, 3, 4, 5, 6, 7, 8, 9, 10, 11, 12, 13)").WithLocation(20, 9),
                Diagnostic(InvocationTestAnalyzer.OutOfNumericalOrderArgumentsDescriptor.Id, "3").WithLocation(23, 21),
                Diagnostic(InvocationTestAnalyzer.UseDefaultArgumentDescriptor.Id, "M3(0)").WithArguments("y").WithLocation(33, 9),
                Diagnostic(InvocationTestAnalyzer.UseDefaultArgumentDescriptor.Id, "M3(y: null)").WithArguments("x").WithLocation(34, 9),
                Diagnostic(InvocationTestAnalyzer.UseDefaultArgumentDescriptor.Id, "M3(x: 0)").WithArguments("y").WithLocation(35, 9),
                Diagnostic(InvocationTestAnalyzer.UseDefaultArgumentDescriptor.Id, "M3()").WithArguments("x").WithLocation(36, 9),
                Diagnostic(InvocationTestAnalyzer.UseDefaultArgumentDescriptor.Id, "M3()").WithArguments("y").WithLocation(36, 9),
                Diagnostic(InvocationTestAnalyzer.UseDefaultArgumentDescriptor.Id, "M5(b: new int[] { 1, 2, 3, 4, 5, 6, 7, 8, 9, 10, 11})").WithArguments("x").WithLocation(47, 9)
                );
        }

        [Fact]
        public void FieldCouldBeReadOnlyCSharp()
        {
            const string source = @"
class C
{
    int F1;
    const int F2 = 2;
    readonly int F3;
    int F4;
    int F5;
    int F6 = 6;
    int F7;
    int F8 = 8;
    S F9;
    C1 F10 = new C1();

    public C()
    {
        F1 = 1;
        F3 = 3;
        F4 = 4;
        F5 = 5;
    }

    public void M0()
    {
        int x = F1;
        x = F2;
        x = F3;
        x = F4;
        x = F5;
        x = F6;
        x = F7;

        F4 = 4;
        F7 = 7;
        M1(out F1, F5);
        F8++;
        F9.A = 10;
        F9.B = 20;
        F10.A = F9.A;
        F10.B = F9.B;
    }

    public void M1(out int x, int y)
    {
        x = 10;
    }

    struct S
    {
        public int A;
        public int B;
    }

    class C1
    {
        public int A;
        public int B;
    }
}
";
            CreateCompilationWithMscorlib45(source)
            .VerifyDiagnostics()
            .VerifyAnalyzerDiagnostics(new DiagnosticAnalyzer[] { new FieldCouldBeReadOnlyAnalyzer() }, null, null, false,
                Diagnostic(FieldCouldBeReadOnlyAnalyzer.FieldCouldBeReadOnlyDescriptor.Id, "F5").WithLocation(8, 9),
                Diagnostic(FieldCouldBeReadOnlyAnalyzer.FieldCouldBeReadOnlyDescriptor.Id, "F6").WithLocation(9, 9),
                Diagnostic(FieldCouldBeReadOnlyAnalyzer.FieldCouldBeReadOnlyDescriptor.Id, "F10").WithLocation(13, 8)
                );
        }

        [Fact]
        public void StaticFieldCouldBeReadOnlyCSharp()
        {
            const string source = @"
class C
{
    static int F1;
    static readonly int F2 = 2;
    static readonly int F3;
    static int F4;
    static int F5;
    static int F6 = 6;
    static int F7;
    static int F8 = 8;
    static S F9;
    static C1 F10 = new C1();

    static C()
    {
        F1 = 1;
        F3 = 3;
        F4 = 4;
        F5 = 5;
    }

    public static void M0()
    {
        int x = F1;
        x = F2;
        x = F3;
        x = F4;
        x = F5;
        x = F6;
        x = F7;

        F4 = 4;
        F7 = 7;
        M1(out F1, F5);
        F7 = 7;
        F8--;
        F9.A = 10;
        F9.B = 20;
        F10.A = F9.A;
        F10.B = F9.B;
    }

    public static void M1(out int x, int y)
    {
        x = 10;
    }

    struct S
    {
        public int A;
        public int B;
    }

    class C1
    {
        public int A;
        public int B;
    }
}
";
            CreateCompilationWithMscorlib45(source)
            .VerifyDiagnostics()
            .VerifyAnalyzerDiagnostics(new DiagnosticAnalyzer[] { new FieldCouldBeReadOnlyAnalyzer() }, null, null, false,
                Diagnostic(FieldCouldBeReadOnlyAnalyzer.FieldCouldBeReadOnlyDescriptor.Id, "F5").WithLocation(8, 16),
                Diagnostic(FieldCouldBeReadOnlyAnalyzer.FieldCouldBeReadOnlyDescriptor.Id, "F6").WithLocation(9, 16),
                Diagnostic(FieldCouldBeReadOnlyAnalyzer.FieldCouldBeReadOnlyDescriptor.Id, "F10").WithLocation(13, 15)
                );
        }

        [Fact]
        public void LocalCouldBeConstCSharp()
        {
            const string source = @"
class C
{
    public void M0(int p)
    {
        int x = p;
        int y = x;
        const int z = 1;
        int a = 2;
        int b = 3;
        int c = 4;
        int d = 5;
        int e = 6;
        string s = ""ZZZ"";
        b = 3;
        c++;
        d += e + b;
        M1(out y, z, ref a, s);
        S n;
        n.A = 10;
        n.B = 20;
        C1 o = new C1();
        o.A = 10;
        o.B = 20;
    }

    public void M1(out int x, int y, ref int z, string s)
    {
        x = 10;
    }

    struct S
    {
        public int A;
        public int B;
    }

    class C1
    {
        public int A;
        public int B;
    }
}
";
            CreateCompilationWithMscorlib45(source)
            .VerifyDiagnostics()
            .VerifyAnalyzerDiagnostics(new DiagnosticAnalyzer[] { new LocalCouldBeConstAnalyzer() }, null, null, false,
                Diagnostic(LocalCouldBeConstAnalyzer.LocalCouldBeConstDescriptor.Id, "e").WithLocation(13, 13),
                Diagnostic(LocalCouldBeConstAnalyzer.LocalCouldBeConstDescriptor.Id, "s").WithLocation(14, 16)
                );
        }

        [Fact]
        public void SymbolCouldHaveMoreSpecificTypeCSharp()
        {
            const string source = @"
class C
{
    public void M0()
    {
        object a = new Middle();
        object b = new Value(10);
        object c = new Middle();
        c = new Base();
        Base d = new Derived();
        Base e = new Derived();
        e = new Middle();
        Base f = new Middle();
        f = new Base();
        object g = new Derived();
        g = new Base();
        g = new Middle();
        var h = new Middle();
        h = new Derived();
        object i = 3;
        object j;
        j = 10;
        j = 10.1;
        Middle k = new Derived();
        Middle l = new Derived();
        object o = new Middle();
        M(out l, ref o);

        IBase1 ibase1 = null;
        IBase2 ibase2 = null;
        IMiddle imiddle = null;
        IDerived iderived = null;

        object ia = imiddle;
        object ic = imiddle;
        ic = ibase1;
        IBase1 id = iderived;
        IBase1 ie = iderived;
        ie = imiddle;
        IBase1 iff = imiddle;
        iff = ibase1;
        object ig = iderived;
        ig = ibase1;
        ig = imiddle;
        var ih = imiddle;
        ih = iderived;
        IMiddle ik = iderived;
        IMiddle il = iderived;
        object io = imiddle;
        IM(out il, ref io);
        IBase2 im = iderived;
        object isink = ibase2;
        isink = 3;
    }

    object fa = new Middle();
    object fb = new Value(10);
    object fc = new Middle();
    Base fd = new Derived();
    Base fe = new Derived();
    Base ff = new Middle();
    object fg = new Derived();
    Middle fh = new Middle();
    object fi = 3;
    object fj;
    Middle fk = new Derived();
    Middle fl = new Derived();
    object fo = new Middle();

    static IBase1 fibase1 = null;
    static IBase2 fibase2 = null;
    static IMiddle fimiddle = null;
    static IDerived fiderived = null;

    object fia = fimiddle;
    object fic = fimiddle;
    IBase1 fid = fiderived;
    IBase1 fie = fiderived;
    IBase1 fiff = fimiddle;
    object fig = fiderived;
    IMiddle fih = fimiddle;
    IMiddle fik = fiderived;
    IMiddle fil = fiderived;
    object fio = fimiddle;
    object fisink = fibase2;
    IBase2 fim = fiderived;

    void M1()
    {
        fc = new Base();
        fe = new Middle();
        ff = new Base();
        fg = new Base();
        fg = new Middle();
        fh = new Derived();
        fj = 10;
        fj = 10.1;
        M(out fl, ref fo);

        fic = fibase1;
        fie = fimiddle;
        fiff = fibase1;
        fig = fibase1;
        fig = fimiddle;
        fih = fiderived;
        IM(out fil, ref fio);
        fisink = 3;
    }

    void M(out Middle p1, ref object p2)
    {
        p1 = new Middle();
        p2 = null;
    }

    void IM(out IMiddle p1, ref object p2)
    {
        p1 = null;
        p2 = null;
    }
}

class Base
{
}

class Middle : Base
{
}

class Derived : Middle
{
}

struct Value
{
    public Value(int a)
    {
        X = a;
    }

    public int X;
}

interface IBase1
{
}

interface IBase2
{
}

interface IMiddle : IBase1
{
}

interface IDerived : IMiddle, IBase2
{
}

";
            CreateCompilationWithMscorlib45(source)
            .VerifyDiagnostics()
            .VerifyAnalyzerDiagnostics(new DiagnosticAnalyzer[] { new SymbolCouldHaveMoreSpecificTypeAnalyzer() }, null, null, false,
                Diagnostic(SymbolCouldHaveMoreSpecificTypeAnalyzer.LocalCouldHaveMoreSpecificTypeDescriptor.Id, "a").WithArguments("a", "Middle").WithLocation(6, 16),
                Diagnostic(SymbolCouldHaveMoreSpecificTypeAnalyzer.LocalCouldHaveMoreSpecificTypeDescriptor.Id, "b").WithArguments("b", "Value").WithLocation(7, 16),
                Diagnostic(SymbolCouldHaveMoreSpecificTypeAnalyzer.LocalCouldHaveMoreSpecificTypeDescriptor.Id, "c").WithArguments("c", "Base").WithLocation(8, 16),
                Diagnostic(SymbolCouldHaveMoreSpecificTypeAnalyzer.LocalCouldHaveMoreSpecificTypeDescriptor.Id, "d").WithArguments("d", "Derived").WithLocation(10, 14),
                Diagnostic(SymbolCouldHaveMoreSpecificTypeAnalyzer.LocalCouldHaveMoreSpecificTypeDescriptor.Id, "e").WithArguments("e", "Middle").WithLocation(11, 14),
                Diagnostic(SymbolCouldHaveMoreSpecificTypeAnalyzer.LocalCouldHaveMoreSpecificTypeDescriptor.Id, "g").WithArguments("g", "Base").WithLocation(15, 16),
                Diagnostic(SymbolCouldHaveMoreSpecificTypeAnalyzer.LocalCouldHaveMoreSpecificTypeDescriptor.Id, "i").WithArguments("i", "int").WithLocation(20, 16),
                Diagnostic(SymbolCouldHaveMoreSpecificTypeAnalyzer.LocalCouldHaveMoreSpecificTypeDescriptor.Id, "k").WithArguments("k", "Derived").WithLocation(24, 16),
                Diagnostic(SymbolCouldHaveMoreSpecificTypeAnalyzer.LocalCouldHaveMoreSpecificTypeDescriptor.Id, "ia").WithArguments("ia", "IMiddle").WithLocation(34, 16),
                Diagnostic(SymbolCouldHaveMoreSpecificTypeAnalyzer.LocalCouldHaveMoreSpecificTypeDescriptor.Id, "ic").WithArguments("ic", "IBase1").WithLocation(35, 16),
                Diagnostic(SymbolCouldHaveMoreSpecificTypeAnalyzer.LocalCouldHaveMoreSpecificTypeDescriptor.Id, "id").WithArguments("id", "IDerived").WithLocation(37, 16),
                Diagnostic(SymbolCouldHaveMoreSpecificTypeAnalyzer.LocalCouldHaveMoreSpecificTypeDescriptor.Id, "ie").WithArguments("ie", "IMiddle").WithLocation(38, 16),
                Diagnostic(SymbolCouldHaveMoreSpecificTypeAnalyzer.LocalCouldHaveMoreSpecificTypeDescriptor.Id, "ig").WithArguments("ig", "IBase1").WithLocation(42, 16),
                Diagnostic(SymbolCouldHaveMoreSpecificTypeAnalyzer.LocalCouldHaveMoreSpecificTypeDescriptor.Id, "ik").WithArguments("ik", "IDerived").WithLocation(47, 17),
                Diagnostic(SymbolCouldHaveMoreSpecificTypeAnalyzer.LocalCouldHaveMoreSpecificTypeDescriptor.Id, "im").WithArguments("im", "IDerived").WithLocation(51, 16),
                Diagnostic(SymbolCouldHaveMoreSpecificTypeAnalyzer.FieldCouldHaveMoreSpecificTypeDescriptor.Id, "fa").WithArguments("C.fa", "Middle").WithLocation(56, 12),
                Diagnostic(SymbolCouldHaveMoreSpecificTypeAnalyzer.FieldCouldHaveMoreSpecificTypeDescriptor.Id, "fb").WithArguments("C.fb", "Value").WithLocation(57, 12),
                Diagnostic(SymbolCouldHaveMoreSpecificTypeAnalyzer.FieldCouldHaveMoreSpecificTypeDescriptor.Id, "fc").WithArguments("C.fc", "Base").WithLocation(58, 12),
                Diagnostic(SymbolCouldHaveMoreSpecificTypeAnalyzer.FieldCouldHaveMoreSpecificTypeDescriptor.Id, "fd").WithArguments("C.fd", "Derived").WithLocation(59, 10),
                Diagnostic(SymbolCouldHaveMoreSpecificTypeAnalyzer.FieldCouldHaveMoreSpecificTypeDescriptor.Id, "fe").WithArguments("C.fe", "Middle").WithLocation(60, 10),
                Diagnostic(SymbolCouldHaveMoreSpecificTypeAnalyzer.FieldCouldHaveMoreSpecificTypeDescriptor.Id, "fg").WithArguments("C.fg", "Base").WithLocation(62, 12),
                Diagnostic(SymbolCouldHaveMoreSpecificTypeAnalyzer.FieldCouldHaveMoreSpecificTypeDescriptor.Id, "fi").WithArguments("C.fi", "int").WithLocation(64, 12),
                Diagnostic(SymbolCouldHaveMoreSpecificTypeAnalyzer.FieldCouldHaveMoreSpecificTypeDescriptor.Id, "fk").WithArguments("C.fk", "Derived").WithLocation(66, 12),
                Diagnostic(SymbolCouldHaveMoreSpecificTypeAnalyzer.FieldCouldHaveMoreSpecificTypeDescriptor.Id, "fia").WithArguments("C.fia", "IMiddle").WithLocation(75, 12),
                Diagnostic(SymbolCouldHaveMoreSpecificTypeAnalyzer.FieldCouldHaveMoreSpecificTypeDescriptor.Id, "fic").WithArguments("C.fic", "IBase1").WithLocation(76, 12),
                Diagnostic(SymbolCouldHaveMoreSpecificTypeAnalyzer.FieldCouldHaveMoreSpecificTypeDescriptor.Id, "fid").WithArguments("C.fid", "IDerived").WithLocation(77, 12),
                Diagnostic(SymbolCouldHaveMoreSpecificTypeAnalyzer.FieldCouldHaveMoreSpecificTypeDescriptor.Id, "fie").WithArguments("C.fie", "IMiddle").WithLocation(78, 12),
                Diagnostic(SymbolCouldHaveMoreSpecificTypeAnalyzer.FieldCouldHaveMoreSpecificTypeDescriptor.Id, "fig").WithArguments("C.fig", "IBase1").WithLocation(80, 12),
                Diagnostic(SymbolCouldHaveMoreSpecificTypeAnalyzer.FieldCouldHaveMoreSpecificTypeDescriptor.Id, "fik").WithArguments("C.fik", "IDerived").WithLocation(82, 13),
                Diagnostic(SymbolCouldHaveMoreSpecificTypeAnalyzer.FieldCouldHaveMoreSpecificTypeDescriptor.Id, "fim").WithArguments("C.fim", "IDerived").WithLocation(86, 12)
                );
        }

        [Fact]
        public void ValueContextsCSharp()
        {
            const string source = @"
class C
{
    public void M0(int a = 16, int b = 17, int c = 18)
    {
    }

    public int f1 = 16;
    public int f2 = 17;
    public int f3 = 18;

    public void M1()
    {
        M0(16, 17, 18);
        M0(f1, f2, f3);
        M0();
    }
}

enum E
{
    A = 16,
    B,
    C = 17,
    D = 18
}
";
            CreateCompilationWithMscorlib45(source)
            .VerifyDiagnostics()
            .VerifyAnalyzerDiagnostics(new DiagnosticAnalyzer[] { new SeventeenTestAnalyzer() }, null, null, false,
                Diagnostic(SeventeenTestAnalyzer.SeventeenDescriptor.Id, "17").WithLocation(4, 40),
                Diagnostic(SeventeenTestAnalyzer.SeventeenDescriptor.Id, "17").WithLocation(9, 21),
                Diagnostic(SeventeenTestAnalyzer.SeventeenDescriptor.Id, "17").WithLocation(14, 16),
                Diagnostic(SeventeenTestAnalyzer.SeventeenDescriptor.Id, "17").WithLocation(24, 9)
                );
        }

        [Fact]
        public void NullArgumentCSharp()
        {
            const string source = @"
class Foo
{
    public Foo(string x)
    {}
}

class C
{
    public void M1(string x, string y)
    {}

    public void M2()
    {
        M1("""", """");
        M1(null, """");
        M1("""", null);
        M1(null, null);
    }

    public void M3()
    {
        var f1 = new Foo("""");
        var f2 = new Foo(null);
    }
}
";
            CreateCompilationWithMscorlib45(source)
            .VerifyDiagnostics()
            .VerifyAnalyzerDiagnostics(new DiagnosticAnalyzer[] { new NullArgumentTestAnalyzer() }, null, null, false,
                Diagnostic(NullArgumentTestAnalyzer.NullArgumentsDescriptor.Id, "null").WithLocation(16, 12),
                Diagnostic(NullArgumentTestAnalyzer.NullArgumentsDescriptor.Id, "null").WithLocation(17, 16),
                Diagnostic(NullArgumentTestAnalyzer.NullArgumentsDescriptor.Id, "null").WithLocation(18, 12),
                Diagnostic(NullArgumentTestAnalyzer.NullArgumentsDescriptor.Id, "null").WithLocation(18, 18),
                Diagnostic(NullArgumentTestAnalyzer.NullArgumentsDescriptor.Id, "null").WithLocation(24, 26)
                );
        }

        [Fact]
        public void MemberInitializerCSharp()
        {
            const string source = @"
struct Bar
{
    public bool Field;
}

class Foo
{
    public int Field;
    public string Property1 { set; get; }
    public Bar Property2 { set; get; }
}

class C
{
    public void M1()
    {   
        var x1 = new Foo();
        var x2 = new Foo() { Field = 2};
        var x3 = new Foo() { Property1 = """"};
        var x4 = new Foo() { Property1 = """", Field = 2};
        var x5 = new Foo() { Property2 = new Bar { Field = true } };

        var e1 = new Foo() { Property2 = 1 };
        var e2 = new Foo() { "" };      
    }
}
";
            CreateCompilationWithMscorlib45(source)
            .VerifyDiagnostics(
                // (25,30): error CS1010: Newline in constant
                //         var e2 = new Foo() { " };      
                Diagnostic(ErrorCode.ERR_NewlineInConst, "").WithLocation(25, 30),
                // (26,6): error CS1002: ; expected
                //     }
                Diagnostic(ErrorCode.ERR_SemicolonExpected, "").WithLocation(26, 6),
                // (27,2): error CS1513: } expected
                // }
                Diagnostic(ErrorCode.ERR_RbraceExpected, "").WithLocation(27, 2),
                // (24,42): error CS0029: Cannot implicitly convert type 'int' to 'Bar'
                //         var e1 = new Foo() { Property2 = 1 };
                Diagnostic(ErrorCode.ERR_NoImplicitConv, "1").WithArguments("int", "Bar").WithLocation(24, 42))
            .VerifyAnalyzerDiagnostics(new DiagnosticAnalyzer[] { new MemberInitializerTestAnalyzer() }, null, null, false,
                Diagnostic(MemberInitializerTestAnalyzer.DoNotUseFieldInitializerDescriptor.Id, "Field = 2").WithLocation(19, 30),
                Diagnostic(MemberInitializerTestAnalyzer.DoNotUsePropertyInitializerDescriptor.Id, @"Property1 = """"").WithLocation(20, 30),
                Diagnostic(MemberInitializerTestAnalyzer.DoNotUsePropertyInitializerDescriptor.Id, @"Property1 = """"").WithLocation(21, 30),
                Diagnostic(MemberInitializerTestAnalyzer.DoNotUseFieldInitializerDescriptor.Id, "Field = 2").WithLocation(21, 46),
                Diagnostic(MemberInitializerTestAnalyzer.DoNotUsePropertyInitializerDescriptor.Id, "Property2 = new Bar { Field = true }").WithLocation(22, 30),
                Diagnostic(MemberInitializerTestAnalyzer.DoNotUseFieldInitializerDescriptor.Id, "Field = true").WithLocation(22, 52),
                Diagnostic(MemberInitializerTestAnalyzer.DoNotUsePropertyInitializerDescriptor.Id, "Property2 = 1").WithLocation(24, 30));
        }

        [Fact]
        public void AssignmentCSharp()
        {
            const string source = @"
struct Bar
{
    public bool Field;
}

class Foo
{
    public int Field;
    public string Property1 { set; get; }
    public Bar Property2 { set; get; }
}

class C
{
    public void M1()
    {
        var x1 = new Foo();
        var x2 = new Foo() { Field = 2};
        var x3 = new Foo() { Property1 = """"};
        var x4 = new Foo() { Property1 = """", Field = 2};
        var x5 = new Foo() { Property2 = new Bar { Field = true } };
    }

    public void M2()
    {
        var x1 = new Foo() { Property2 = new Bar { Field = true } };
        x1.Field = 10;
        x1.Property1 = null;

        var x2 = new Bar();
        x2.Field = true;
    }
}
";
            CreateCompilationWithMscorlib45(source)
            .VerifyDiagnostics()
            .VerifyAnalyzerDiagnostics(new DiagnosticAnalyzer[] { new AssignmentTestAnalyzer() }, null, null, false,
                Diagnostic(AssignmentTestAnalyzer.DoNotUseMemberAssignmentDescriptor.Id, "x1.Field = 10").WithLocation(28, 9),
                Diagnostic(AssignmentTestAnalyzer.DoNotUseMemberAssignmentDescriptor.Id, "x1.Property1 = null").WithLocation(29, 9),
                Diagnostic(AssignmentTestAnalyzer.DoNotUseMemberAssignmentDescriptor.Id, "x2.Field = true").WithLocation(32, 9));
        }

        [Fact]
        public void ArrayInitializerCSharp()
        {
            const string source = @"
class C
{
    void M1()
    {
        int[] arr1 = new int[0];                       
        byte[] arr2 = { };                             
        C[] arr3 = new C[] { };                        

        int[] arr4 = new int[] { 1, 2, 3 };            
        byte[] arr5 = { 1, 2, 3 };                     
        C[] arr6 = new C[] { null, null, null };       

        int[] arr7 = new int[] { 1, 2, 3, 4, 5, 6 };                // LargeList
        byte[] arr8 = { 1, 2, 3, 4, 5, 6 };                         // LargeList
        C[] arr9 = new C[] { null, null, null, null, null, null };  // LargeList

        int[,] arr10 = new int[,] { { 1, 2, 3, 4, 5, 6 } };     // LargeList
        byte[,] arr11 = {                                      
                          { 1, 2, 3, 4, 5, 6 },                 // LargeList
                          { 7, 8, 9, 10, 11, 12 }                  // LargeList
                        };
        C[,] arr12 = new C[,] {                                 
                                { null, null, null, null, null, null }  // LargeList
                              };

        int[][] arr13 = new int[][] { new[] { 1,2,3 }, new int[5] };
        int[][] arr14 = new int[][] { new int[] { 1,2,3 }, new[] { 1, 2, 3, 4, 5, 6 } };  // LargeList
    }
}";
            CreateCompilationWithMscorlib45(source)
            .VerifyDiagnostics()
            .VerifyAnalyzerDiagnostics(new DiagnosticAnalyzer[] { new ArrayInitializerTestAnalyzer() }, null, null, false,
                Diagnostic(ArrayInitializerTestAnalyzer.DoNotUseLargeListOfArrayInitializersDescriptor.Id, "{ 1, 2, 3, 4, 5, 6 }").WithLocation(14, 32),
                Diagnostic(ArrayInitializerTestAnalyzer.DoNotUseLargeListOfArrayInitializersDescriptor.Id, "{ 1, 2, 3, 4, 5, 6 }").WithLocation(15, 23),
                Diagnostic(ArrayInitializerTestAnalyzer.DoNotUseLargeListOfArrayInitializersDescriptor.Id, "{ null, null, null, null, null, null }").WithLocation(16, 28),
                Diagnostic(ArrayInitializerTestAnalyzer.DoNotUseLargeListOfArrayInitializersDescriptor.Id, "{ 1, 2, 3, 4, 5, 6 }").WithLocation(18, 37),
                Diagnostic(ArrayInitializerTestAnalyzer.DoNotUseLargeListOfArrayInitializersDescriptor.Id, "{ 1, 2, 3, 4, 5, 6 }").WithLocation(20, 27),
                Diagnostic(ArrayInitializerTestAnalyzer.DoNotUseLargeListOfArrayInitializersDescriptor.Id, "{ 7, 8, 9, 10, 11, 12 }").WithLocation(21, 27),
                Diagnostic(ArrayInitializerTestAnalyzer.DoNotUseLargeListOfArrayInitializersDescriptor.Id, "{ null, null, null, null, null, null }").WithLocation(24, 33),
                Diagnostic(ArrayInitializerTestAnalyzer.DoNotUseLargeListOfArrayInitializersDescriptor.Id, "{ 1, 2, 3, 4, 5, 6 }").WithLocation(28, 66)
            );
        }

        [Fact]
        public void VariableDeclarationCSharp()
        {
            const string source = @"
public class C
{
    public void M1()
    {
#pragma warning disable CS0168, CS0219
        int a1;
        int b1, b2, b3;
        int c1, c2, c3, c4;
        C[] d1, d2, d3, d4 = { null, null };
        int e1 = 1, e2, e3, e4 = 10;
        int f1, f2, f3, ;
        int g1, g2, g3, g4 =;
#pragma warning restore CS0168, CS0219
    }
}
";
            CreateCompilationWithMscorlib45(source)
            .VerifyDiagnostics(
                Diagnostic(ErrorCode.ERR_IdentifierExpected, ";").WithLocation(12, 25),
                Diagnostic(ErrorCode.ERR_InvalidExprTerm, ";").WithArguments(";").WithLocation(13, 29))
            .VerifyAnalyzerDiagnostics(new DiagnosticAnalyzer[] { new VariableDeclarationTestAnalyzer() }, null, null, false,
                Diagnostic(VariableDeclarationTestAnalyzer.TooManyLocalVarDeclarationsDescriptor.Id, "int c1, c2, c3, c4;").WithLocation(9, 9),
                Diagnostic(VariableDeclarationTestAnalyzer.TooManyLocalVarDeclarationsDescriptor.Id, "C[] d1, d2, d3, d4 = { null, null };").WithLocation(10, 9),
                Diagnostic(VariableDeclarationTestAnalyzer.LocalVarInitializedDeclarationDescriptor.Id, "d4 = { null, null }").WithLocation(10, 25),
                Diagnostic(VariableDeclarationTestAnalyzer.TooManyLocalVarDeclarationsDescriptor.Id, "int e1 = 1, e2, e3, e4 = 10;").WithLocation(11, 9),
                Diagnostic(VariableDeclarationTestAnalyzer.LocalVarInitializedDeclarationDescriptor.Id, "e1 = 1").WithLocation(11, 13),
                Diagnostic(VariableDeclarationTestAnalyzer.LocalVarInitializedDeclarationDescriptor.Id, "e4 = 10").WithLocation(11, 29),
                Diagnostic(VariableDeclarationTestAnalyzer.TooManyLocalVarDeclarationsDescriptor.Id, "int f1, f2, f3, ;").WithLocation(12, 9),
                Diagnostic(VariableDeclarationTestAnalyzer.TooManyLocalVarDeclarationsDescriptor.Id, "int g1, g2, g3, g4 =;").WithLocation(13, 9));
        }

        [Fact]
        public void CaseCSharp()
        {
            const string source = @"class C
{
    public void M1(int x, int y)
    {
        switch (x)
        {
            case 1:
            case 10:
                break;
            default:
                break;
        }

        switch (y)
        {
            case 1:
                break;
            case 1000:
            default:
                break;
        }

        switch (x)
        {
            case 1:
                break;
            case 1000:
                break;
        }

        switch (y)
        {
            default:
                break;
        }

        switch (y) { }

        switch (x)
        {
            case :
            case 1000:
                break;
        }
    }
}
";
            CreateCompilationWithMscorlib45(source)
            .VerifyDiagnostics(Diagnostic(ErrorCode.WRN_EmptySwitch, "{").WithLocation(37, 20),
                Diagnostic(ErrorCode.ERR_ConstantExpected, ":").WithLocation(41, 18))
            .VerifyAnalyzerDiagnostics(new DiagnosticAnalyzer[] { new CaseTestAnalyzer() }, null, null, false,
                Diagnostic(CaseTestAnalyzer.MultipleCaseClausesDescriptor.Id,
@"case 1:
            case 10:
                break;").WithLocation(7, 13),
                Diagnostic(CaseTestAnalyzer.HasDefaultCaseDescriptor.Id, "default:").WithLocation(10, 13),
                Diagnostic(CaseTestAnalyzer.MultipleCaseClausesDescriptor.Id,
@"case 1000:
            default:
                break;").WithLocation(18, 13),
                Diagnostic(CaseTestAnalyzer.HasDefaultCaseDescriptor.Id, "default:").WithLocation(19, 13),
                Diagnostic(CaseTestAnalyzer.HasDefaultCaseDescriptor.Id, "default:").WithLocation(33, 13));
        }

        [Fact]
        public void ImplicitVsExplicitInstancesCSharp()
        {
            const string source = @"
class C
{
    public virtual void M1()
    {
        this.M1();
        M1();
    }
    public void M2()
    {
    }
}

class D : C
{
    public override void M1()
    {
        base.M1();
        M1();
        M2();
    }
}";
            CreateCompilationWithMscorlib45(source)
            .VerifyDiagnostics()
            .VerifyAnalyzerDiagnostics(new DiagnosticAnalyzer[] { new ExplicitVsImplicitInstanceAnalyzer() }, null, null, false,
                Diagnostic(ExplicitVsImplicitInstanceAnalyzer.ExplicitInstanceDescriptor.Id, "this").WithLocation(6, 9),
                Diagnostic(ExplicitVsImplicitInstanceAnalyzer.ImplicitInstanceDescriptor.Id, "M1").WithLocation(7, 9),
                Diagnostic(ExplicitVsImplicitInstanceAnalyzer.ExplicitInstanceDescriptor.Id, "base").WithLocation(18, 9),
                Diagnostic(ExplicitVsImplicitInstanceAnalyzer.ImplicitInstanceDescriptor.Id, "M1").WithLocation(19, 9),
                Diagnostic(ExplicitVsImplicitInstanceAnalyzer.ImplicitInstanceDescriptor.Id, "M2").WithLocation(20, 9)
                );
        }

        [Fact]
        public void EventAndMethodReferencesCSharp()
        {
            const string source = @"
public delegate void MumbleEventHandler(object sender, System.EventArgs args);

class C
{
    public event MumbleEventHandler Mumble;

    public void OnMumble(System.EventArgs args)
    {
        Mumble += new MumbleEventHandler(Mumbler);
        Mumble += (s, a) => {};
        Mumble += new MumbleEventHandler((s, a) => {});
        Mumble(this, args);
        object o = Mumble;
        MumbleEventHandler d = Mumbler;
        Mumbler(this, null);
        Mumble -= new MumbleEventHandler(Mumbler);
    }

    private void Mumbler(object sender, System.EventArgs args) 
    {
    }
}";
            CreateCompilationWithMscorlib45(source)
            .VerifyDiagnostics()
            .VerifyAnalyzerDiagnostics(new DiagnosticAnalyzer[] { new MemberReferenceAnalyzer() }, null, null, false,
                Diagnostic(MemberReferenceAnalyzer.HandlerAddedDescriptor.Id, "Mumble += new MumbleEventHandler(Mumbler)").WithLocation(10, 9),
                // Bug: Missing a EventReferenceExpression here https://github.com/dotnet/roslyn/issues/8346
                Diagnostic(MemberReferenceAnalyzer.MethodBindingDescriptor.Id, "Mumbler").WithLocation(10, 42),
                Diagnostic(MemberReferenceAnalyzer.HandlerAddedDescriptor.Id, "Mumble += (s, a) => {}").WithLocation(11, 9),
                // Bug: Missing a EventReferenceExpression here https://github.com/dotnet/roslyn/issues/8346
                Diagnostic(MemberReferenceAnalyzer.HandlerAddedDescriptor.Id, "Mumble += new MumbleEventHandler((s, a) => {})").WithLocation(12, 9),
                // Bug: Missing a EventReferenceExpression here https://github.com/dotnet/roslyn/issues/8346
                Diagnostic(MemberReferenceAnalyzer.MethodBindingDescriptor.Id, "(s, a) => {}").WithLocation(12, 42),   // Bug: this is not a method binding https://github.com/dotnet/roslyn/issues/8347
                Diagnostic(MemberReferenceAnalyzer.EventReferenceDescriptor.Id, "Mumble").WithLocation(13, 9),
                Diagnostic(MemberReferenceAnalyzer.EventReferenceDescriptor.Id, "Mumble").WithLocation(14, 20),
                Diagnostic(MemberReferenceAnalyzer.MethodBindingDescriptor.Id, "Mumbler").WithLocation(15, 32),
                Diagnostic(MemberReferenceAnalyzer.HandlerRemovedDescriptor.Id, "Mumble -= new MumbleEventHandler(Mumbler)").WithLocation(17, 9),
                // Bug: Missing a EventReferenceExpression here https://github.com/dotnet/roslyn/issues/8346
                Diagnostic(MemberReferenceAnalyzer.MethodBindingDescriptor.Id, "Mumbler").WithLocation(17, 42)
                );
        }

        [Fact]
        public void ParamsArraysCSharp()
        {
            const string source = @"
class C
{
    public void M0(int a, params int[] b)
    {
    }

    public void M1()
    {
        M0(1);
        M0(1, 2);
        M0(1, 2, 3, 4);
        M0(1, 2, 3, 4, 5);
        M0(1, 2, 3, 4, 5, 6);
        M0(1, new int[] { 2, 3, 4 });
        M0(1, new int[] { 2, 3, 4, 5 });
        M0(1, new int[] { 2, 3, 4, 5, 6 });
    }
}
";
            CreateCompilationWithMscorlib45(source)
            .VerifyDiagnostics()
            .VerifyAnalyzerDiagnostics(new DiagnosticAnalyzer[] { new ParamsArrayTestAnalyzer() }, null, null, false,
                Diagnostic(ParamsArrayTestAnalyzer.LongParamsDescriptor.Id, "2").WithLocation(13, 15),
                Diagnostic(ParamsArrayTestAnalyzer.LongParamsDescriptor.Id, "2").WithLocation(13, 15),
                Diagnostic(ParamsArrayTestAnalyzer.LongParamsDescriptor.Id, "2").WithLocation(14, 15),
                Diagnostic(ParamsArrayTestAnalyzer.LongParamsDescriptor.Id, "2").WithLocation(14, 15),
                Diagnostic(ParamsArrayTestAnalyzer.LongParamsDescriptor.Id, "new int[] { 2, 3, 4, 5 }").WithLocation(16, 15),
                Diagnostic(ParamsArrayTestAnalyzer.LongParamsDescriptor.Id, "new int[] { 2, 3, 4, 5 }").WithLocation(16, 15),
                Diagnostic(ParamsArrayTestAnalyzer.LongParamsDescriptor.Id, "new int[] { 2, 3, 4, 5, 6 }").WithLocation(17, 15),
                Diagnostic(ParamsArrayTestAnalyzer.LongParamsDescriptor.Id, "new int[] { 2, 3, 4, 5, 6 }").WithLocation(17, 15)
                );
        }

        [Fact]
        public void FieldInitializersCSharp()
        {
            const string source = @"
class C
{
    public int F1 = 44;
    public string F2 = ""Hello"";
    public int F3 = Foo();

    static int Foo() { return 10; }
    static int Bar(int P1 = 15, int F2 = 33) { return P1 + F2; }
}
";
            CreateCompilationWithMscorlib45(source)
            .VerifyDiagnostics()
            .VerifyAnalyzerDiagnostics(new DiagnosticAnalyzer[] { new EqualsValueTestAnalyzer() }, null, null, false,
                Diagnostic(EqualsValueTestAnalyzer.EqualsValueDescriptor.Id, "= 44").WithLocation(4, 19),
                Diagnostic(EqualsValueTestAnalyzer.EqualsValueDescriptor.Id, "= \"Hello\"").WithLocation(5, 22),
                Diagnostic(EqualsValueTestAnalyzer.EqualsValueDescriptor.Id, "= Foo()").WithLocation(6, 19),
                Diagnostic(EqualsValueTestAnalyzer.EqualsValueDescriptor.Id, "= 33").WithLocation(9, 40)
                );
        }

        [Fact]
        public void OwningSymbolCSharp()
        {
            const string source = @"
class C
{
    public void UnFunkyMethod()
    {
        int x = 0;
        int y = x;
    }

    public void FunkyMethod()
    {
        int x = 0;
        int y = x;
    }

    public int FunkyField = 12;
    public int UnFunkyField = 12;
}
";
            CreateCompilationWithMscorlib45(source)
            .VerifyDiagnostics()
            .VerifyAnalyzerDiagnostics(new DiagnosticAnalyzer[] { new OwningSymbolTestAnalyzer() }, null, null, false,
                Diagnostic(OwningSymbolTestAnalyzer.ExpressionDescriptor.Id, "0").WithLocation(12, 17),
                Diagnostic(OwningSymbolTestAnalyzer.ExpressionDescriptor.Id, "x").WithLocation(13, 17),
                Diagnostic(OwningSymbolTestAnalyzer.ExpressionDescriptor.Id, "12").WithLocation(16, 29)
                );
        }

        [Fact]
        public void NoneOperationCSharp()
        {
            // BoundStatementList is OperationKind.None
            const string source = @"
class C
{
    public void M0()
    {
        int x = 0;
        int y = x++;
        int z = y++;
    }
}
";
            CreateCompilationWithMscorlib45(source)
            .VerifyDiagnostics()
            .VerifyAnalyzerDiagnostics(new DiagnosticAnalyzer[] { new NoneOperationTestAnalyzer() }, null, null, false);
        }

        [Fact]
        public void LambdaExpressionCSharp()
        {
            const string source = @"
using System;

class B
{
    public void M0()
    {
        Action<int> action1 = input => { };
        Action<int> action2 = input => input++;
        Func<int,bool> func1 = input => { input++; input++; if (input > 0) return true; return false; };
    }
}

public delegate void MumbleEventHandler(object sender, System.EventArgs args);

class C
{
    public event MumbleEventHandler Mumble;

    public void OnMumble(System.EventArgs args)
    {
        Mumble += new MumbleEventHandler((s, e) => { });
        Mumble += (s, e) => { int i = 0; i++; i++; i++; };
        Mumble(this, args);
    }
}
";
            CreateCompilationWithMscorlib45(source)
            .VerifyDiagnostics()
            .VerifyAnalyzerDiagnostics(new DiagnosticAnalyzer[] { new LambdaTestAnalyzer() }, null, null, false,
                Diagnostic(LambdaTestAnalyzer.LambdaExpressionDescriptor.Id, "input => { }").WithLocation(8, 31),
                Diagnostic(LambdaTestAnalyzer.LambdaExpressionDescriptor.Id, "input => input++").WithLocation(9, 31),
                Diagnostic(LambdaTestAnalyzer.LambdaExpressionDescriptor.Id, "input => { input++; input++; if (input > 0) return true; return false; }").WithLocation(10, 32),
                Diagnostic(LambdaTestAnalyzer.TooManyStatementsInLambdaExpressionDescriptor.Id, "input => { input++; input++; if (input > 0) return true; return false; }").WithLocation(10, 32),
                // Bug: missing a Lambda expression in delegate creation https://github.com/dotnet/roslyn/issues/8347
                //Diagnostic(LambdaTestAnalyzer.LambdaExpressionDescriptor.Id, "(s, e) => { }").WithLocation(22, 42),
                Diagnostic(LambdaTestAnalyzer.LambdaExpressionDescriptor.Id, "(s, e) => { int i = 0; i++; i++; i++; }").WithLocation(23, 19),
                Diagnostic(LambdaTestAnalyzer.TooManyStatementsInLambdaExpressionDescriptor.Id, "(s, e) => { int i = 0; i++; i++; i++; }").WithLocation(23, 19));
        }

        [WorkItem(8385, "https://github.com/dotnet/roslyn/issues/8385")]
        [Fact]
        public void StaticMemberReferenceCSharp()
        {
            const string source = @"
using System;

public class D
{
    public static event Action E;

    public static int Field;

    public static int Property => 0;

    public static void Method() { }
}

class C
{
    public static event Action E;

    public static void Bar() { }

    void Foo()
    {
        C.E += D.Method;
        C.E();
        C.Bar();

        D.E += () => { };
        D.Field = 1;
        var x = D.Property;
        D.Method();
    }
}
";
            CreateCompilationWithMscorlib45(source)
            .VerifyDiagnostics(Diagnostic(ErrorCode.WRN_UnreferencedEvent, "E").WithArguments("D.E").WithLocation(6, 32))
            .VerifyAnalyzerDiagnostics(new DiagnosticAnalyzer[] { new StaticMemberTestAnalyzer() }, null, null, false,
                Diagnostic(StaticMemberTestAnalyzer.StaticMemberDescriptor.Id, "C.E += D.Method").WithLocation(23, 9),
                Diagnostic(StaticMemberTestAnalyzer.StaticMemberDescriptor.Id, "D.Method").WithLocation(23, 16),
                Diagnostic(StaticMemberTestAnalyzer.StaticMemberDescriptor.Id, "C.E").WithLocation(24, 9),
                Diagnostic(StaticMemberTestAnalyzer.StaticMemberDescriptor.Id, "C.Bar()").WithLocation(25, 9),
                Diagnostic(StaticMemberTestAnalyzer.StaticMemberDescriptor.Id, "D.E += () => { }").WithLocation(27, 9),
                Diagnostic(StaticMemberTestAnalyzer.StaticMemberDescriptor.Id, "D.Field").WithLocation(28, 9),
                Diagnostic(StaticMemberTestAnalyzer.StaticMemberDescriptor.Id, "D.Property").WithLocation(29, 17),
                Diagnostic(StaticMemberTestAnalyzer.StaticMemberDescriptor.Id, "D.Method()").WithLocation(30, 9)
                );
        }

<<<<<<< HEAD
        [Fact]
        public void UnaryBinaryOperatorsCSharp()
        {
            const string source = @"
public class A
{
    readonly int _value;

    public A (int value)
    {
        _value = value;
    }

    public static A operator +(A x, A y)
    {
        return new A(x._value + y._value);
    }

    public static A operator *(A x, A y)
    {
        return new A(x._value * y._value);
    }

    public static A operator -(A x)
    {
        return new A(-x._value);
    }

    public static A operator +(A x)
    {
        return new A(+x._value);
    }
}

class C
{
    static void Main()
    {
        bool b = false;
        double d = 100;
        A a1 = new A(0);
        A a2 = new A(100);

        b = !b;
        d = d * 100;
        a1 = a1 + a2;
        a1 = -a2;
=======
        [WorkItem(8520, "https://github.com/dotnet/roslyn/issues/8520")]
        [Fact]
        public void NullOperationSyntaxCSharp()
        {
            const string source = @"
class C
{
    public void M0(params int[] b)
    {
    }

    public void M1()
    {
        M0();
        M0(1);
        M0(1, 2);
        M0(new int[] { });
        M0(new int[] { 1 });
        M0(new int[] { 1, 2});
>>>>>>> e875c541
    }
}
";
            CreateCompilationWithMscorlib45(source)
            .VerifyDiagnostics()
<<<<<<< HEAD
            .VerifyAnalyzerDiagnostics(new DiagnosticAnalyzer[] { new UnaryAndBinaryOperationsTestAnalyzer() }, null, null, false,
                Diagnostic(UnaryAndBinaryOperationsTestAnalyzer.BooleanNotDescriptor.Id, "!b").WithLocation(41, 13),
                Diagnostic(UnaryAndBinaryOperationsTestAnalyzer.DoubleMultiplyDescriptor.Id, "d * 100").WithLocation(42, 13),
                Diagnostic(UnaryAndBinaryOperationsTestAnalyzer.OperatorAddMethodDescriptor.Id, "a1 + a2").WithLocation(43, 14),
                Diagnostic(UnaryAndBinaryOperationsTestAnalyzer.OperatorMinusMethodDescriptor.Id, "-a2").WithLocation(44, 14)
                );
=======
            .VerifyAnalyzerDiagnostics(new DiagnosticAnalyzer[] { new NullOperationSyntaxTestAnalyzer() }, null, null, false,
                // TODO: missing a params array for M0() 
                // https://github.com/dotnet/roslyn/issues/8566
                Diagnostic(NullOperationSyntaxTestAnalyzer.ParamsArrayOperationDescriptor.Id, "1").WithLocation(11, 12),
                Diagnostic(NullOperationSyntaxTestAnalyzer.ParamsArrayOperationDescriptor.Id, "1").WithLocation(12, 12));
>>>>>>> e875c541
        }
    }
}<|MERGE_RESOLUTION|>--- conflicted
+++ resolved
@@ -1331,7 +1331,6 @@
                 );
         }
 
-<<<<<<< HEAD
         [Fact]
         public void UnaryBinaryOperatorsCSharp()
         {
@@ -1379,7 +1378,19 @@
         d = d * 100;
         a1 = a1 + a2;
         a1 = -a2;
-=======
+   }
+}
+";
+            CreateCompilationWithMscorlib45(source)
+             .VerifyDiagnostics()
+             .VerifyAnalyzerDiagnostics(new DiagnosticAnalyzer[] { new UnaryAndBinaryOperationsTestAnalyzer() }, null, null, false,
+                 Diagnostic(UnaryAndBinaryOperationsTestAnalyzer.BooleanNotDescriptor.Id, "!b").WithLocation(41, 13),
+                 Diagnostic(UnaryAndBinaryOperationsTestAnalyzer.DoubleMultiplyDescriptor.Id, "d * 100").WithLocation(42, 13),
+                 Diagnostic(UnaryAndBinaryOperationsTestAnalyzer.OperatorAddMethodDescriptor.Id, "a1 + a2").WithLocation(43, 14),
+                 Diagnostic(UnaryAndBinaryOperationsTestAnalyzer.OperatorMinusMethodDescriptor.Id, "-a2").WithLocation(44, 14)
+                 );
+        }
+
         [WorkItem(8520, "https://github.com/dotnet/roslyn/issues/8520")]
         [Fact]
         public void NullOperationSyntaxCSharp()
@@ -1399,26 +1410,16 @@
         M0(new int[] { });
         M0(new int[] { 1 });
         M0(new int[] { 1, 2});
->>>>>>> e875c541
-    }
-}
-";
-            CreateCompilationWithMscorlib45(source)
-            .VerifyDiagnostics()
-<<<<<<< HEAD
-            .VerifyAnalyzerDiagnostics(new DiagnosticAnalyzer[] { new UnaryAndBinaryOperationsTestAnalyzer() }, null, null, false,
-                Diagnostic(UnaryAndBinaryOperationsTestAnalyzer.BooleanNotDescriptor.Id, "!b").WithLocation(41, 13),
-                Diagnostic(UnaryAndBinaryOperationsTestAnalyzer.DoubleMultiplyDescriptor.Id, "d * 100").WithLocation(42, 13),
-                Diagnostic(UnaryAndBinaryOperationsTestAnalyzer.OperatorAddMethodDescriptor.Id, "a1 + a2").WithLocation(43, 14),
-                Diagnostic(UnaryAndBinaryOperationsTestAnalyzer.OperatorMinusMethodDescriptor.Id, "-a2").WithLocation(44, 14)
-                );
-=======
+    }
+}
+";
+            CreateCompilationWithMscorlib45(source)
+            .VerifyDiagnostics()
             .VerifyAnalyzerDiagnostics(new DiagnosticAnalyzer[] { new NullOperationSyntaxTestAnalyzer() }, null, null, false,
                 // TODO: missing a params array for M0() 
                 // https://github.com/dotnet/roslyn/issues/8566
                 Diagnostic(NullOperationSyntaxTestAnalyzer.ParamsArrayOperationDescriptor.Id, "1").WithLocation(11, 12),
                 Diagnostic(NullOperationSyntaxTestAnalyzer.ParamsArrayOperationDescriptor.Id, "1").WithLocation(12, 12));
->>>>>>> e875c541
         }
     }
 }