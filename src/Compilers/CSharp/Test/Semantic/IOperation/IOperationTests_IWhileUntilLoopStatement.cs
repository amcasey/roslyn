--- conflicted
+++ resolved
@@ -186,6 +186,8 @@
                   Arguments(1):
                       IArgument (ArgumentKind.Explicit, Matching Parameter: value) (OperationKind.Argument) (Syntax: '""While-loop break""')
                         ILiteralExpression (OperationKind.LiteralExpression, Type: System.String, Constant: ""While-loop break"") (Syntax: '""While-loop break""')
+                        InConversion: null
+                        OutConversion: null
             IBranchStatement (BranchKind.Break) (OperationKind.BranchStatement) (Syntax: 'break;')
         IfFalse: null
       IExpressionStatement (OperationKind.ExpressionStatement) (Syntax: 'Console.Wri ... tatement"");')
@@ -194,6 +196,8 @@
             Arguments(1):
                 IArgument (ArgumentKind.Explicit, Matching Parameter: value) (OperationKind.Argument) (Syntax: '""While-loop statement""')
                   ILiteralExpression (OperationKind.LiteralExpression, Type: System.String, Constant: ""While-loop statement"") (Syntax: '""While-loop statement""')
+                  InConversion: null
+                  OutConversion: null
 ";
             VerifyOperationTreeForTest<WhileStatementSyntax>(source, expectedOperationTree);
         }
@@ -237,14 +241,6 @@
             Left: ILocalReferenceExpression: value (OperationKind.LocalReferenceExpression, Type: System.Int32) (Syntax: 'value')
             Right: ILiteralExpression (OperationKind.LiteralExpression, Type: System.Int32, Constant: 100) (Syntax: '100')
         IfTrue: IBlockStatement (1 statements) (OperationKind.BlockStatement) (Syntax: '{ ... }')
-<<<<<<< HEAD
-            IThrowStatement (OperationKind.ThrowStatement) (Syntax: 'throw new E ... ever hit"");')
-              ThrownObject: IObjectCreationExpression (Constructor: System.Exception..ctor(System.String message)) (OperationKind.ObjectCreationExpression, Type: System.Exception) (Syntax: 'new Excepti ... Never hit"")')
-                  Arguments(1):
-                      IArgument (ArgumentKind.Explicit, Matching Parameter: message) (OperationKind.Argument) (Syntax: '""Never hit""')
-                        ILiteralExpression (OperationKind.LiteralExpression, Type: System.String, Constant: ""Never hit"") (Syntax: '""Never hit""')
-                  Initializer: null
-=======
             IExpressionStatement (OperationKind.ExpressionStatement) (Syntax: 'throw new E ... ever hit"");')
               Expression: IThrowExpression (OperationKind.ThrowExpression, Type: System.Exception) (Syntax: 'throw new E ... ever hit"");')
                   IObjectCreationExpression (Constructor: System.Exception..ctor(System.String message)) (OperationKind.ObjectCreationExpression, Type: System.Exception) (Syntax: 'new Excepti ... Never hit"")')
@@ -254,7 +250,6 @@
                           InConversion: null
                           OutConversion: null
                     Initializer: null
->>>>>>> 5d2d334b
         IfFalse: null
       IExpressionStatement (OperationKind.ExpressionStatement) (Syntax: 'Console.Wri ... tatement"");')
         Expression: IInvocationExpression (void System.Console.WriteLine(System.String value)) (OperationKind.InvocationExpression, Type: System.Void) (Syntax: 'Console.Wri ... statement"")')
@@ -262,6 +257,8 @@
             Arguments(1):
                 IArgument (ArgumentKind.Explicit, Matching Parameter: value) (OperationKind.Argument) (Syntax: '""While-loop statement""')
                   ILiteralExpression (OperationKind.LiteralExpression, Type: System.String, Constant: ""While-loop statement"") (Syntax: '""While-loop statement""')
+                  InConversion: null
+                  OutConversion: null
 ";
             VerifyOperationTreeForTest<WhileStatementSyntax>(source, expectedOperationTree);
         }
@@ -301,14 +298,20 @@
             Arguments(3):
                 IArgument (ArgumentKind.Explicit, Matching Parameter: format) (OperationKind.Argument) (Syntax: '""While {0} {1}""')
                   ILiteralExpression (OperationKind.LiteralExpression, Type: System.String, Constant: ""While {0} {1}"") (Syntax: '""While {0} {1}""')
+                  InConversion: null
+                  OutConversion: null
                 IArgument (ArgumentKind.Explicit, Matching Parameter: arg0) (OperationKind.Argument) (Syntax: 'i')
                   IConversionExpression (Implicit, TryCast: False, Unchecked) (OperationKind.ConversionExpression, Type: System.Object) (Syntax: 'i')
                     Conversion: CommonConversion (Exists: True, IsIdentity: False, IsNumeric: False, IsReference: False, IsUserDefined: False) (MethodSymbol: null)
                     Operand: ILocalReferenceExpression: i (OperationKind.LocalReferenceExpression, Type: System.Int32) (Syntax: 'i')
+                  InConversion: null
+                  OutConversion: null
                 IArgument (ArgumentKind.Explicit, Matching Parameter: arg1) (OperationKind.Argument) (Syntax: 'value')
                   IConversionExpression (Implicit, TryCast: False, Unchecked) (OperationKind.ConversionExpression, Type: System.Object) (Syntax: 'value')
                     Conversion: CommonConversion (Exists: True, IsIdentity: False, IsNumeric: False, IsReference: False, IsUserDefined: False) (MethodSymbol: null)
                     Operand: ILocalReferenceExpression: value (OperationKind.LocalReferenceExpression, Type: System.Int32) (Syntax: 'value')
+                  InConversion: null
+                  OutConversion: null
       IExpressionStatement (OperationKind.ExpressionStatement) (Syntax: 'value--;')
         Expression: IIncrementExpression (UnaryOperandKind.IntegerPostfixDecrement) (OperationKind.IncrementExpression, Type: System.Int32) (Syntax: 'value--')
             Left: ILocalReferenceExpression: value (OperationKind.LocalReferenceExpression, Type: System.Int32) (Syntax: 'value')
@@ -559,6 +562,8 @@
             Arguments(1):
                 IArgument (ArgumentKind.Explicit, Matching Parameter: value) (OperationKind.Argument) (Syntax: 'i')
                   ILocalReferenceExpression: i (OperationKind.LocalReferenceExpression, Type: System.Int32) (Syntax: 'i')
+                  InConversion: null
+                  OutConversion: null
 ";
             VerifyOperationTreeForTest<WhileStatementSyntax>(source, expectedOperationTree);
         }
@@ -615,12 +620,16 @@
                   Arguments(1):
                       IArgument (ArgumentKind.Explicit, Matching Parameter: value) (OperationKind.Argument) (Syntax: 'j')
                         ILocalReferenceExpression: j (OperationKind.LocalReferenceExpression, Type: System.Int32) (Syntax: 'j')
+                        InConversion: null
+                        OutConversion: null
       IExpressionStatement (OperationKind.ExpressionStatement) (Syntax: 'System.Cons ... iteLine(i);')
         Expression: IInvocationExpression (void System.Console.WriteLine(System.Int32 value)) (OperationKind.InvocationExpression, Type: System.Void) (Syntax: 'System.Cons ... riteLine(i)')
             Instance Receiver: null
             Arguments(1):
                 IArgument (ArgumentKind.Explicit, Matching Parameter: value) (OperationKind.Argument) (Syntax: 'i')
                   ILocalReferenceExpression: i (OperationKind.LocalReferenceExpression, Type: System.Int32) (Syntax: 'i')
+                  InConversion: null
+                  OutConversion: null
 ";
             VerifyOperationTreeForTest<WhileStatementSyntax>(source, expectedOperationTree);
         }
@@ -684,12 +693,16 @@
                   Arguments(1):
                       IArgument (ArgumentKind.Explicit, Matching Parameter: value) (OperationKind.Argument) (Syntax: 'j')
                         ILocalReferenceExpression: j (OperationKind.LocalReferenceExpression, Type: System.Int32) (Syntax: 'j')
+                        InConversion: null
+                        OutConversion: null
       IExpressionStatement (OperationKind.ExpressionStatement) (Syntax: 'System.Cons ... iteLine(i);')
         Expression: IInvocationExpression (void System.Console.WriteLine(System.Int32 value)) (OperationKind.InvocationExpression, Type: System.Void) (Syntax: 'System.Cons ... riteLine(i)')
             Instance Receiver: null
             Arguments(1):
                 IArgument (ArgumentKind.Explicit, Matching Parameter: value) (OperationKind.Argument) (Syntax: 'i')
                   ILocalReferenceExpression: i (OperationKind.LocalReferenceExpression, Type: System.Int32) (Syntax: 'i')
+                  InConversion: null
+                  OutConversion: null
 ";
             VerifyOperationTreeForTest<WhileStatementSyntax>(source, expectedOperationTree);
         }
@@ -785,6 +798,8 @@
             Arguments(1):
                 IArgument (ArgumentKind.Explicit, Matching Parameter: value) (OperationKind.Argument) (Syntax: 'i')
                   ILocalReferenceExpression: i (OperationKind.LocalReferenceExpression, Type: System.Int32) (Syntax: 'i')
+                  InConversion: null
+                  OutConversion: null
 ";
             VerifyOperationTreeForTest<WhileStatementSyntax>(source, expectedOperationTree);
         }
@@ -942,6 +957,8 @@
       Arguments(3):
           IArgument (ArgumentKind.Explicit, Matching Parameter: x) (OperationKind.Argument) (Syntax: 'f')
             ILocalReferenceExpression: f (OperationKind.LocalReferenceExpression, Type: System.Boolean) (Syntax: 'f')
+            InConversion: null
+            OutConversion: null
           IArgument (ArgumentKind.Explicit, Matching Parameter: y) (OperationKind.Argument) (Syntax: 'TakeOutPara ... out var x1)')
             IConversionExpression (Implicit, TryCast: False, Unchecked) (OperationKind.ConversionExpression, Type: System.Object) (Syntax: 'TakeOutPara ... out var x1)')
               Conversion: CommonConversion (Exists: True, IsIdentity: False, IsNumeric: False, IsReference: False, IsUserDefined: False) (MethodSymbol: null)
@@ -951,21 +968,22 @@
                       IArgument (ArgumentKind.Explicit, Matching Parameter: y) (OperationKind.Argument) (Syntax: 'f ? 1 : 2')
                         IConditionalExpression (OperationKind.ConditionalExpression, Type: System.Int32) (Syntax: 'f ? 1 : 2')
                           Condition: ILocalReferenceExpression: f (OperationKind.LocalReferenceExpression, Type: System.Boolean) (Syntax: 'f')
-<<<<<<< HEAD
-                          IfTrue: ILiteralExpression (Text: 1) (OperationKind.LiteralExpression, Type: System.Int32, Constant: 1) (Syntax: '1')
-                          IfFalse: ILiteralExpression (Text: 2) (OperationKind.LiteralExpression, Type: System.Int32, Constant: 2) (Syntax: '2')
-=======
                           WhenTrue: ILiteralExpression (OperationKind.LiteralExpression, Type: System.Int32, Constant: 1) (Syntax: '1')
                           WhenFalse: ILiteralExpression (OperationKind.LiteralExpression, Type: System.Int32, Constant: 2) (Syntax: '2')
                         InConversion: null
                         OutConversion: null
->>>>>>> 5d2d334b
                       IArgument (ArgumentKind.Explicit, Matching Parameter: x) (OperationKind.Argument) (Syntax: 'var x1')
                         ILocalReferenceExpression: x1 (OperationKind.LocalReferenceExpression, Type: System.Int32) (Syntax: 'var x1')
+                        InConversion: null
+                        OutConversion: null
+            InConversion: null
+            OutConversion: null
           IArgument (ArgumentKind.Explicit, Matching Parameter: z) (OperationKind.Argument) (Syntax: 'x1')
             IConversionExpression (Implicit, TryCast: False, Unchecked) (OperationKind.ConversionExpression, Type: System.Object) (Syntax: 'x1')
               Conversion: CommonConversion (Exists: True, IsIdentity: False, IsNumeric: False, IsReference: False, IsUserDefined: False) (MethodSymbol: null)
               Operand: ILocalReferenceExpression: x1 (OperationKind.LocalReferenceExpression, Type: System.Int32) (Syntax: 'x1')
+            InConversion: null
+            OutConversion: null
   Body: IBlockStatement (2 statements) (OperationKind.BlockStatement) (Syntax: '{ ... }')
       IExpressionStatement (OperationKind.ExpressionStatement) (Syntax: 'System.Cons ... teLine(x1);')
         Expression: IInvocationExpression (void System.Console.WriteLine(System.Int32 value)) (OperationKind.InvocationExpression, Type: System.Void) (Syntax: 'System.Cons ... iteLine(x1)')
@@ -973,6 +991,8 @@
             Arguments(1):
                 IArgument (ArgumentKind.Explicit, Matching Parameter: value) (OperationKind.Argument) (Syntax: 'x1')
                   ILocalReferenceExpression: x1 (OperationKind.LocalReferenceExpression, Type: System.Int32) (Syntax: 'x1')
+                  InConversion: null
+                  OutConversion: null
       IExpressionStatement (OperationKind.ExpressionStatement) (Syntax: 'f = false;')
         Expression: ISimpleAssignmentExpression (OperationKind.SimpleAssignmentExpression, Type: System.Boolean) (Syntax: 'f = false')
             Left: ILocalReferenceExpression: f (OperationKind.LocalReferenceExpression, Type: System.Boolean) (Syntax: 'f')
