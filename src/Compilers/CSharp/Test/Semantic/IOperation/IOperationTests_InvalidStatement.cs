--- conflicted
+++ resolved
@@ -90,11 +90,7 @@
                 Pattern: 
                   IConstantPatternOperation (OperationKind.ConstantPattern, Type: null, IsInvalid) (Syntax: 'case 1:')
                     Value: 
-<<<<<<< HEAD
-                      IConversionExpression (TryCast: False, Unchecked) (OperationKind.ConversionExpression, Type: Program, IsInvalid, IsImplicit) (Syntax: '1')
-=======
-                      IConversionOperation (Implicit, TryCast: False, Unchecked) (OperationKind.Conversion, Type: Program, IsInvalid, IsImplicit) (Syntax: '1')
->>>>>>> 9c82aed5
+                      IConversionOperation (TryCast: False, Unchecked) (OperationKind.Conversion, Type: Program, IsInvalid, IsImplicit) (Syntax: '1')
                         Conversion: CommonConversion (Exists: False, IsIdentity: False, IsNumeric: False, IsReference: False, IsUserDefined: False) (MethodSymbol: null)
                         Operand: 
                           ILiteralOperation (OperationKind.Literal, Type: System.Int32, Constant: 1, IsInvalid) (Syntax: '1')
@@ -150,11 +146,7 @@
           Clauses:
               ISingleValueCaseClauseOperation (CaseKind.SingleValue) (OperationKind.CaseClause, Type: null, IsInvalid) (Syntax: 'case 1:')
                 Value: 
-<<<<<<< HEAD
-                  IConversionExpression (TryCast: False, Unchecked) (OperationKind.ConversionExpression, Type: System.String, IsInvalid, IsImplicit) (Syntax: '1')
-=======
-                  IConversionOperation (Implicit, TryCast: False, Unchecked) (OperationKind.Conversion, Type: System.String, IsInvalid, IsImplicit) (Syntax: '1')
->>>>>>> 9c82aed5
+                  IConversionOperation (TryCast: False, Unchecked) (OperationKind.Conversion, Type: System.String, IsInvalid, IsImplicit) (Syntax: '1')
                     Conversion: CommonConversion (Exists: False, IsIdentity: False, IsNumeric: False, IsReference: False, IsUserDefined: False) (MethodSymbol: null)
                     Operand: 
                       ILiteralOperation (OperationKind.Literal, Type: System.Int32, Constant: 1, IsInvalid) (Syntax: '1')
@@ -191,22 +183,14 @@
             string expectedOperationTree = @"
 IConditionalOperation (OperationKind.Conditional, Type: null, IsInvalid) (Syntax: 'if (x = nul ... }')
   Condition: 
-<<<<<<< HEAD
-    IConversionExpression (TryCast: False, Unchecked) (OperationKind.ConversionExpression, Type: System.Boolean, IsInvalid, IsImplicit) (Syntax: 'x = null')
-=======
-    IConversionOperation (Implicit, TryCast: False, Unchecked) (OperationKind.Conversion, Type: System.Boolean, IsInvalid, IsImplicit) (Syntax: 'x = null')
->>>>>>> 9c82aed5
+    IConversionOperation (TryCast: False, Unchecked) (OperationKind.Conversion, Type: System.Boolean, IsInvalid, IsImplicit) (Syntax: 'x = null')
       Conversion: CommonConversion (Exists: False, IsIdentity: False, IsNumeric: False, IsReference: False, IsUserDefined: False) (MethodSymbol: null)
       Operand: 
         ISimpleAssignmentOperation (OperationKind.SimpleAssignment, Type: Program, IsInvalid) (Syntax: 'x = null')
           Left: 
             ILocalReferenceOperation: x (OperationKind.LocalReference, Type: Program, IsInvalid) (Syntax: 'x')
           Right: 
-<<<<<<< HEAD
-            IConversionExpression (TryCast: False, Unchecked) (OperationKind.ConversionExpression, Type: Program, Constant: null, IsInvalid, IsImplicit) (Syntax: 'null')
-=======
-            IConversionOperation (Implicit, TryCast: False, Unchecked) (OperationKind.Conversion, Type: Program, Constant: null, IsInvalid, IsImplicit) (Syntax: 'null')
->>>>>>> 9c82aed5
+            IConversionOperation (TryCast: False, Unchecked) (OperationKind.Conversion, Type: Program, Constant: null, IsInvalid, IsImplicit) (Syntax: 'null')
               Conversion: CommonConversion (Exists: True, IsIdentity: False, IsNumeric: False, IsReference: True, IsUserDefined: False) (MethodSymbol: null)
               Operand: 
                 ILiteralOperation (OperationKind.Literal, Type: null, Constant: null, IsInvalid) (Syntax: 'null')
@@ -254,11 +238,7 @@
   WhenFalse: 
     IConditionalOperation (OperationKind.Conditional, Type: null, IsInvalid) (Syntax: 'if (x) x; ... else')
       Condition: 
-<<<<<<< HEAD
-        IConversionExpression (TryCast: False, Unchecked) (OperationKind.ConversionExpression, Type: System.Boolean, IsInvalid, IsImplicit) (Syntax: 'x')
-=======
-        IConversionOperation (Implicit, TryCast: False, Unchecked) (OperationKind.Conversion, Type: System.Boolean, IsInvalid, IsImplicit) (Syntax: 'x')
->>>>>>> 9c82aed5
+        IConversionOperation (TryCast: False, Unchecked) (OperationKind.Conversion, Type: System.Boolean, IsInvalid, IsImplicit) (Syntax: 'x')
           Conversion: CommonConversion (Exists: False, IsIdentity: False, IsNumeric: False, IsReference: False, IsUserDefined: False) (MethodSymbol: null)
           Operand: 
             ILocalReferenceOperation: x (OperationKind.LocalReference, Type: Program, IsInvalid) (Syntax: 'x')
@@ -314,11 +294,7 @@
             string expectedOperationTree = @"
 IForLoopOperation (LoopKind.For) (OperationKind.Loop, Type: null, IsInvalid) (Syntax: 'for (P; x;) ... }')
   Condition: 
-<<<<<<< HEAD
-    IConversionExpression (TryCast: False, Unchecked) (OperationKind.ConversionExpression, Type: System.Boolean, IsInvalid, IsImplicit) (Syntax: 'x')
-=======
-    IConversionOperation (Implicit, TryCast: False, Unchecked) (OperationKind.Conversion, Type: System.Boolean, IsInvalid, IsImplicit) (Syntax: 'x')
->>>>>>> 9c82aed5
+    IConversionOperation (TryCast: False, Unchecked) (OperationKind.Conversion, Type: System.Boolean, IsInvalid, IsImplicit) (Syntax: 'x')
       Conversion: CommonConversion (Exists: False, IsIdentity: False, IsNumeric: False, IsReference: False, IsUserDefined: False) (MethodSymbol: null)
       Operand: 
         ILocalReferenceOperation: x (OperationKind.LocalReference, Type: Program, IsInvalid) (Syntax: 'x')
