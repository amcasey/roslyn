--- conflicted
+++ resolved
@@ -1896,24 +1896,24 @@
                           Instance Receiver: 
                             null
                           Arguments(2):
-                              IArgumentOperation (ArgumentKind.Explicit, Matching Parameter: source) (OperationKind.Argument, Type: System.Collections.Generic.IEnumerable<System.String>, IsImplicit) (Syntax: 'select z')
+                              IArgumentOperation (ArgumentKind.Explicit, Matching Parameter: source) (OperationKind.Argument, Type: null, IsImplicit) (Syntax: 'select z')
                                 IInvocationOperation (System.Collections.Generic.IEnumerable<System.String> System.Linq.Enumerable.Select<<anonymous type: System.Char x, System.String z>, System.String>(this System.Collections.Generic.IEnumerable<<anonymous type: System.Char x, System.String z>> source, System.Func<<anonymous type: System.Char x, System.String z>, System.String> selector)) (OperationKind.Invocation, Type: System.Collections.Generic.IEnumerable<System.String>, IsImplicit) (Syntax: 'select z')
                                   Instance Receiver: 
                                     null
                                   Arguments(2):
-                                      IArgumentOperation (ArgumentKind.Explicit, Matching Parameter: source) (OperationKind.Argument, Type: System.Collections.Generic.IEnumerable<<anonymous type: System.Char x, System.String z>>, IsImplicit) (Syntax: 'let z = x.ToString()')
+                                      IArgumentOperation (ArgumentKind.Explicit, Matching Parameter: source) (OperationKind.Argument, Type: null, IsImplicit) (Syntax: 'let z = x.ToString()')
                                         IInvocationOperation (System.Collections.Generic.IEnumerable<<anonymous type: System.Char x, System.String z>> System.Linq.Enumerable.Select<System.Char, <anonymous type: System.Char x, System.String z>>(this System.Collections.Generic.IEnumerable<System.Char> source, System.Func<System.Char, <anonymous type: System.Char x, System.String z>> selector)) (OperationKind.Invocation, Type: System.Collections.Generic.IEnumerable<<anonymous type: System.Char x, System.String z>>, IsImplicit) (Syntax: 'let z = x.ToString()')
                                           Instance Receiver: 
                                             null
                                           Arguments(2):
-                                              IArgumentOperation (ArgumentKind.Explicit, Matching Parameter: source) (OperationKind.Argument, Type: System.Collections.Generic.IEnumerable<System.Char>, IsImplicit) (Syntax: 'from x in ""123""')
+                                              IArgumentOperation (ArgumentKind.Explicit, Matching Parameter: source) (OperationKind.Argument, Type: null, IsImplicit) (Syntax: 'from x in ""123""')
                                                 IConversionOperation (TryCast: False, Unchecked) (OperationKind.Conversion, Type: System.Collections.Generic.IEnumerable<System.Char>, IsImplicit) (Syntax: 'from x in ""123""')
                                                   Conversion: CommonConversion (Exists: True, IsIdentity: False, IsNumeric: False, IsReference: True, IsUserDefined: False) (MethodSymbol: null)
                                                   Operand: 
                                                     ILiteralOperation (OperationKind.Literal, Type: System.String, Constant: ""123"") (Syntax: '""123""')
                                                 InConversion: CommonConversion (Exists: True, IsIdentity: True, IsNumeric: False, IsReference: False, IsUserDefined: False) (MethodSymbol: null)
                                                 OutConversion: CommonConversion (Exists: True, IsIdentity: True, IsNumeric: False, IsReference: False, IsUserDefined: False) (MethodSymbol: null)
-                                              IArgumentOperation (ArgumentKind.Explicit, Matching Parameter: selector) (OperationKind.Argument, Type: System.Func<System.Char, <anonymous type: System.Char x, System.String z>>, IsImplicit) (Syntax: 'x.ToString()')
+                                              IArgumentOperation (ArgumentKind.Explicit, Matching Parameter: selector) (OperationKind.Argument, Type: null, IsImplicit) (Syntax: 'x.ToString()')
                                                 IDelegateCreationOperation (OperationKind.DelegateCreation, Type: System.Func<System.Char, <anonymous type: System.Char x, System.String z>>, IsImplicit) (Syntax: 'x.ToString()')
                                                   Target: 
                                                     IAnonymousFunctionOperation (Symbol: lambda expression) (OperationKind.AnonymousFunction, Type: null, IsImplicit) (Syntax: 'x.ToString()')
@@ -1922,11 +1922,11 @@
                                                           ReturnedValue: 
                                                             IObjectCreationOperation (Constructor: <anonymous type: System.Char x, System.String z>..ctor(System.Char x, System.String z)) (OperationKind.ObjectCreation, Type: <anonymous type: System.Char x, System.String z>, IsImplicit) (Syntax: 'let z = x.ToString()')
                                                               Arguments(2):
-                                                                  IArgumentOperation (ArgumentKind.Explicit, Matching Parameter: x) (OperationKind.Argument, Type: System.Char, IsImplicit) (Syntax: 'let z = x.ToString()')
+                                                                  IArgumentOperation (ArgumentKind.Explicit, Matching Parameter: x) (OperationKind.Argument, Type: null, IsImplicit) (Syntax: 'let z = x.ToString()')
                                                                     IParameterReferenceOperation: x (OperationKind.ParameterReference, Type: System.Char, IsImplicit) (Syntax: 'let z = x.ToString()')
                                                                     InConversion: CommonConversion (Exists: True, IsIdentity: True, IsNumeric: False, IsReference: False, IsUserDefined: False) (MethodSymbol: null)
                                                                     OutConversion: CommonConversion (Exists: True, IsIdentity: True, IsNumeric: False, IsReference: False, IsUserDefined: False) (MethodSymbol: null)
-                                                                  IArgumentOperation (ArgumentKind.Explicit, Matching Parameter: z) (OperationKind.Argument, Type: System.String, IsImplicit) (Syntax: 'x.ToString()')
+                                                                  IArgumentOperation (ArgumentKind.Explicit, Matching Parameter: z) (OperationKind.Argument, Type: null, IsImplicit) (Syntax: 'x.ToString()')
                                                                     IInvocationOperation (virtual System.String System.Char.ToString()) (OperationKind.Invocation, Type: System.String) (Syntax: 'x.ToString()')
                                                                       Instance Receiver: 
                                                                         IOperation:  (OperationKind.None, Type: null) (Syntax: 'x')
@@ -1939,7 +1939,7 @@
                                                 OutConversion: CommonConversion (Exists: True, IsIdentity: True, IsNumeric: False, IsReference: False, IsUserDefined: False) (MethodSymbol: null)
                                         InConversion: CommonConversion (Exists: True, IsIdentity: True, IsNumeric: False, IsReference: False, IsUserDefined: False) (MethodSymbol: null)
                                         OutConversion: CommonConversion (Exists: True, IsIdentity: True, IsNumeric: False, IsReference: False, IsUserDefined: False) (MethodSymbol: null)
-                                      IArgumentOperation (ArgumentKind.Explicit, Matching Parameter: selector) (OperationKind.Argument, Type: System.Func<<anonymous type: System.Char x, System.String z>, System.String>, IsImplicit) (Syntax: 'z')
+                                      IArgumentOperation (ArgumentKind.Explicit, Matching Parameter: selector) (OperationKind.Argument, Type: null, IsImplicit) (Syntax: 'z')
                                         IDelegateCreationOperation (OperationKind.DelegateCreation, Type: System.Func<<anonymous type: System.Char x, System.String z>, System.String>, IsImplicit) (Syntax: 'z')
                                           Target: 
                                             IAnonymousFunctionOperation (Symbol: lambda expression) (OperationKind.AnonymousFunction, Type: null, IsImplicit) (Syntax: 'z')
@@ -1951,7 +1951,7 @@
                                         OutConversion: CommonConversion (Exists: True, IsIdentity: True, IsNumeric: False, IsReference: False, IsUserDefined: False) (MethodSymbol: null)
                                 InConversion: CommonConversion (Exists: True, IsIdentity: True, IsNumeric: False, IsReference: False, IsUserDefined: False) (MethodSymbol: null)
                                 OutConversion: CommonConversion (Exists: True, IsIdentity: True, IsNumeric: False, IsReference: False, IsUserDefined: False) (MethodSymbol: null)
-                              IArgumentOperation (ArgumentKind.Explicit, Matching Parameter: selector) (OperationKind.Argument, Type: System.Func<System.String, System.String>, IsImplicit) (Syntax: 'w')
+                              IArgumentOperation (ArgumentKind.Explicit, Matching Parameter: selector) (OperationKind.Argument, Type: null, IsImplicit) (Syntax: 'w')
                                 IDelegateCreationOperation (OperationKind.DelegateCreation, Type: System.Func<System.String, System.String>, IsImplicit) (Syntax: 'w')
                                   Target: 
                                     IAnonymousFunctionOperation (Symbol: lambda expression) (OperationKind.AnonymousFunction, Type: null, IsImplicit) (Syntax: 'w')
@@ -1962,82 +1962,7 @@
                                 InConversion: CommonConversion (Exists: True, IsIdentity: True, IsNumeric: False, IsReference: False, IsUserDefined: False) (MethodSymbol: null)
                                 OutConversion: CommonConversion (Exists: True, IsIdentity: True, IsNumeric: False, IsReference: False, IsUserDefined: False) (MethodSymbol: null)
           Initializer: 
-<<<<<<< HEAD
-            IVariableInitializerOperation (OperationKind.VariableInitializer, Type: null) (Syntax: '= from x in ... select w')
-              ITranslatedQueryOperation (OperationKind.TranslatedQuery, Type: System.Collections.Generic.IEnumerable<System.String>) (Syntax: 'from x in "" ... select w')
-                Expression: 
-                  IInvocationOperation (System.Collections.Generic.IEnumerable<System.String> System.Linq.Enumerable.Select<System.String, System.String>(this System.Collections.Generic.IEnumerable<System.String> source, System.Func<System.String, System.String> selector)) (OperationKind.Invocation, Type: System.Collections.Generic.IEnumerable<System.String>, IsImplicit) (Syntax: 'select w')
-                    Instance Receiver: 
-                      null
-                    Arguments(2):
-                        IArgumentOperation (ArgumentKind.Explicit, Matching Parameter: source) (OperationKind.Argument, Type: null, IsImplicit) (Syntax: 'select z')
-                          IInvocationOperation (System.Collections.Generic.IEnumerable<System.String> System.Linq.Enumerable.Select<<anonymous type: System.Char x, System.String z>, System.String>(this System.Collections.Generic.IEnumerable<<anonymous type: System.Char x, System.String z>> source, System.Func<<anonymous type: System.Char x, System.String z>, System.String> selector)) (OperationKind.Invocation, Type: System.Collections.Generic.IEnumerable<System.String>, IsImplicit) (Syntax: 'select z')
-                            Instance Receiver: 
-                              null
-                            Arguments(2):
-                                IArgumentOperation (ArgumentKind.Explicit, Matching Parameter: source) (OperationKind.Argument, Type: null, IsImplicit) (Syntax: 'let z = x.ToString()')
-                                  IInvocationOperation (System.Collections.Generic.IEnumerable<<anonymous type: System.Char x, System.String z>> System.Linq.Enumerable.Select<System.Char, <anonymous type: System.Char x, System.String z>>(this System.Collections.Generic.IEnumerable<System.Char> source, System.Func<System.Char, <anonymous type: System.Char x, System.String z>> selector)) (OperationKind.Invocation, Type: System.Collections.Generic.IEnumerable<<anonymous type: System.Char x, System.String z>>, IsImplicit) (Syntax: 'let z = x.ToString()')
-                                    Instance Receiver: 
-                                      null
-                                    Arguments(2):
-                                        IArgumentOperation (ArgumentKind.Explicit, Matching Parameter: source) (OperationKind.Argument, Type: null, IsImplicit) (Syntax: 'from x in ""123""')
-                                          IConversionOperation (TryCast: False, Unchecked) (OperationKind.Conversion, Type: System.Collections.Generic.IEnumerable<System.Char>, IsImplicit) (Syntax: 'from x in ""123""')
-                                            Conversion: CommonConversion (Exists: True, IsIdentity: False, IsNumeric: False, IsReference: True, IsUserDefined: False) (MethodSymbol: null)
-                                            Operand: 
-                                              ILiteralOperation (OperationKind.Literal, Type: System.String, Constant: ""123"") (Syntax: '""123""')
-                                          InConversion: CommonConversion (Exists: True, IsIdentity: True, IsNumeric: False, IsReference: False, IsUserDefined: False) (MethodSymbol: null)
-                                          OutConversion: CommonConversion (Exists: True, IsIdentity: True, IsNumeric: False, IsReference: False, IsUserDefined: False) (MethodSymbol: null)
-                                        IArgumentOperation (ArgumentKind.Explicit, Matching Parameter: selector) (OperationKind.Argument, Type: null, IsImplicit) (Syntax: 'x.ToString()')
-                                          IDelegateCreationOperation (OperationKind.DelegateCreation, Type: System.Func<System.Char, <anonymous type: System.Char x, System.String z>>, IsImplicit) (Syntax: 'x.ToString()')
-                                            Target: 
-                                              IAnonymousFunctionOperation (Symbol: lambda expression) (OperationKind.AnonymousFunction, Type: null, IsImplicit) (Syntax: 'x.ToString()')
-                                                IBlockOperation (1 statements) (OperationKind.Block, Type: null, IsImplicit) (Syntax: 'x.ToString()')
-                                                  IReturnOperation (OperationKind.Return, Type: null, IsImplicit) (Syntax: 'x.ToString()')
-                                                    ReturnedValue: 
-                                                      IObjectCreationOperation (Constructor: <anonymous type: System.Char x, System.String z>..ctor(System.Char x, System.String z)) (OperationKind.ObjectCreation, Type: <anonymous type: System.Char x, System.String z>, IsImplicit) (Syntax: 'let z = x.ToString()')
-                                                        Arguments(2):
-                                                            IArgumentOperation (ArgumentKind.Explicit, Matching Parameter: x) (OperationKind.Argument, Type: null, IsImplicit) (Syntax: 'let z = x.ToString()')
-                                                              IParameterReferenceOperation: x (OperationKind.ParameterReference, Type: System.Char, IsImplicit) (Syntax: 'let z = x.ToString()')
-                                                              InConversion: CommonConversion (Exists: True, IsIdentity: True, IsNumeric: False, IsReference: False, IsUserDefined: False) (MethodSymbol: null)
-                                                              OutConversion: CommonConversion (Exists: True, IsIdentity: True, IsNumeric: False, IsReference: False, IsUserDefined: False) (MethodSymbol: null)
-                                                            IArgumentOperation (ArgumentKind.Explicit, Matching Parameter: z) (OperationKind.Argument, Type: null, IsImplicit) (Syntax: 'x.ToString()')
-                                                              IInvocationOperation (virtual System.String System.Char.ToString()) (OperationKind.Invocation, Type: System.String) (Syntax: 'x.ToString()')
-                                                                Instance Receiver: 
-                                                                  IOperation:  (OperationKind.None, Type: null) (Syntax: 'x')
-                                                                Arguments(0)
-                                                              InConversion: CommonConversion (Exists: True, IsIdentity: True, IsNumeric: False, IsReference: False, IsUserDefined: False) (MethodSymbol: null)
-                                                              OutConversion: CommonConversion (Exists: True, IsIdentity: True, IsNumeric: False, IsReference: False, IsUserDefined: False) (MethodSymbol: null)
-                                                        Initializer: 
-                                                          null
-                                          InConversion: CommonConversion (Exists: True, IsIdentity: True, IsNumeric: False, IsReference: False, IsUserDefined: False) (MethodSymbol: null)
-                                          OutConversion: CommonConversion (Exists: True, IsIdentity: True, IsNumeric: False, IsReference: False, IsUserDefined: False) (MethodSymbol: null)
-                                  InConversion: CommonConversion (Exists: True, IsIdentity: True, IsNumeric: False, IsReference: False, IsUserDefined: False) (MethodSymbol: null)
-                                  OutConversion: CommonConversion (Exists: True, IsIdentity: True, IsNumeric: False, IsReference: False, IsUserDefined: False) (MethodSymbol: null)
-                                IArgumentOperation (ArgumentKind.Explicit, Matching Parameter: selector) (OperationKind.Argument, Type: null, IsImplicit) (Syntax: 'z')
-                                  IDelegateCreationOperation (OperationKind.DelegateCreation, Type: System.Func<<anonymous type: System.Char x, System.String z>, System.String>, IsImplicit) (Syntax: 'z')
-                                    Target: 
-                                      IAnonymousFunctionOperation (Symbol: lambda expression) (OperationKind.AnonymousFunction, Type: null, IsImplicit) (Syntax: 'z')
-                                        IBlockOperation (1 statements) (OperationKind.Block, Type: null, IsImplicit) (Syntax: 'z')
-                                          IReturnOperation (OperationKind.Return, Type: null, IsImplicit) (Syntax: 'z')
-                                            ReturnedValue: 
-                                              IOperation:  (OperationKind.None, Type: null) (Syntax: 'z')
-                                  InConversion: CommonConversion (Exists: True, IsIdentity: True, IsNumeric: False, IsReference: False, IsUserDefined: False) (MethodSymbol: null)
-                                  OutConversion: CommonConversion (Exists: True, IsIdentity: True, IsNumeric: False, IsReference: False, IsUserDefined: False) (MethodSymbol: null)
-                          InConversion: CommonConversion (Exists: True, IsIdentity: True, IsNumeric: False, IsReference: False, IsUserDefined: False) (MethodSymbol: null)
-                          OutConversion: CommonConversion (Exists: True, IsIdentity: True, IsNumeric: False, IsReference: False, IsUserDefined: False) (MethodSymbol: null)
-                        IArgumentOperation (ArgumentKind.Explicit, Matching Parameter: selector) (OperationKind.Argument, Type: null, IsImplicit) (Syntax: 'w')
-                          IDelegateCreationOperation (OperationKind.DelegateCreation, Type: System.Func<System.String, System.String>, IsImplicit) (Syntax: 'w')
-                            Target: 
-                              IAnonymousFunctionOperation (Symbol: lambda expression) (OperationKind.AnonymousFunction, Type: null, IsImplicit) (Syntax: 'w')
-                                IBlockOperation (1 statements) (OperationKind.Block, Type: null, IsImplicit) (Syntax: 'w')
-                                  IReturnOperation (OperationKind.Return, Type: null, IsImplicit) (Syntax: 'w')
-                                    ReturnedValue: 
-                                      IOperation:  (OperationKind.None, Type: null) (Syntax: 'w')
-                          InConversion: CommonConversion (Exists: True, IsIdentity: True, IsNumeric: False, IsReference: False, IsUserDefined: False) (MethodSymbol: null)
-                          OutConversion: CommonConversion (Exists: True, IsIdentity: True, IsNumeric: False, IsReference: False, IsUserDefined: False) (MethodSymbol: null)
-=======
             null
->>>>>>> 4cdf9e2c
   AtLoopBottom(0)
   Body: 
     IBlockOperation (2 statements) (OperationKind.Block, Type: null) (Syntax: '{ ... }')
@@ -2831,11 +2756,11 @@
                           Instance Receiver: 
                             null
                           Arguments(2):
-                              IArgumentOperation (ArgumentKind.Explicit, Matching Parameter: s) (OperationKind.Argument, Type: System.String) (Syntax: 's')
+                              IArgumentOperation (ArgumentKind.Explicit, Matching Parameter: s) (OperationKind.Argument, Type: null) (Syntax: 's')
                                 ILocalReferenceOperation: s (OperationKind.LocalReference, Type: System.String) (Syntax: 's')
                                 InConversion: CommonConversion (Exists: True, IsIdentity: True, IsNumeric: False, IsReference: False, IsUserDefined: False) (MethodSymbol: null)
                                 OutConversion: CommonConversion (Exists: True, IsIdentity: True, IsNumeric: False, IsReference: False, IsUserDefined: False) (MethodSymbol: null)
-                              IArgumentOperation (ArgumentKind.Explicit, Matching Parameter: result) (OperationKind.Argument, Type: System.Int32) (Syntax: 'out var i')
+                              IArgumentOperation (ArgumentKind.Explicit, Matching Parameter: result) (OperationKind.Argument, Type: null) (Syntax: 'out var i')
                                 IDeclarationExpressionOperation (OperationKind.DeclarationExpression, Type: System.Int32) (Syntax: 'var i')
                                   ILocalReferenceOperation: i (IsDeclaration: True) (OperationKind.LocalReference, Type: System.Int32) (Syntax: 'i')
                                 InConversion: CommonConversion (Exists: True, IsIdentity: True, IsNumeric: False, IsReference: False, IsUserDefined: False) (MethodSymbol: null)
@@ -2845,30 +2770,7 @@
                       WhenFalse: 
                         ILiteralOperation (OperationKind.Literal, Type: System.Int32, Constant: 0) (Syntax: '0')
           Initializer: 
-<<<<<<< HEAD
-            IVariableInitializerOperation (OperationKind.VariableInitializer, Type: null) (Syntax: '= int.TryPa ...  i) ? i : 0')
-              IConditionalOperation (OperationKind.Conditional, Type: System.Int32) (Syntax: 'int.TryPars ...  i) ? i : 0')
-                Condition: 
-                  IInvocationOperation (System.Boolean System.Int32.TryParse(System.String s, out System.Int32 result)) (OperationKind.Invocation, Type: System.Boolean) (Syntax: 'int.TryPars ...  out var i)')
-                    Instance Receiver: 
-                      null
-                    Arguments(2):
-                        IArgumentOperation (ArgumentKind.Explicit, Matching Parameter: s) (OperationKind.Argument, Type: null) (Syntax: 's')
-                          ILocalReferenceOperation: s (OperationKind.LocalReference, Type: System.String) (Syntax: 's')
-                          InConversion: CommonConversion (Exists: True, IsIdentity: True, IsNumeric: False, IsReference: False, IsUserDefined: False) (MethodSymbol: null)
-                          OutConversion: CommonConversion (Exists: True, IsIdentity: True, IsNumeric: False, IsReference: False, IsUserDefined: False) (MethodSymbol: null)
-                        IArgumentOperation (ArgumentKind.Explicit, Matching Parameter: result) (OperationKind.Argument, Type: null) (Syntax: 'out var i')
-                          IDeclarationExpressionOperation (OperationKind.DeclarationExpression, Type: System.Int32) (Syntax: 'var i')
-                            ILocalReferenceOperation: i (IsDeclaration: True) (OperationKind.LocalReference, Type: System.Int32) (Syntax: 'i')
-                          InConversion: CommonConversion (Exists: True, IsIdentity: True, IsNumeric: False, IsReference: False, IsUserDefined: False) (MethodSymbol: null)
-                          OutConversion: CommonConversion (Exists: True, IsIdentity: True, IsNumeric: False, IsReference: False, IsUserDefined: False) (MethodSymbol: null)
-                WhenTrue: 
-                  ILocalReferenceOperation: i (OperationKind.LocalReference, Type: System.Int32) (Syntax: 'i')
-                WhenFalse: 
-                  ILiteralOperation (OperationKind.Literal, Type: System.Int32, Constant: 0) (Syntax: '0')
-=======
             null
->>>>>>> 4cdf9e2c
   AtLoopBottom:
       IExpressionStatementOperation (OperationKind.ExpressionStatement, Type: null, IsImplicit) (Syntax: 'i++')
         Expression: 
