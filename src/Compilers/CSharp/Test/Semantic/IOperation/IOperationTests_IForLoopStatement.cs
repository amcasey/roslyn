--- conflicted
+++ resolved
@@ -1935,19 +1935,11 @@
           Instance Receiver: null
           Arguments(1):
               IArgument (ArgumentKind.Explicit, Matching Parameter: x) (OperationKind.Argument) (Syntax: 'i--')
-<<<<<<< HEAD
-                IIncrementExpression (UnaryOperandKind.IntegerPostfixDecrement) (OperationKind.IncrementExpression, Type: System.Int32) (Syntax: 'i--')
-                  Left: ILocalReferenceExpression: i (OperationKind.LocalReferenceExpression, Type: System.Int32) (Syntax: 'i')
+                IIncrementExpression (PostfixDecrement) (OperationKind.IncrementExpression, Type: System.Int32) (Syntax: 'i--')
+                  Target: ILocalReferenceExpression: i (OperationKind.LocalReferenceExpression, Type: System.Int32) (Syntax: 'i')
                 InConversion: CommonConversion (Exists: True, IsIdentity: True, IsNumeric: False, IsReference: False, IsUserDefined: False) (MethodSymbol: null)
                 OutConversion: CommonConversion (Exists: True, IsIdentity: True, IsNumeric: False, IsReference: False, IsUserDefined: False) (MethodSymbol: null)
-      Right: IUnaryOperatorExpression (UnaryOperationKind.IntegerMinus) (OperationKind.UnaryOperatorExpression, Type: System.Int32, Constant: -5) (Syntax: '-5')
-=======
-                IIncrementExpression (PostfixDecrement) (OperationKind.IncrementExpression, Type: System.Int32) (Syntax: 'i--')
-                  Target: ILocalReferenceExpression: i (OperationKind.LocalReferenceExpression, Type: System.Int32) (Syntax: 'i')
-                InConversion: null
-                OutConversion: null
       Right: IUnaryOperatorExpression (UnaryOperatorKind.Minus) (OperationKind.UnaryOperatorExpression, Type: System.Int32, Constant: -5) (Syntax: '-5')
->>>>>>> 6ea94ada
           Operand: ILiteralExpression (OperationKind.LiteralExpression, Type: System.Int32, Constant: 5) (Syntax: '5')
   Locals: Local_1: System.Int32 i
   Before:
