// Copyright (c) Microsoft.  All Rights Reserved.  Licensed under the Apache License, Version 2.0.  See License.txt in the project root for license information.

using Microsoft.CodeAnalysis.CSharp.Syntax;
using Microsoft.CodeAnalysis.Test.Utilities;
using Roslyn.Test.Utilities;
using Xunit;


namespace Microsoft.CodeAnalysis.CSharp.UnitTests
{
    public partial class IOperationTests : SemanticModelTestBase
    {
        [CompilerTrait(CompilerFeature.IOperation)]
        [Fact, WorkItem(17602, "https://github.com/dotnet/roslyn/issues/17602")]
        public void IForLoopStatement_ForSimpleLoop()
        {
            string source = @"
class C
{
    static void Main()
    {
        int x = 3;
        /*<bind>*/for (int i = 0; i < 3; i = i + 1)
        {
            x = x * 3;
        }/*</bind>*/
        System.Console.Write(""{0}"", x);
    }
}
";
            string expectedOperationTree = @"
IForLoopStatement (LoopKind.For) (OperationKind.LoopStatement) (Syntax: 'for (int i  ... }')
  Condition: IBinaryOperatorExpression (BinaryOperatorKind.LessThan) (OperationKind.BinaryOperatorExpression, Type: System.Boolean) (Syntax: 'i < 3')
      Left: ILocalReferenceExpression: i (OperationKind.LocalReferenceExpression, Type: System.Int32) (Syntax: 'i')
      Right: ILiteralExpression (OperationKind.LiteralExpression, Type: System.Int32, Constant: 3) (Syntax: '3')
  Locals: Local_1: System.Int32 i
  Before:
      IVariableDeclarationStatement (1 declarations) (OperationKind.VariableDeclarationStatement) (Syntax: 'i = 0')
        IVariableDeclaration (1 variables) (OperationKind.VariableDeclaration) (Syntax: 'i = 0')
          Variables: Local_1: System.Int32 i
          Initializer: ILiteralExpression (OperationKind.LiteralExpression, Type: System.Int32, Constant: 0) (Syntax: '0')
  AtLoopBottom:
      IExpressionStatement (OperationKind.ExpressionStatement) (Syntax: 'i = i + 1')
        Expression: ISimpleAssignmentExpression (OperationKind.SimpleAssignmentExpression, Type: System.Int32) (Syntax: 'i = i + 1')
            Left: ILocalReferenceExpression: i (OperationKind.LocalReferenceExpression, Type: System.Int32) (Syntax: 'i')
            Right: IBinaryOperatorExpression (BinaryOperatorKind.Add) (OperationKind.BinaryOperatorExpression, Type: System.Int32) (Syntax: 'i + 1')
                Left: ILocalReferenceExpression: i (OperationKind.LocalReferenceExpression, Type: System.Int32) (Syntax: 'i')
                Right: ILiteralExpression (OperationKind.LiteralExpression, Type: System.Int32, Constant: 1) (Syntax: '1')
  Body: IBlockStatement (1 statements) (OperationKind.BlockStatement) (Syntax: '{ ... }')
      IExpressionStatement (OperationKind.ExpressionStatement) (Syntax: 'x = x * 3;')
        Expression: ISimpleAssignmentExpression (OperationKind.SimpleAssignmentExpression, Type: System.Int32) (Syntax: 'x = x * 3')
            Left: ILocalReferenceExpression: x (OperationKind.LocalReferenceExpression, Type: System.Int32) (Syntax: 'x')
            Right: IBinaryOperatorExpression (BinaryOperatorKind.Multiply) (OperationKind.BinaryOperatorExpression, Type: System.Int32) (Syntax: 'x * 3')
                Left: ILocalReferenceExpression: x (OperationKind.LocalReferenceExpression, Type: System.Int32) (Syntax: 'x')
                Right: ILiteralExpression (OperationKind.LiteralExpression, Type: System.Int32, Constant: 3) (Syntax: '3')
";
            VerifyOperationTreeForTest<ForStatementSyntax>(source, expectedOperationTree);
        }

        [CompilerTrait(CompilerFeature.IOperation)]
        [Fact, WorkItem(17602, "https://github.com/dotnet/roslyn/issues/17602")]
        public void IForLoopStatement_TrueCondition()
        {
            string source = @"
class C
{
    static void Main()
    {
        int i = 0;
        int j;
        /*<bind>*/for (j = 0; true; j = j + 1)
        {
            i = i + 1;
            break;
        }/*</bind>*/
        System.Console.Write(""{0},{1}"", i, j);
    }
}
";
            string expectedOperationTree = @"
IForLoopStatement (LoopKind.For) (OperationKind.LoopStatement) (Syntax: 'for (j = 0; ... }')
  Condition: ILiteralExpression (OperationKind.LiteralExpression, Type: System.Boolean, Constant: True) (Syntax: 'true')
  Before:
      IExpressionStatement (OperationKind.ExpressionStatement) (Syntax: 'j = 0')
        Expression: ISimpleAssignmentExpression (OperationKind.SimpleAssignmentExpression, Type: System.Int32) (Syntax: 'j = 0')
            Left: ILocalReferenceExpression: j (OperationKind.LocalReferenceExpression, Type: System.Int32) (Syntax: 'j')
            Right: ILiteralExpression (OperationKind.LiteralExpression, Type: System.Int32, Constant: 0) (Syntax: '0')
  AtLoopBottom:
      IExpressionStatement (OperationKind.ExpressionStatement) (Syntax: 'j = j + 1')
        Expression: ISimpleAssignmentExpression (OperationKind.SimpleAssignmentExpression, Type: System.Int32) (Syntax: 'j = j + 1')
            Left: ILocalReferenceExpression: j (OperationKind.LocalReferenceExpression, Type: System.Int32) (Syntax: 'j')
            Right: IBinaryOperatorExpression (BinaryOperatorKind.Add) (OperationKind.BinaryOperatorExpression, Type: System.Int32) (Syntax: 'j + 1')
                Left: ILocalReferenceExpression: j (OperationKind.LocalReferenceExpression, Type: System.Int32) (Syntax: 'j')
                Right: ILiteralExpression (OperationKind.LiteralExpression, Type: System.Int32, Constant: 1) (Syntax: '1')
  Body: IBlockStatement (2 statements) (OperationKind.BlockStatement) (Syntax: '{ ... }')
      IExpressionStatement (OperationKind.ExpressionStatement) (Syntax: 'i = i + 1;')
        Expression: ISimpleAssignmentExpression (OperationKind.SimpleAssignmentExpression, Type: System.Int32) (Syntax: 'i = i + 1')
            Left: ILocalReferenceExpression: i (OperationKind.LocalReferenceExpression, Type: System.Int32) (Syntax: 'i')
            Right: IBinaryOperatorExpression (BinaryOperatorKind.Add) (OperationKind.BinaryOperatorExpression, Type: System.Int32) (Syntax: 'i + 1')
                Left: ILocalReferenceExpression: i (OperationKind.LocalReferenceExpression, Type: System.Int32) (Syntax: 'i')
                Right: ILiteralExpression (OperationKind.LiteralExpression, Type: System.Int32, Constant: 1) (Syntax: '1')
      IBranchStatement (BranchKind.Break) (OperationKind.BranchStatement) (Syntax: 'break;')
";
            VerifyOperationTreeForTest<ForStatementSyntax>(source, expectedOperationTree);
        }

        [CompilerTrait(CompilerFeature.IOperation)]
        [Fact, WorkItem(17602, "https://github.com/dotnet/roslyn/issues/17602")]
        public void IForLoopStatement_FalseCondition()
        {
            string source = @"
class C
{
    static void Main()
    {
        int i = 0;
        int j;
        /*<bind>*/for (j = 0; false; j = j + 1)
        {
            i = i + 1;
            break;
        }/*</bind>*/
        System.Console.Write(""{0},{1}"", i, j);
    }
}
";
            string expectedOperationTree = @"
IForLoopStatement (LoopKind.For) (OperationKind.LoopStatement) (Syntax: 'for (j = 0; ... }')
  Condition: ILiteralExpression (OperationKind.LiteralExpression, Type: System.Boolean, Constant: False) (Syntax: 'false')
  Before:
      IExpressionStatement (OperationKind.ExpressionStatement) (Syntax: 'j = 0')
        Expression: ISimpleAssignmentExpression (OperationKind.SimpleAssignmentExpression, Type: System.Int32) (Syntax: 'j = 0')
            Left: ILocalReferenceExpression: j (OperationKind.LocalReferenceExpression, Type: System.Int32) (Syntax: 'j')
            Right: ILiteralExpression (OperationKind.LiteralExpression, Type: System.Int32, Constant: 0) (Syntax: '0')
  AtLoopBottom:
      IExpressionStatement (OperationKind.ExpressionStatement) (Syntax: 'j = j + 1')
        Expression: ISimpleAssignmentExpression (OperationKind.SimpleAssignmentExpression, Type: System.Int32) (Syntax: 'j = j + 1')
            Left: ILocalReferenceExpression: j (OperationKind.LocalReferenceExpression, Type: System.Int32) (Syntax: 'j')
            Right: IBinaryOperatorExpression (BinaryOperatorKind.Add) (OperationKind.BinaryOperatorExpression, Type: System.Int32) (Syntax: 'j + 1')
                Left: ILocalReferenceExpression: j (OperationKind.LocalReferenceExpression, Type: System.Int32) (Syntax: 'j')
                Right: ILiteralExpression (OperationKind.LiteralExpression, Type: System.Int32, Constant: 1) (Syntax: '1')
  Body: IBlockStatement (2 statements) (OperationKind.BlockStatement) (Syntax: '{ ... }')
      IExpressionStatement (OperationKind.ExpressionStatement) (Syntax: 'i = i + 1;')
        Expression: ISimpleAssignmentExpression (OperationKind.SimpleAssignmentExpression, Type: System.Int32) (Syntax: 'i = i + 1')
            Left: ILocalReferenceExpression: i (OperationKind.LocalReferenceExpression, Type: System.Int32) (Syntax: 'i')
            Right: IBinaryOperatorExpression (BinaryOperatorKind.Add) (OperationKind.BinaryOperatorExpression, Type: System.Int32) (Syntax: 'i + 1')
                Left: ILocalReferenceExpression: i (OperationKind.LocalReferenceExpression, Type: System.Int32) (Syntax: 'i')
                Right: ILiteralExpression (OperationKind.LiteralExpression, Type: System.Int32, Constant: 1) (Syntax: '1')
      IBranchStatement (BranchKind.Break) (OperationKind.BranchStatement) (Syntax: 'break;')
";
            VerifyOperationTreeForTest<ForStatementSyntax>(source, expectedOperationTree);
        }

        [CompilerTrait(CompilerFeature.IOperation)]
        [Fact, WorkItem(17602, "https://github.com/dotnet/roslyn/issues/17602")]
        public void IForLoopStatement_WithContinue()
        {
            string source = @"
class C
{
    static void Main()
    {
        int i;
        int j;
        /*<bind>*/for (i = 0, j = 0; i < 5; i = i + 1)
        {
            if (i > 2) continue;
            j = j + 1;
        }/*</bind>*/
        System.Console.Write(""{0},{1}, "", i, j);
    }
}
";
            string expectedOperationTree = @"
IForLoopStatement (LoopKind.For) (OperationKind.LoopStatement) (Syntax: 'for (i = 0, ... }')
  Condition: IBinaryOperatorExpression (BinaryOperatorKind.LessThan) (OperationKind.BinaryOperatorExpression, Type: System.Boolean) (Syntax: 'i < 5')
      Left: ILocalReferenceExpression: i (OperationKind.LocalReferenceExpression, Type: System.Int32) (Syntax: 'i')
      Right: ILiteralExpression (OperationKind.LiteralExpression, Type: System.Int32, Constant: 5) (Syntax: '5')
  Before:
      IExpressionStatement (OperationKind.ExpressionStatement) (Syntax: 'i = 0')
        Expression: ISimpleAssignmentExpression (OperationKind.SimpleAssignmentExpression, Type: System.Int32) (Syntax: 'i = 0')
            Left: ILocalReferenceExpression: i (OperationKind.LocalReferenceExpression, Type: System.Int32) (Syntax: 'i')
            Right: ILiteralExpression (OperationKind.LiteralExpression, Type: System.Int32, Constant: 0) (Syntax: '0')
      IExpressionStatement (OperationKind.ExpressionStatement) (Syntax: 'j = 0')
        Expression: ISimpleAssignmentExpression (OperationKind.SimpleAssignmentExpression, Type: System.Int32) (Syntax: 'j = 0')
            Left: ILocalReferenceExpression: j (OperationKind.LocalReferenceExpression, Type: System.Int32) (Syntax: 'j')
            Right: ILiteralExpression (OperationKind.LiteralExpression, Type: System.Int32, Constant: 0) (Syntax: '0')
  AtLoopBottom:
      IExpressionStatement (OperationKind.ExpressionStatement) (Syntax: 'i = i + 1')
        Expression: ISimpleAssignmentExpression (OperationKind.SimpleAssignmentExpression, Type: System.Int32) (Syntax: 'i = i + 1')
            Left: ILocalReferenceExpression: i (OperationKind.LocalReferenceExpression, Type: System.Int32) (Syntax: 'i')
            Right: IBinaryOperatorExpression (BinaryOperatorKind.Add) (OperationKind.BinaryOperatorExpression, Type: System.Int32) (Syntax: 'i + 1')
                Left: ILocalReferenceExpression: i (OperationKind.LocalReferenceExpression, Type: System.Int32) (Syntax: 'i')
                Right: ILiteralExpression (OperationKind.LiteralExpression, Type: System.Int32, Constant: 1) (Syntax: '1')
  Body: IBlockStatement (2 statements) (OperationKind.BlockStatement) (Syntax: '{ ... }')
      IIfStatement (OperationKind.IfStatement) (Syntax: 'if (i > 2) continue;')
        Condition: IBinaryOperatorExpression (BinaryOperatorKind.GreaterThan) (OperationKind.BinaryOperatorExpression, Type: System.Boolean) (Syntax: 'i > 2')
            Left: ILocalReferenceExpression: i (OperationKind.LocalReferenceExpression, Type: System.Int32) (Syntax: 'i')
            Right: ILiteralExpression (OperationKind.LiteralExpression, Type: System.Int32, Constant: 2) (Syntax: '2')
        IfTrue: IBranchStatement (BranchKind.Continue) (OperationKind.BranchStatement) (Syntax: 'continue;')
        IfFalse: null
      IExpressionStatement (OperationKind.ExpressionStatement) (Syntax: 'j = j + 1;')
        Expression: ISimpleAssignmentExpression (OperationKind.SimpleAssignmentExpression, Type: System.Int32) (Syntax: 'j = j + 1')
            Left: ILocalReferenceExpression: j (OperationKind.LocalReferenceExpression, Type: System.Int32) (Syntax: 'j')
            Right: IBinaryOperatorExpression (BinaryOperatorKind.Add) (OperationKind.BinaryOperatorExpression, Type: System.Int32) (Syntax: 'j + 1')
                Left: ILocalReferenceExpression: j (OperationKind.LocalReferenceExpression, Type: System.Int32) (Syntax: 'j')
                Right: ILiteralExpression (OperationKind.LiteralExpression, Type: System.Int32, Constant: 1) (Syntax: '1')
";
            VerifyOperationTreeForTest<ForStatementSyntax>(source, expectedOperationTree);
        }

        [CompilerTrait(CompilerFeature.IOperation)]
        [Fact, WorkItem(17602, "https://github.com/dotnet/roslyn/issues/17602")]
        public void IForLoopStatement_WithBreak()
        {
            string source = @"
class C
{
    static void Main()
    {
        int i;
        int j;
        /*<bind>*/for (i = 0, j = 0; i < 5; i = i + 1)
        {
            if (i > 3) break;
            j = j + 1;
        }/*</bind>*/
        System.Console.Write(""{0}, {1}"", i, j);
    }
}
";
            string expectedOperationTree = @"
IForLoopStatement (LoopKind.For) (OperationKind.LoopStatement) (Syntax: 'for (i = 0, ... }')
  Condition: IBinaryOperatorExpression (BinaryOperatorKind.LessThan) (OperationKind.BinaryOperatorExpression, Type: System.Boolean) (Syntax: 'i < 5')
      Left: ILocalReferenceExpression: i (OperationKind.LocalReferenceExpression, Type: System.Int32) (Syntax: 'i')
      Right: ILiteralExpression (OperationKind.LiteralExpression, Type: System.Int32, Constant: 5) (Syntax: '5')
  Before:
      IExpressionStatement (OperationKind.ExpressionStatement) (Syntax: 'i = 0')
        Expression: ISimpleAssignmentExpression (OperationKind.SimpleAssignmentExpression, Type: System.Int32) (Syntax: 'i = 0')
            Left: ILocalReferenceExpression: i (OperationKind.LocalReferenceExpression, Type: System.Int32) (Syntax: 'i')
            Right: ILiteralExpression (OperationKind.LiteralExpression, Type: System.Int32, Constant: 0) (Syntax: '0')
      IExpressionStatement (OperationKind.ExpressionStatement) (Syntax: 'j = 0')
        Expression: ISimpleAssignmentExpression (OperationKind.SimpleAssignmentExpression, Type: System.Int32) (Syntax: 'j = 0')
            Left: ILocalReferenceExpression: j (OperationKind.LocalReferenceExpression, Type: System.Int32) (Syntax: 'j')
            Right: ILiteralExpression (OperationKind.LiteralExpression, Type: System.Int32, Constant: 0) (Syntax: '0')
  AtLoopBottom:
      IExpressionStatement (OperationKind.ExpressionStatement) (Syntax: 'i = i + 1')
        Expression: ISimpleAssignmentExpression (OperationKind.SimpleAssignmentExpression, Type: System.Int32) (Syntax: 'i = i + 1')
            Left: ILocalReferenceExpression: i (OperationKind.LocalReferenceExpression, Type: System.Int32) (Syntax: 'i')
            Right: IBinaryOperatorExpression (BinaryOperatorKind.Add) (OperationKind.BinaryOperatorExpression, Type: System.Int32) (Syntax: 'i + 1')
                Left: ILocalReferenceExpression: i (OperationKind.LocalReferenceExpression, Type: System.Int32) (Syntax: 'i')
                Right: ILiteralExpression (OperationKind.LiteralExpression, Type: System.Int32, Constant: 1) (Syntax: '1')
  Body: IBlockStatement (2 statements) (OperationKind.BlockStatement) (Syntax: '{ ... }')
      IIfStatement (OperationKind.IfStatement) (Syntax: 'if (i > 3) break;')
        Condition: IBinaryOperatorExpression (BinaryOperatorKind.GreaterThan) (OperationKind.BinaryOperatorExpression, Type: System.Boolean) (Syntax: 'i > 3')
            Left: ILocalReferenceExpression: i (OperationKind.LocalReferenceExpression, Type: System.Int32) (Syntax: 'i')
            Right: ILiteralExpression (OperationKind.LiteralExpression, Type: System.Int32, Constant: 3) (Syntax: '3')
        IfTrue: IBranchStatement (BranchKind.Break) (OperationKind.BranchStatement) (Syntax: 'break;')
        IfFalse: null
      IExpressionStatement (OperationKind.ExpressionStatement) (Syntax: 'j = j + 1;')
        Expression: ISimpleAssignmentExpression (OperationKind.SimpleAssignmentExpression, Type: System.Int32) (Syntax: 'j = j + 1')
            Left: ILocalReferenceExpression: j (OperationKind.LocalReferenceExpression, Type: System.Int32) (Syntax: 'j')
            Right: IBinaryOperatorExpression (BinaryOperatorKind.Add) (OperationKind.BinaryOperatorExpression, Type: System.Int32) (Syntax: 'j + 1')
                Left: ILocalReferenceExpression: j (OperationKind.LocalReferenceExpression, Type: System.Int32) (Syntax: 'j')
                Right: ILiteralExpression (OperationKind.LiteralExpression, Type: System.Int32, Constant: 1) (Syntax: '1')
";
            VerifyOperationTreeForTest<ForStatementSyntax>(source, expectedOperationTree);
        }

        [CompilerTrait(CompilerFeature.IOperation)]
        [Fact, WorkItem(17602, "https://github.com/dotnet/roslyn/issues/17602")]
        public void IForLoopStatement_WithNoStatement()
        {
            string source = @"
class C
{
    static void Main()
    {
        int i = 0;
        /*<bind>*/for (;;)
        {
            if (i > 4) break;
            i = i + 2;
        }/*</bind>*/
        System.Console.Write(""{0}"", i);
    }
}
";
            string expectedOperationTree = @"
IForLoopStatement (LoopKind.For) (OperationKind.LoopStatement) (Syntax: 'for (;;) ... }')
  Condition: null
  Before(0)
  AtLoopBottom(0)
  Body: IBlockStatement (2 statements) (OperationKind.BlockStatement) (Syntax: '{ ... }')
      IIfStatement (OperationKind.IfStatement) (Syntax: 'if (i > 4) break;')
        Condition: IBinaryOperatorExpression (BinaryOperatorKind.GreaterThan) (OperationKind.BinaryOperatorExpression, Type: System.Boolean) (Syntax: 'i > 4')
            Left: ILocalReferenceExpression: i (OperationKind.LocalReferenceExpression, Type: System.Int32) (Syntax: 'i')
            Right: ILiteralExpression (OperationKind.LiteralExpression, Type: System.Int32, Constant: 4) (Syntax: '4')
        IfTrue: IBranchStatement (BranchKind.Break) (OperationKind.BranchStatement) (Syntax: 'break;')
        IfFalse: null
      IExpressionStatement (OperationKind.ExpressionStatement) (Syntax: 'i = i + 2;')
        Expression: ISimpleAssignmentExpression (OperationKind.SimpleAssignmentExpression, Type: System.Int32) (Syntax: 'i = i + 2')
            Left: ILocalReferenceExpression: i (OperationKind.LocalReferenceExpression, Type: System.Int32) (Syntax: 'i')
            Right: IBinaryOperatorExpression (BinaryOperatorKind.Add) (OperationKind.BinaryOperatorExpression, Type: System.Int32) (Syntax: 'i + 2')
                Left: ILocalReferenceExpression: i (OperationKind.LocalReferenceExpression, Type: System.Int32) (Syntax: 'i')
                Right: ILiteralExpression (OperationKind.LiteralExpression, Type: System.Int32, Constant: 2) (Syntax: '2')
";
            VerifyOperationTreeForTest<ForStatementSyntax>(source, expectedOperationTree);
        }

        [CompilerTrait(CompilerFeature.IOperation)]
        [Fact, WorkItem(17602, "https://github.com/dotnet/roslyn/issues/17602")]
        public void IForLoopStatement_MultipleInitializer()
        {
            string source = @"
class C
{
    static void Main()
    {
        int i = 0;
        int j = 0;
        /*<bind>*/for (i = i + 1, i = i + 1; j < 2; i = i + 2, j = j + 1)
        {
        }/*</bind>*/
        System.Console.Write(""{0}"", i);
    }
}
";
            string expectedOperationTree = @"
IForLoopStatement (LoopKind.For) (OperationKind.LoopStatement) (Syntax: 'for (i = i  ... }')
  Condition: IBinaryOperatorExpression (BinaryOperatorKind.LessThan) (OperationKind.BinaryOperatorExpression, Type: System.Boolean) (Syntax: 'j < 2')
      Left: ILocalReferenceExpression: j (OperationKind.LocalReferenceExpression, Type: System.Int32) (Syntax: 'j')
      Right: ILiteralExpression (OperationKind.LiteralExpression, Type: System.Int32, Constant: 2) (Syntax: '2')
  Before:
      IExpressionStatement (OperationKind.ExpressionStatement) (Syntax: 'i = i + 1')
        Expression: ISimpleAssignmentExpression (OperationKind.SimpleAssignmentExpression, Type: System.Int32) (Syntax: 'i = i + 1')
            Left: ILocalReferenceExpression: i (OperationKind.LocalReferenceExpression, Type: System.Int32) (Syntax: 'i')
            Right: IBinaryOperatorExpression (BinaryOperatorKind.Add) (OperationKind.BinaryOperatorExpression, Type: System.Int32) (Syntax: 'i + 1')
                Left: ILocalReferenceExpression: i (OperationKind.LocalReferenceExpression, Type: System.Int32) (Syntax: 'i')
                Right: ILiteralExpression (OperationKind.LiteralExpression, Type: System.Int32, Constant: 1) (Syntax: '1')
      IExpressionStatement (OperationKind.ExpressionStatement) (Syntax: 'i = i + 1')
        Expression: ISimpleAssignmentExpression (OperationKind.SimpleAssignmentExpression, Type: System.Int32) (Syntax: 'i = i + 1')
            Left: ILocalReferenceExpression: i (OperationKind.LocalReferenceExpression, Type: System.Int32) (Syntax: 'i')
            Right: IBinaryOperatorExpression (BinaryOperatorKind.Add) (OperationKind.BinaryOperatorExpression, Type: System.Int32) (Syntax: 'i + 1')
                Left: ILocalReferenceExpression: i (OperationKind.LocalReferenceExpression, Type: System.Int32) (Syntax: 'i')
                Right: ILiteralExpression (OperationKind.LiteralExpression, Type: System.Int32, Constant: 1) (Syntax: '1')
  AtLoopBottom:
      IExpressionStatement (OperationKind.ExpressionStatement) (Syntax: 'i = i + 2')
        Expression: ISimpleAssignmentExpression (OperationKind.SimpleAssignmentExpression, Type: System.Int32) (Syntax: 'i = i + 2')
            Left: ILocalReferenceExpression: i (OperationKind.LocalReferenceExpression, Type: System.Int32) (Syntax: 'i')
            Right: IBinaryOperatorExpression (BinaryOperatorKind.Add) (OperationKind.BinaryOperatorExpression, Type: System.Int32) (Syntax: 'i + 2')
                Left: ILocalReferenceExpression: i (OperationKind.LocalReferenceExpression, Type: System.Int32) (Syntax: 'i')
                Right: ILiteralExpression (OperationKind.LiteralExpression, Type: System.Int32, Constant: 2) (Syntax: '2')
      IExpressionStatement (OperationKind.ExpressionStatement) (Syntax: 'j = j + 1')
        Expression: ISimpleAssignmentExpression (OperationKind.SimpleAssignmentExpression, Type: System.Int32) (Syntax: 'j = j + 1')
            Left: ILocalReferenceExpression: j (OperationKind.LocalReferenceExpression, Type: System.Int32) (Syntax: 'j')
            Right: IBinaryOperatorExpression (BinaryOperatorKind.Add) (OperationKind.BinaryOperatorExpression, Type: System.Int32) (Syntax: 'j + 1')
                Left: ILocalReferenceExpression: j (OperationKind.LocalReferenceExpression, Type: System.Int32) (Syntax: 'j')
                Right: ILiteralExpression (OperationKind.LiteralExpression, Type: System.Int32, Constant: 1) (Syntax: '1')
  Body: IBlockStatement (0 statements) (OperationKind.BlockStatement) (Syntax: '{ ... }')
";
            VerifyOperationTreeForTest<ForStatementSyntax>(source, expectedOperationTree);
        }

        [CompilerTrait(CompilerFeature.IOperation)]
        [Fact, WorkItem(17602, "https://github.com/dotnet/roslyn/issues/17602")]
        public void IForLoopStatement_InitializerMissing()
        {
            string source = @"
class C
{
    static void Main(string[] args)
    {
        int i = 1;
        /*<bind>*/for (; i < 10; i = i + 1)
        {
        }/*</bind>*/
    }
}

";
            string expectedOperationTree = @"
IForLoopStatement (LoopKind.For) (OperationKind.LoopStatement) (Syntax: 'for (; i <  ... }')
  Condition: IBinaryOperatorExpression (BinaryOperatorKind.LessThan) (OperationKind.BinaryOperatorExpression, Type: System.Boolean) (Syntax: 'i < 10')
      Left: ILocalReferenceExpression: i (OperationKind.LocalReferenceExpression, Type: System.Int32) (Syntax: 'i')
      Right: ILiteralExpression (OperationKind.LiteralExpression, Type: System.Int32, Constant: 10) (Syntax: '10')
  Before(0)
  AtLoopBottom:
      IExpressionStatement (OperationKind.ExpressionStatement) (Syntax: 'i = i + 1')
        Expression: ISimpleAssignmentExpression (OperationKind.SimpleAssignmentExpression, Type: System.Int32) (Syntax: 'i = i + 1')
            Left: ILocalReferenceExpression: i (OperationKind.LocalReferenceExpression, Type: System.Int32) (Syntax: 'i')
            Right: IBinaryOperatorExpression (BinaryOperatorKind.Add) (OperationKind.BinaryOperatorExpression, Type: System.Int32) (Syntax: 'i + 1')
                Left: ILocalReferenceExpression: i (OperationKind.LocalReferenceExpression, Type: System.Int32) (Syntax: 'i')
                Right: ILiteralExpression (OperationKind.LiteralExpression, Type: System.Int32, Constant: 1) (Syntax: '1')
  Body: IBlockStatement (0 statements) (OperationKind.BlockStatement) (Syntax: '{ ... }')
";
            VerifyOperationTreeForTest<ForStatementSyntax>(source, expectedOperationTree);
        }

        [CompilerTrait(CompilerFeature.IOperation)]
        [Fact, WorkItem(17602, "https://github.com/dotnet/roslyn/issues/17602")]
        public void IForLoopStatement_DecreasingIterator()
        {
            string source = @"
class C
{
    static void Main(string[] args)
    {
        /*<bind>*/for (int k = 200; k > 100; k = k - 1)
        {
        }/*</bind>*/
    }
}

";
            string expectedOperationTree = @"
IForLoopStatement (LoopKind.For) (OperationKind.LoopStatement) (Syntax: 'for (int k  ... }')
  Condition: IBinaryOperatorExpression (BinaryOperatorKind.GreaterThan) (OperationKind.BinaryOperatorExpression, Type: System.Boolean) (Syntax: 'k > 100')
      Left: ILocalReferenceExpression: k (OperationKind.LocalReferenceExpression, Type: System.Int32) (Syntax: 'k')
      Right: ILiteralExpression (OperationKind.LiteralExpression, Type: System.Int32, Constant: 100) (Syntax: '100')
  Locals: Local_1: System.Int32 k
  Before:
      IVariableDeclarationStatement (1 declarations) (OperationKind.VariableDeclarationStatement) (Syntax: 'k = 200')
        IVariableDeclaration (1 variables) (OperationKind.VariableDeclaration) (Syntax: 'k = 200')
          Variables: Local_1: System.Int32 k
          Initializer: ILiteralExpression (OperationKind.LiteralExpression, Type: System.Int32, Constant: 200) (Syntax: '200')
  AtLoopBottom:
      IExpressionStatement (OperationKind.ExpressionStatement) (Syntax: 'k = k - 1')
        Expression: ISimpleAssignmentExpression (OperationKind.SimpleAssignmentExpression, Type: System.Int32) (Syntax: 'k = k - 1')
            Left: ILocalReferenceExpression: k (OperationKind.LocalReferenceExpression, Type: System.Int32) (Syntax: 'k')
            Right: IBinaryOperatorExpression (BinaryOperatorKind.Subtract) (OperationKind.BinaryOperatorExpression, Type: System.Int32) (Syntax: 'k - 1')
                Left: ILocalReferenceExpression: k (OperationKind.LocalReferenceExpression, Type: System.Int32) (Syntax: 'k')
                Right: ILiteralExpression (OperationKind.LiteralExpression, Type: System.Int32, Constant: 1) (Syntax: '1')
  Body: IBlockStatement (0 statements) (OperationKind.BlockStatement) (Syntax: '{ ... }')
";
            VerifyOperationTreeForTest<ForStatementSyntax>(source, expectedOperationTree);
        }

        [CompilerTrait(CompilerFeature.IOperation)]
        [Fact, WorkItem(17602, "https://github.com/dotnet/roslyn/issues/17602")]
        public void IForLoopStatement_MethodCall()
        {
            string source = @"
class C
{
    static void Main(string[] args)
    {
        /*<bind>*/for (Initializer(); Conditional(); Iterator())
        {
        }/*</bind>*/
    }
    public static int Initializer() { return 1; }
    public static bool Conditional()
    { return true; }
    public static int Iterator() { return 1; }
}

";
            string expectedOperationTree = @"
IForLoopStatement (LoopKind.For) (OperationKind.LoopStatement) (Syntax: 'for (Initia ... }')
  Condition: IInvocationExpression (System.Boolean C.Conditional()) (OperationKind.InvocationExpression, Type: System.Boolean) (Syntax: 'Conditional()')
      Instance Receiver: null
      Arguments(0)
  Before:
      IExpressionStatement (OperationKind.ExpressionStatement) (Syntax: 'Initializer()')
        Expression: IInvocationExpression (System.Int32 C.Initializer()) (OperationKind.InvocationExpression, Type: System.Int32) (Syntax: 'Initializer()')
            Instance Receiver: null
            Arguments(0)
  AtLoopBottom:
      IExpressionStatement (OperationKind.ExpressionStatement) (Syntax: 'Iterator()')
        Expression: IInvocationExpression (System.Int32 C.Iterator()) (OperationKind.InvocationExpression, Type: System.Int32) (Syntax: 'Iterator()')
            Instance Receiver: null
            Arguments(0)
  Body: IBlockStatement (0 statements) (OperationKind.BlockStatement) (Syntax: '{ ... }')
";
            VerifyOperationTreeForTest<ForStatementSyntax>(source, expectedOperationTree);
        }

        [CompilerTrait(CompilerFeature.IOperation)]
        [Fact, WorkItem(17602, "https://github.com/dotnet/roslyn/issues/17602")]
        public void IForLoopStatement_MissingForBody()
        {
            string source = @"
class C
{
    static void Main(string[] args)
    {
        /*<bind>*/for (int i = 10; i < 100; i = i + 1) ;/*</bind>*/
    }
}
";
            string expectedOperationTree = @"
IForLoopStatement (LoopKind.For) (OperationKind.LoopStatement) (Syntax: 'for (int i  ...  = i + 1) ;')
  Condition: IBinaryOperatorExpression (BinaryOperatorKind.LessThan) (OperationKind.BinaryOperatorExpression, Type: System.Boolean) (Syntax: 'i < 100')
      Left: ILocalReferenceExpression: i (OperationKind.LocalReferenceExpression, Type: System.Int32) (Syntax: 'i')
      Right: ILiteralExpression (OperationKind.LiteralExpression, Type: System.Int32, Constant: 100) (Syntax: '100')
  Locals: Local_1: System.Int32 i
  Before:
      IVariableDeclarationStatement (1 declarations) (OperationKind.VariableDeclarationStatement) (Syntax: 'i = 10')
        IVariableDeclaration (1 variables) (OperationKind.VariableDeclaration) (Syntax: 'i = 10')
          Variables: Local_1: System.Int32 i
          Initializer: ILiteralExpression (OperationKind.LiteralExpression, Type: System.Int32, Constant: 10) (Syntax: '10')
  AtLoopBottom:
      IExpressionStatement (OperationKind.ExpressionStatement) (Syntax: 'i = i + 1')
        Expression: ISimpleAssignmentExpression (OperationKind.SimpleAssignmentExpression, Type: System.Int32) (Syntax: 'i = i + 1')
            Left: ILocalReferenceExpression: i (OperationKind.LocalReferenceExpression, Type: System.Int32) (Syntax: 'i')
            Right: IBinaryOperatorExpression (BinaryOperatorKind.Add) (OperationKind.BinaryOperatorExpression, Type: System.Int32) (Syntax: 'i + 1')
                Left: ILocalReferenceExpression: i (OperationKind.LocalReferenceExpression, Type: System.Int32) (Syntax: 'i')
                Right: ILiteralExpression (OperationKind.LiteralExpression, Type: System.Int32, Constant: 1) (Syntax: '1')
  Body: IEmptyStatement (OperationKind.EmptyStatement) (Syntax: ';')
";
            VerifyOperationTreeForTest<ForStatementSyntax>(source, expectedOperationTree);
        }

        [CompilerTrait(CompilerFeature.IOperation)]
        [Fact, WorkItem(17602, "https://github.com/dotnet/roslyn/issues/17602")]
        public void IForLoopStatement_Nested()
        {
            string source = @"
class C
{
    static void Main(string[] args)
    {
        /*<bind>*/for (int i = 0; i < 100; i = i + 1)
        {
            for (int j = 0; j < 10; j = j + 1)
            {
            }
        }/*</bind>*/
    }
}
";
            string expectedOperationTree = @"
IForLoopStatement (LoopKind.For) (OperationKind.LoopStatement) (Syntax: 'for (int i  ... }')
  Condition: IBinaryOperatorExpression (BinaryOperatorKind.LessThan) (OperationKind.BinaryOperatorExpression, Type: System.Boolean) (Syntax: 'i < 100')
      Left: ILocalReferenceExpression: i (OperationKind.LocalReferenceExpression, Type: System.Int32) (Syntax: 'i')
      Right: ILiteralExpression (OperationKind.LiteralExpression, Type: System.Int32, Constant: 100) (Syntax: '100')
  Locals: Local_1: System.Int32 i
  Before:
      IVariableDeclarationStatement (1 declarations) (OperationKind.VariableDeclarationStatement) (Syntax: 'i = 0')
        IVariableDeclaration (1 variables) (OperationKind.VariableDeclaration) (Syntax: 'i = 0')
          Variables: Local_1: System.Int32 i
          Initializer: ILiteralExpression (OperationKind.LiteralExpression, Type: System.Int32, Constant: 0) (Syntax: '0')
  AtLoopBottom:
      IExpressionStatement (OperationKind.ExpressionStatement) (Syntax: 'i = i + 1')
        Expression: ISimpleAssignmentExpression (OperationKind.SimpleAssignmentExpression, Type: System.Int32) (Syntax: 'i = i + 1')
            Left: ILocalReferenceExpression: i (OperationKind.LocalReferenceExpression, Type: System.Int32) (Syntax: 'i')
            Right: IBinaryOperatorExpression (BinaryOperatorKind.Add) (OperationKind.BinaryOperatorExpression, Type: System.Int32) (Syntax: 'i + 1')
                Left: ILocalReferenceExpression: i (OperationKind.LocalReferenceExpression, Type: System.Int32) (Syntax: 'i')
                Right: ILiteralExpression (OperationKind.LiteralExpression, Type: System.Int32, Constant: 1) (Syntax: '1')
  Body: IBlockStatement (1 statements) (OperationKind.BlockStatement) (Syntax: '{ ... }')
      IForLoopStatement (LoopKind.For) (OperationKind.LoopStatement) (Syntax: 'for (int j  ... }')
        Condition: IBinaryOperatorExpression (BinaryOperatorKind.LessThan) (OperationKind.BinaryOperatorExpression, Type: System.Boolean) (Syntax: 'j < 10')
            Left: ILocalReferenceExpression: j (OperationKind.LocalReferenceExpression, Type: System.Int32) (Syntax: 'j')
            Right: ILiteralExpression (OperationKind.LiteralExpression, Type: System.Int32, Constant: 10) (Syntax: '10')
        Locals: Local_1: System.Int32 j
        Before:
            IVariableDeclarationStatement (1 declarations) (OperationKind.VariableDeclarationStatement) (Syntax: 'j = 0')
              IVariableDeclaration (1 variables) (OperationKind.VariableDeclaration) (Syntax: 'j = 0')
                Variables: Local_1: System.Int32 j
                Initializer: ILiteralExpression (OperationKind.LiteralExpression, Type: System.Int32, Constant: 0) (Syntax: '0')
        AtLoopBottom:
            IExpressionStatement (OperationKind.ExpressionStatement) (Syntax: 'j = j + 1')
              Expression: ISimpleAssignmentExpression (OperationKind.SimpleAssignmentExpression, Type: System.Int32) (Syntax: 'j = j + 1')
                  Left: ILocalReferenceExpression: j (OperationKind.LocalReferenceExpression, Type: System.Int32) (Syntax: 'j')
                  Right: IBinaryOperatorExpression (BinaryOperatorKind.Add) (OperationKind.BinaryOperatorExpression, Type: System.Int32) (Syntax: 'j + 1')
                      Left: ILocalReferenceExpression: j (OperationKind.LocalReferenceExpression, Type: System.Int32) (Syntax: 'j')
                      Right: ILiteralExpression (OperationKind.LiteralExpression, Type: System.Int32, Constant: 1) (Syntax: '1')
        Body: IBlockStatement (0 statements) (OperationKind.BlockStatement) (Syntax: '{ ... }')
";
            VerifyOperationTreeForTest<ForStatementSyntax>(source, expectedOperationTree);
        }

        [CompilerTrait(CompilerFeature.IOperation)]
        [Fact, WorkItem(17602, "https://github.com/dotnet/roslyn/issues/17602")]
        public void IForLoopStatement_ChangeOuterVariableInInnerLoop()
        {
            string source = @"
class C
{
    static void Main(string[] args)
    {
        /*<bind>*/for (int i = 0; i < 10; i = i + 1)
        {
            for (int j = 0; j < 10; j = j + 1)
            {
                i = 1;
            }
        }/*</bind>*/
    }
}

";
            string expectedOperationTree = @"
IForLoopStatement (LoopKind.For) (OperationKind.LoopStatement) (Syntax: 'for (int i  ... }')
  Condition: IBinaryOperatorExpression (BinaryOperatorKind.LessThan) (OperationKind.BinaryOperatorExpression, Type: System.Boolean) (Syntax: 'i < 10')
      Left: ILocalReferenceExpression: i (OperationKind.LocalReferenceExpression, Type: System.Int32) (Syntax: 'i')
      Right: ILiteralExpression (OperationKind.LiteralExpression, Type: System.Int32, Constant: 10) (Syntax: '10')
  Locals: Local_1: System.Int32 i
  Before:
      IVariableDeclarationStatement (1 declarations) (OperationKind.VariableDeclarationStatement) (Syntax: 'i = 0')
        IVariableDeclaration (1 variables) (OperationKind.VariableDeclaration) (Syntax: 'i = 0')
          Variables: Local_1: System.Int32 i
          Initializer: ILiteralExpression (OperationKind.LiteralExpression, Type: System.Int32, Constant: 0) (Syntax: '0')
  AtLoopBottom:
      IExpressionStatement (OperationKind.ExpressionStatement) (Syntax: 'i = i + 1')
        Expression: ISimpleAssignmentExpression (OperationKind.SimpleAssignmentExpression, Type: System.Int32) (Syntax: 'i = i + 1')
            Left: ILocalReferenceExpression: i (OperationKind.LocalReferenceExpression, Type: System.Int32) (Syntax: 'i')
            Right: IBinaryOperatorExpression (BinaryOperatorKind.Add) (OperationKind.BinaryOperatorExpression, Type: System.Int32) (Syntax: 'i + 1')
                Left: ILocalReferenceExpression: i (OperationKind.LocalReferenceExpression, Type: System.Int32) (Syntax: 'i')
                Right: ILiteralExpression (OperationKind.LiteralExpression, Type: System.Int32, Constant: 1) (Syntax: '1')
  Body: IBlockStatement (1 statements) (OperationKind.BlockStatement) (Syntax: '{ ... }')
      IForLoopStatement (LoopKind.For) (OperationKind.LoopStatement) (Syntax: 'for (int j  ... }')
        Condition: IBinaryOperatorExpression (BinaryOperatorKind.LessThan) (OperationKind.BinaryOperatorExpression, Type: System.Boolean) (Syntax: 'j < 10')
            Left: ILocalReferenceExpression: j (OperationKind.LocalReferenceExpression, Type: System.Int32) (Syntax: 'j')
            Right: ILiteralExpression (OperationKind.LiteralExpression, Type: System.Int32, Constant: 10) (Syntax: '10')
        Locals: Local_1: System.Int32 j
        Before:
            IVariableDeclarationStatement (1 declarations) (OperationKind.VariableDeclarationStatement) (Syntax: 'j = 0')
              IVariableDeclaration (1 variables) (OperationKind.VariableDeclaration) (Syntax: 'j = 0')
                Variables: Local_1: System.Int32 j
                Initializer: ILiteralExpression (OperationKind.LiteralExpression, Type: System.Int32, Constant: 0) (Syntax: '0')
        AtLoopBottom:
            IExpressionStatement (OperationKind.ExpressionStatement) (Syntax: 'j = j + 1')
              Expression: ISimpleAssignmentExpression (OperationKind.SimpleAssignmentExpression, Type: System.Int32) (Syntax: 'j = j + 1')
                  Left: ILocalReferenceExpression: j (OperationKind.LocalReferenceExpression, Type: System.Int32) (Syntax: 'j')
                  Right: IBinaryOperatorExpression (BinaryOperatorKind.Add) (OperationKind.BinaryOperatorExpression, Type: System.Int32) (Syntax: 'j + 1')
                      Left: ILocalReferenceExpression: j (OperationKind.LocalReferenceExpression, Type: System.Int32) (Syntax: 'j')
                      Right: ILiteralExpression (OperationKind.LiteralExpression, Type: System.Int32, Constant: 1) (Syntax: '1')
        Body: IBlockStatement (1 statements) (OperationKind.BlockStatement) (Syntax: '{ ... }')
            IExpressionStatement (OperationKind.ExpressionStatement) (Syntax: 'i = 1;')
              Expression: ISimpleAssignmentExpression (OperationKind.SimpleAssignmentExpression, Type: System.Int32) (Syntax: 'i = 1')
                  Left: ILocalReferenceExpression: i (OperationKind.LocalReferenceExpression, Type: System.Int32) (Syntax: 'i')
                  Right: ILiteralExpression (OperationKind.LiteralExpression, Type: System.Int32, Constant: 1) (Syntax: '1')
";
            VerifyOperationTreeForTest<ForStatementSyntax>(source, expectedOperationTree);
        }

        [CompilerTrait(CompilerFeature.IOperation)]
        [Fact, WorkItem(17602, "https://github.com/dotnet/roslyn/issues/17602")]
        public void IForLoopStatement_InnerLoopRefOuterIteration()
        {
            string source = @"
class C
{
    static void Main(string[] args)
    {
        /*<bind>*/for (int i = 0; i < 5; i = i + 1)
        {
            for (int j = i + 1; i < j; j = j - 1)
            {
            }
        }/*</bind>*/
    }
}

";
            string expectedOperationTree = @"
IForLoopStatement (LoopKind.For) (OperationKind.LoopStatement) (Syntax: 'for (int i  ... }')
  Condition: IBinaryOperatorExpression (BinaryOperatorKind.LessThan) (OperationKind.BinaryOperatorExpression, Type: System.Boolean) (Syntax: 'i < 5')
      Left: ILocalReferenceExpression: i (OperationKind.LocalReferenceExpression, Type: System.Int32) (Syntax: 'i')
      Right: ILiteralExpression (OperationKind.LiteralExpression, Type: System.Int32, Constant: 5) (Syntax: '5')
  Locals: Local_1: System.Int32 i
  Before:
      IVariableDeclarationStatement (1 declarations) (OperationKind.VariableDeclarationStatement) (Syntax: 'i = 0')
        IVariableDeclaration (1 variables) (OperationKind.VariableDeclaration) (Syntax: 'i = 0')
          Variables: Local_1: System.Int32 i
          Initializer: ILiteralExpression (OperationKind.LiteralExpression, Type: System.Int32, Constant: 0) (Syntax: '0')
  AtLoopBottom:
      IExpressionStatement (OperationKind.ExpressionStatement) (Syntax: 'i = i + 1')
        Expression: ISimpleAssignmentExpression (OperationKind.SimpleAssignmentExpression, Type: System.Int32) (Syntax: 'i = i + 1')
            Left: ILocalReferenceExpression: i (OperationKind.LocalReferenceExpression, Type: System.Int32) (Syntax: 'i')
            Right: IBinaryOperatorExpression (BinaryOperatorKind.Add) (OperationKind.BinaryOperatorExpression, Type: System.Int32) (Syntax: 'i + 1')
                Left: ILocalReferenceExpression: i (OperationKind.LocalReferenceExpression, Type: System.Int32) (Syntax: 'i')
                Right: ILiteralExpression (OperationKind.LiteralExpression, Type: System.Int32, Constant: 1) (Syntax: '1')
  Body: IBlockStatement (1 statements) (OperationKind.BlockStatement) (Syntax: '{ ... }')
      IForLoopStatement (LoopKind.For) (OperationKind.LoopStatement) (Syntax: 'for (int j  ... }')
        Condition: IBinaryOperatorExpression (BinaryOperatorKind.LessThan) (OperationKind.BinaryOperatorExpression, Type: System.Boolean) (Syntax: 'i < j')
            Left: ILocalReferenceExpression: i (OperationKind.LocalReferenceExpression, Type: System.Int32) (Syntax: 'i')
            Right: ILocalReferenceExpression: j (OperationKind.LocalReferenceExpression, Type: System.Int32) (Syntax: 'j')
        Locals: Local_1: System.Int32 j
        Before:
            IVariableDeclarationStatement (1 declarations) (OperationKind.VariableDeclarationStatement) (Syntax: 'j = i + 1')
              IVariableDeclaration (1 variables) (OperationKind.VariableDeclaration) (Syntax: 'j = i + 1')
                Variables: Local_1: System.Int32 j
                Initializer: IBinaryOperatorExpression (BinaryOperatorKind.Add) (OperationKind.BinaryOperatorExpression, Type: System.Int32) (Syntax: 'i + 1')
                    Left: ILocalReferenceExpression: i (OperationKind.LocalReferenceExpression, Type: System.Int32) (Syntax: 'i')
                    Right: ILiteralExpression (OperationKind.LiteralExpression, Type: System.Int32, Constant: 1) (Syntax: '1')
        AtLoopBottom:
            IExpressionStatement (OperationKind.ExpressionStatement) (Syntax: 'j = j - 1')
              Expression: ISimpleAssignmentExpression (OperationKind.SimpleAssignmentExpression, Type: System.Int32) (Syntax: 'j = j - 1')
                  Left: ILocalReferenceExpression: j (OperationKind.LocalReferenceExpression, Type: System.Int32) (Syntax: 'j')
                  Right: IBinaryOperatorExpression (BinaryOperatorKind.Subtract) (OperationKind.BinaryOperatorExpression, Type: System.Int32) (Syntax: 'j - 1')
                      Left: ILocalReferenceExpression: j (OperationKind.LocalReferenceExpression, Type: System.Int32) (Syntax: 'j')
                      Right: ILiteralExpression (OperationKind.LiteralExpression, Type: System.Int32, Constant: 1) (Syntax: '1')
        Body: IBlockStatement (0 statements) (OperationKind.BlockStatement) (Syntax: '{ ... }')
";
            VerifyOperationTreeForTest<ForStatementSyntax>(source, expectedOperationTree);
        }

        [CompilerTrait(CompilerFeature.IOperation)]
        [Fact, WorkItem(17602, "https://github.com/dotnet/roslyn/issues/17602")]
        public void IForLoopStatement_BreakFromNestedLoop()
        {
            string source = @"
class C
{
    static void Main(string[] args)
    {
        /*<bind>*/for (int i = 0; i < 5; i = i + 1)
        {
            for (int j = 0; j < 10; j = j + 1)
            {
                if (j == 5)
                    break;
            }
        }/*</bind>*/
    }
}

";
            string expectedOperationTree = @"
IForLoopStatement (LoopKind.For) (OperationKind.LoopStatement) (Syntax: 'for (int i  ... }')
  Condition: IBinaryOperatorExpression (BinaryOperatorKind.LessThan) (OperationKind.BinaryOperatorExpression, Type: System.Boolean) (Syntax: 'i < 5')
      Left: ILocalReferenceExpression: i (OperationKind.LocalReferenceExpression, Type: System.Int32) (Syntax: 'i')
      Right: ILiteralExpression (OperationKind.LiteralExpression, Type: System.Int32, Constant: 5) (Syntax: '5')
  Locals: Local_1: System.Int32 i
  Before:
      IVariableDeclarationStatement (1 declarations) (OperationKind.VariableDeclarationStatement) (Syntax: 'i = 0')
        IVariableDeclaration (1 variables) (OperationKind.VariableDeclaration) (Syntax: 'i = 0')
          Variables: Local_1: System.Int32 i
          Initializer: ILiteralExpression (OperationKind.LiteralExpression, Type: System.Int32, Constant: 0) (Syntax: '0')
  AtLoopBottom:
      IExpressionStatement (OperationKind.ExpressionStatement) (Syntax: 'i = i + 1')
        Expression: ISimpleAssignmentExpression (OperationKind.SimpleAssignmentExpression, Type: System.Int32) (Syntax: 'i = i + 1')
            Left: ILocalReferenceExpression: i (OperationKind.LocalReferenceExpression, Type: System.Int32) (Syntax: 'i')
            Right: IBinaryOperatorExpression (BinaryOperatorKind.Add) (OperationKind.BinaryOperatorExpression, Type: System.Int32) (Syntax: 'i + 1')
                Left: ILocalReferenceExpression: i (OperationKind.LocalReferenceExpression, Type: System.Int32) (Syntax: 'i')
                Right: ILiteralExpression (OperationKind.LiteralExpression, Type: System.Int32, Constant: 1) (Syntax: '1')
  Body: IBlockStatement (1 statements) (OperationKind.BlockStatement) (Syntax: '{ ... }')
      IForLoopStatement (LoopKind.For) (OperationKind.LoopStatement) (Syntax: 'for (int j  ... }')
        Condition: IBinaryOperatorExpression (BinaryOperatorKind.LessThan) (OperationKind.BinaryOperatorExpression, Type: System.Boolean) (Syntax: 'j < 10')
            Left: ILocalReferenceExpression: j (OperationKind.LocalReferenceExpression, Type: System.Int32) (Syntax: 'j')
            Right: ILiteralExpression (OperationKind.LiteralExpression, Type: System.Int32, Constant: 10) (Syntax: '10')
        Locals: Local_1: System.Int32 j
        Before:
            IVariableDeclarationStatement (1 declarations) (OperationKind.VariableDeclarationStatement) (Syntax: 'j = 0')
              IVariableDeclaration (1 variables) (OperationKind.VariableDeclaration) (Syntax: 'j = 0')
                Variables: Local_1: System.Int32 j
                Initializer: ILiteralExpression (OperationKind.LiteralExpression, Type: System.Int32, Constant: 0) (Syntax: '0')
        AtLoopBottom:
            IExpressionStatement (OperationKind.ExpressionStatement) (Syntax: 'j = j + 1')
              Expression: ISimpleAssignmentExpression (OperationKind.SimpleAssignmentExpression, Type: System.Int32) (Syntax: 'j = j + 1')
                  Left: ILocalReferenceExpression: j (OperationKind.LocalReferenceExpression, Type: System.Int32) (Syntax: 'j')
                  Right: IBinaryOperatorExpression (BinaryOperatorKind.Add) (OperationKind.BinaryOperatorExpression, Type: System.Int32) (Syntax: 'j + 1')
                      Left: ILocalReferenceExpression: j (OperationKind.LocalReferenceExpression, Type: System.Int32) (Syntax: 'j')
                      Right: ILiteralExpression (OperationKind.LiteralExpression, Type: System.Int32, Constant: 1) (Syntax: '1')
        Body: IBlockStatement (1 statements) (OperationKind.BlockStatement) (Syntax: '{ ... }')
            IIfStatement (OperationKind.IfStatement) (Syntax: 'if (j == 5) ... break;')
              Condition: IBinaryOperatorExpression (BinaryOperatorKind.Equals) (OperationKind.BinaryOperatorExpression, Type: System.Boolean) (Syntax: 'j == 5')
                  Left: ILocalReferenceExpression: j (OperationKind.LocalReferenceExpression, Type: System.Int32) (Syntax: 'j')
                  Right: ILiteralExpression (OperationKind.LiteralExpression, Type: System.Int32, Constant: 5) (Syntax: '5')
              IfTrue: IBranchStatement (BranchKind.Break) (OperationKind.BranchStatement) (Syntax: 'break;')
              IfFalse: null
";
            VerifyOperationTreeForTest<ForStatementSyntax>(source, expectedOperationTree);
        }

        [CompilerTrait(CompilerFeature.IOperation)]
        [Fact, WorkItem(17602, "https://github.com/dotnet/roslyn/issues/17602")]
        public void IForLoopStatement_ContinueForNestedLoop()
        {
            string source = @"
class C
{
    static void Main(string[] args)
    {
        /*<bind>*/for (int i = 0; i < 5; i = i + 1)
        {
            for (int j = 1; j < 10; j = j + 1)
            {
                if ((j % 2) != 0)
                    continue;
                i = i + 1;
                System.Console.Write(i);
            }
        }/*</bind>*/
    }
}
";
            string expectedOperationTree = @"
IForLoopStatement (LoopKind.For) (OperationKind.LoopStatement) (Syntax: 'for (int i  ... }')
  Condition: IBinaryOperatorExpression (BinaryOperatorKind.LessThan) (OperationKind.BinaryOperatorExpression, Type: System.Boolean) (Syntax: 'i < 5')
      Left: ILocalReferenceExpression: i (OperationKind.LocalReferenceExpression, Type: System.Int32) (Syntax: 'i')
      Right: ILiteralExpression (OperationKind.LiteralExpression, Type: System.Int32, Constant: 5) (Syntax: '5')
  Locals: Local_1: System.Int32 i
  Before:
      IVariableDeclarationStatement (1 declarations) (OperationKind.VariableDeclarationStatement) (Syntax: 'i = 0')
        IVariableDeclaration (1 variables) (OperationKind.VariableDeclaration) (Syntax: 'i = 0')
          Variables: Local_1: System.Int32 i
          Initializer: ILiteralExpression (OperationKind.LiteralExpression, Type: System.Int32, Constant: 0) (Syntax: '0')
  AtLoopBottom:
      IExpressionStatement (OperationKind.ExpressionStatement) (Syntax: 'i = i + 1')
        Expression: ISimpleAssignmentExpression (OperationKind.SimpleAssignmentExpression, Type: System.Int32) (Syntax: 'i = i + 1')
            Left: ILocalReferenceExpression: i (OperationKind.LocalReferenceExpression, Type: System.Int32) (Syntax: 'i')
            Right: IBinaryOperatorExpression (BinaryOperatorKind.Add) (OperationKind.BinaryOperatorExpression, Type: System.Int32) (Syntax: 'i + 1')
                Left: ILocalReferenceExpression: i (OperationKind.LocalReferenceExpression, Type: System.Int32) (Syntax: 'i')
                Right: ILiteralExpression (OperationKind.LiteralExpression, Type: System.Int32, Constant: 1) (Syntax: '1')
  Body: IBlockStatement (1 statements) (OperationKind.BlockStatement) (Syntax: '{ ... }')
      IForLoopStatement (LoopKind.For) (OperationKind.LoopStatement) (Syntax: 'for (int j  ... }')
        Condition: IBinaryOperatorExpression (BinaryOperatorKind.LessThan) (OperationKind.BinaryOperatorExpression, Type: System.Boolean) (Syntax: 'j < 10')
            Left: ILocalReferenceExpression: j (OperationKind.LocalReferenceExpression, Type: System.Int32) (Syntax: 'j')
            Right: ILiteralExpression (OperationKind.LiteralExpression, Type: System.Int32, Constant: 10) (Syntax: '10')
        Locals: Local_1: System.Int32 j
        Before:
            IVariableDeclarationStatement (1 declarations) (OperationKind.VariableDeclarationStatement) (Syntax: 'j = 1')
              IVariableDeclaration (1 variables) (OperationKind.VariableDeclaration) (Syntax: 'j = 1')
                Variables: Local_1: System.Int32 j
                Initializer: ILiteralExpression (OperationKind.LiteralExpression, Type: System.Int32, Constant: 1) (Syntax: '1')
        AtLoopBottom:
            IExpressionStatement (OperationKind.ExpressionStatement) (Syntax: 'j = j + 1')
              Expression: ISimpleAssignmentExpression (OperationKind.SimpleAssignmentExpression, Type: System.Int32) (Syntax: 'j = j + 1')
                  Left: ILocalReferenceExpression: j (OperationKind.LocalReferenceExpression, Type: System.Int32) (Syntax: 'j')
                  Right: IBinaryOperatorExpression (BinaryOperatorKind.Add) (OperationKind.BinaryOperatorExpression, Type: System.Int32) (Syntax: 'j + 1')
                      Left: ILocalReferenceExpression: j (OperationKind.LocalReferenceExpression, Type: System.Int32) (Syntax: 'j')
                      Right: ILiteralExpression (OperationKind.LiteralExpression, Type: System.Int32, Constant: 1) (Syntax: '1')
        Body: IBlockStatement (3 statements) (OperationKind.BlockStatement) (Syntax: '{ ... }')
            IIfStatement (OperationKind.IfStatement) (Syntax: 'if ((j % 2) ... continue;')
              Condition: IBinaryOperatorExpression (BinaryOperatorKind.NotEquals) (OperationKind.BinaryOperatorExpression, Type: System.Boolean) (Syntax: '(j % 2) != 0')
                  Left: IBinaryOperatorExpression (BinaryOperatorKind.Remainder) (OperationKind.BinaryOperatorExpression, Type: System.Int32) (Syntax: 'j % 2')
                      Left: ILocalReferenceExpression: j (OperationKind.LocalReferenceExpression, Type: System.Int32) (Syntax: 'j')
                      Right: ILiteralExpression (OperationKind.LiteralExpression, Type: System.Int32, Constant: 2) (Syntax: '2')
                  Right: ILiteralExpression (OperationKind.LiteralExpression, Type: System.Int32, Constant: 0) (Syntax: '0')
              IfTrue: IBranchStatement (BranchKind.Continue) (OperationKind.BranchStatement) (Syntax: 'continue;')
              IfFalse: null
            IExpressionStatement (OperationKind.ExpressionStatement) (Syntax: 'i = i + 1;')
              Expression: ISimpleAssignmentExpression (OperationKind.SimpleAssignmentExpression, Type: System.Int32) (Syntax: 'i = i + 1')
                  Left: ILocalReferenceExpression: i (OperationKind.LocalReferenceExpression, Type: System.Int32) (Syntax: 'i')
                  Right: IBinaryOperatorExpression (BinaryOperatorKind.Add) (OperationKind.BinaryOperatorExpression, Type: System.Int32) (Syntax: 'i + 1')
                      Left: ILocalReferenceExpression: i (OperationKind.LocalReferenceExpression, Type: System.Int32) (Syntax: 'i')
                      Right: ILiteralExpression (OperationKind.LiteralExpression, Type: System.Int32, Constant: 1) (Syntax: '1')
            IExpressionStatement (OperationKind.ExpressionStatement) (Syntax: 'System.Console.Write(i);')
              Expression: IInvocationExpression (void System.Console.Write(System.Int32 value)) (OperationKind.InvocationExpression, Type: System.Void) (Syntax: 'System.Console.Write(i)')
                  Instance Receiver: null
                  Arguments(1):
                      IArgument (ArgumentKind.Explicit, Matching Parameter: value) (OperationKind.Argument) (Syntax: 'i')
                        ILocalReferenceExpression: i (OperationKind.LocalReferenceExpression, Type: System.Int32) (Syntax: 'i')
                        InConversion: null
                        OutConversion: null
";
            VerifyOperationTreeForTest<ForStatementSyntax>(source, expectedOperationTree);
        }

        [CompilerTrait(CompilerFeature.IOperation)]
        [Fact, WorkItem(17602, "https://github.com/dotnet/roslyn/issues/17602")]
        public void IForLoopStatement_GotoForNestedLoop_1()
        {
            string source = @"
class C
{
    static void Main(string[] args)
    {
        /*<bind>*/for (int i = 0; i < 5; i = i + 1)
        {
            for (int j = 0; j < 10; j = j + 1)
            {
                goto stop;
            stop:
                j = j + 1;
            }
        }/*</bind>*/
    }
}

";
            string expectedOperationTree = @"
IForLoopStatement (LoopKind.For) (OperationKind.LoopStatement) (Syntax: 'for (int i  ... }')
  Condition: IBinaryOperatorExpression (BinaryOperatorKind.LessThan) (OperationKind.BinaryOperatorExpression, Type: System.Boolean) (Syntax: 'i < 5')
      Left: ILocalReferenceExpression: i (OperationKind.LocalReferenceExpression, Type: System.Int32) (Syntax: 'i')
      Right: ILiteralExpression (OperationKind.LiteralExpression, Type: System.Int32, Constant: 5) (Syntax: '5')
  Locals: Local_1: System.Int32 i
  Before:
      IVariableDeclarationStatement (1 declarations) (OperationKind.VariableDeclarationStatement) (Syntax: 'i = 0')
        IVariableDeclaration (1 variables) (OperationKind.VariableDeclaration) (Syntax: 'i = 0')
          Variables: Local_1: System.Int32 i
          Initializer: ILiteralExpression (OperationKind.LiteralExpression, Type: System.Int32, Constant: 0) (Syntax: '0')
  AtLoopBottom:
      IExpressionStatement (OperationKind.ExpressionStatement) (Syntax: 'i = i + 1')
        Expression: ISimpleAssignmentExpression (OperationKind.SimpleAssignmentExpression, Type: System.Int32) (Syntax: 'i = i + 1')
            Left: ILocalReferenceExpression: i (OperationKind.LocalReferenceExpression, Type: System.Int32) (Syntax: 'i')
            Right: IBinaryOperatorExpression (BinaryOperatorKind.Add) (OperationKind.BinaryOperatorExpression, Type: System.Int32) (Syntax: 'i + 1')
                Left: ILocalReferenceExpression: i (OperationKind.LocalReferenceExpression, Type: System.Int32) (Syntax: 'i')
                Right: ILiteralExpression (OperationKind.LiteralExpression, Type: System.Int32, Constant: 1) (Syntax: '1')
  Body: IBlockStatement (1 statements) (OperationKind.BlockStatement) (Syntax: '{ ... }')
      IForLoopStatement (LoopKind.For) (OperationKind.LoopStatement) (Syntax: 'for (int j  ... }')
        Condition: IBinaryOperatorExpression (BinaryOperatorKind.LessThan) (OperationKind.BinaryOperatorExpression, Type: System.Boolean) (Syntax: 'j < 10')
            Left: ILocalReferenceExpression: j (OperationKind.LocalReferenceExpression, Type: System.Int32) (Syntax: 'j')
            Right: ILiteralExpression (OperationKind.LiteralExpression, Type: System.Int32, Constant: 10) (Syntax: '10')
        Locals: Local_1: System.Int32 j
        Before:
            IVariableDeclarationStatement (1 declarations) (OperationKind.VariableDeclarationStatement) (Syntax: 'j = 0')
              IVariableDeclaration (1 variables) (OperationKind.VariableDeclaration) (Syntax: 'j = 0')
                Variables: Local_1: System.Int32 j
                Initializer: ILiteralExpression (OperationKind.LiteralExpression, Type: System.Int32, Constant: 0) (Syntax: '0')
        AtLoopBottom:
            IExpressionStatement (OperationKind.ExpressionStatement) (Syntax: 'j = j + 1')
              Expression: ISimpleAssignmentExpression (OperationKind.SimpleAssignmentExpression, Type: System.Int32) (Syntax: 'j = j + 1')
                  Left: ILocalReferenceExpression: j (OperationKind.LocalReferenceExpression, Type: System.Int32) (Syntax: 'j')
                  Right: IBinaryOperatorExpression (BinaryOperatorKind.Add) (OperationKind.BinaryOperatorExpression, Type: System.Int32) (Syntax: 'j + 1')
                      Left: ILocalReferenceExpression: j (OperationKind.LocalReferenceExpression, Type: System.Int32) (Syntax: 'j')
                      Right: ILiteralExpression (OperationKind.LiteralExpression, Type: System.Int32, Constant: 1) (Syntax: '1')
        Body: IBlockStatement (2 statements) (OperationKind.BlockStatement) (Syntax: '{ ... }')
            IBranchStatement (BranchKind.GoTo, Label: stop) (OperationKind.BranchStatement) (Syntax: 'goto stop;')
            ILabeledStatement (Label: stop) (OperationKind.LabeledStatement) (Syntax: 'stop: ... j = j + 1;')
              Statement: IExpressionStatement (OperationKind.ExpressionStatement) (Syntax: 'j = j + 1;')
                  Expression: ISimpleAssignmentExpression (OperationKind.SimpleAssignmentExpression, Type: System.Int32) (Syntax: 'j = j + 1')
                      Left: ILocalReferenceExpression: j (OperationKind.LocalReferenceExpression, Type: System.Int32) (Syntax: 'j')
                      Right: IBinaryOperatorExpression (BinaryOperatorKind.Add) (OperationKind.BinaryOperatorExpression, Type: System.Int32) (Syntax: 'j + 1')
                          Left: ILocalReferenceExpression: j (OperationKind.LocalReferenceExpression, Type: System.Int32) (Syntax: 'j')
                          Right: ILiteralExpression (OperationKind.LiteralExpression, Type: System.Int32, Constant: 1) (Syntax: '1')
";
            VerifyOperationTreeForTest<ForStatementSyntax>(source, expectedOperationTree);
        }

        [CompilerTrait(CompilerFeature.IOperation)]
        [Fact, WorkItem(17602, "https://github.com/dotnet/roslyn/issues/17602")]
        public void IForLoopStatement_ThrowException()
        {
            string source = @"
class C
{
    static void Main(string[] args)
    {
        /*<bind>*/for (int i = 0; i < 10; i = i + 1)
        {
            for (int j = 0; j < 10;)
            {
                throw new System.Exception();
            }
        }/*</bind>*/
    }
}

";
            string expectedOperationTree = @"
IForLoopStatement (LoopKind.For) (OperationKind.LoopStatement) (Syntax: 'for (int i  ... }')
  Condition: IBinaryOperatorExpression (BinaryOperatorKind.LessThan) (OperationKind.BinaryOperatorExpression, Type: System.Boolean) (Syntax: 'i < 10')
      Left: ILocalReferenceExpression: i (OperationKind.LocalReferenceExpression, Type: System.Int32) (Syntax: 'i')
      Right: ILiteralExpression (OperationKind.LiteralExpression, Type: System.Int32, Constant: 10) (Syntax: '10')
  Locals: Local_1: System.Int32 i
  Before:
      IVariableDeclarationStatement (1 declarations) (OperationKind.VariableDeclarationStatement) (Syntax: 'i = 0')
        IVariableDeclaration (1 variables) (OperationKind.VariableDeclaration) (Syntax: 'i = 0')
          Variables: Local_1: System.Int32 i
          Initializer: ILiteralExpression (OperationKind.LiteralExpression, Type: System.Int32, Constant: 0) (Syntax: '0')
  AtLoopBottom:
      IExpressionStatement (OperationKind.ExpressionStatement) (Syntax: 'i = i + 1')
        Expression: ISimpleAssignmentExpression (OperationKind.SimpleAssignmentExpression, Type: System.Int32) (Syntax: 'i = i + 1')
            Left: ILocalReferenceExpression: i (OperationKind.LocalReferenceExpression, Type: System.Int32) (Syntax: 'i')
            Right: IBinaryOperatorExpression (BinaryOperatorKind.Add) (OperationKind.BinaryOperatorExpression, Type: System.Int32) (Syntax: 'i + 1')
                Left: ILocalReferenceExpression: i (OperationKind.LocalReferenceExpression, Type: System.Int32) (Syntax: 'i')
                Right: ILiteralExpression (OperationKind.LiteralExpression, Type: System.Int32, Constant: 1) (Syntax: '1')
  Body: IBlockStatement (1 statements) (OperationKind.BlockStatement) (Syntax: '{ ... }')
      IForLoopStatement (LoopKind.For) (OperationKind.LoopStatement) (Syntax: 'for (int j  ... }')
        Condition: IBinaryOperatorExpression (BinaryOperatorKind.LessThan) (OperationKind.BinaryOperatorExpression, Type: System.Boolean) (Syntax: 'j < 10')
            Left: ILocalReferenceExpression: j (OperationKind.LocalReferenceExpression, Type: System.Int32) (Syntax: 'j')
            Right: ILiteralExpression (OperationKind.LiteralExpression, Type: System.Int32, Constant: 10) (Syntax: '10')
        Locals: Local_1: System.Int32 j
        Before:
            IVariableDeclarationStatement (1 declarations) (OperationKind.VariableDeclarationStatement) (Syntax: 'j = 0')
              IVariableDeclaration (1 variables) (OperationKind.VariableDeclaration) (Syntax: 'j = 0')
                Variables: Local_1: System.Int32 j
                Initializer: ILiteralExpression (OperationKind.LiteralExpression, Type: System.Int32, Constant: 0) (Syntax: '0')
        AtLoopBottom(0)
        Body: IBlockStatement (1 statements) (OperationKind.BlockStatement) (Syntax: '{ ... }')
            IExpressionStatement (OperationKind.ExpressionStatement) (Syntax: 'throw new S ... xception();')
              Expression: IThrowExpression (OperationKind.ThrowExpression, Type: System.Exception) (Syntax: 'throw new S ... xception();')
                  IObjectCreationExpression (Constructor: System.Exception..ctor()) (OperationKind.ObjectCreationExpression, Type: System.Exception) (Syntax: 'new System.Exception()')
                    Arguments(0)
                    Initializer: null
";
            VerifyOperationTreeForTest<ForStatementSyntax>(source, expectedOperationTree);
        }

        [CompilerTrait(CompilerFeature.IOperation)]
        [Fact, WorkItem(17602, "https://github.com/dotnet/roslyn/issues/17602")]
        public void IForLoopStatement_ReturnInFor()
        {
            string source = @"
class C
{
    static void Main(string[] args)
    {
        /*<bind>*/for (int i = 0; i < 10;)
        {
            for (int j = 0; j < 5;)
            {
                return;
            }
        }/*</bind>*/
    }
}

";
            string expectedOperationTree = @"
IForLoopStatement (LoopKind.For) (OperationKind.LoopStatement) (Syntax: 'for (int i  ... }')
  Condition: IBinaryOperatorExpression (BinaryOperatorKind.LessThan) (OperationKind.BinaryOperatorExpression, Type: System.Boolean) (Syntax: 'i < 10')
      Left: ILocalReferenceExpression: i (OperationKind.LocalReferenceExpression, Type: System.Int32) (Syntax: 'i')
      Right: ILiteralExpression (OperationKind.LiteralExpression, Type: System.Int32, Constant: 10) (Syntax: '10')
  Locals: Local_1: System.Int32 i
  Before:
      IVariableDeclarationStatement (1 declarations) (OperationKind.VariableDeclarationStatement) (Syntax: 'i = 0')
        IVariableDeclaration (1 variables) (OperationKind.VariableDeclaration) (Syntax: 'i = 0')
          Variables: Local_1: System.Int32 i
          Initializer: ILiteralExpression (OperationKind.LiteralExpression, Type: System.Int32, Constant: 0) (Syntax: '0')
  AtLoopBottom(0)
  Body: IBlockStatement (1 statements) (OperationKind.BlockStatement) (Syntax: '{ ... }')
      IForLoopStatement (LoopKind.For) (OperationKind.LoopStatement) (Syntax: 'for (int j  ... }')
        Condition: IBinaryOperatorExpression (BinaryOperatorKind.LessThan) (OperationKind.BinaryOperatorExpression, Type: System.Boolean) (Syntax: 'j < 5')
            Left: ILocalReferenceExpression: j (OperationKind.LocalReferenceExpression, Type: System.Int32) (Syntax: 'j')
            Right: ILiteralExpression (OperationKind.LiteralExpression, Type: System.Int32, Constant: 5) (Syntax: '5')
        Locals: Local_1: System.Int32 j
        Before:
            IVariableDeclarationStatement (1 declarations) (OperationKind.VariableDeclarationStatement) (Syntax: 'j = 0')
              IVariableDeclaration (1 variables) (OperationKind.VariableDeclaration) (Syntax: 'j = 0')
                Variables: Local_1: System.Int32 j
                Initializer: ILiteralExpression (OperationKind.LiteralExpression, Type: System.Int32, Constant: 0) (Syntax: '0')
        AtLoopBottom(0)
        Body: IBlockStatement (1 statements) (OperationKind.BlockStatement) (Syntax: '{ ... }')
            IReturnStatement (OperationKind.ReturnStatement) (Syntax: 'return;')
              ReturnedValue: null
";
            VerifyOperationTreeForTest<ForStatementSyntax>(source, expectedOperationTree);
        }

        [CompilerTrait(CompilerFeature.IOperation)]
        [Fact, WorkItem(17602, "https://github.com/dotnet/roslyn/issues/17602")]
        public void IForLoopStatement_ChangeValueOfInit()
        {
            string source = @"
class C
{
    static void Main(string[] args)
    {
        /*<bind>*/for (int i = 0, j = 1; i < 5; i = i + 1)
        {
            j = 2;
        }/*</bind>*/
    }
}

";
            string expectedOperationTree = @"
IForLoopStatement (LoopKind.For) (OperationKind.LoopStatement) (Syntax: 'for (int i  ... }')
  Condition: IBinaryOperatorExpression (BinaryOperatorKind.LessThan) (OperationKind.BinaryOperatorExpression, Type: System.Boolean) (Syntax: 'i < 5')
      Left: ILocalReferenceExpression: i (OperationKind.LocalReferenceExpression, Type: System.Int32) (Syntax: 'i')
      Right: ILiteralExpression (OperationKind.LiteralExpression, Type: System.Int32, Constant: 5) (Syntax: '5')
  Locals: Local_1: System.Int32 i
    Local_2: System.Int32 j
  Before:
      IVariableDeclarationStatement (2 declarations) (OperationKind.VariableDeclarationStatement) (Syntax: 'int i = 0, j = 1')
        IVariableDeclaration (1 variables) (OperationKind.VariableDeclaration) (Syntax: 'i = 0')
          Variables: Local_1: System.Int32 i
          Initializer: ILiteralExpression (OperationKind.LiteralExpression, Type: System.Int32, Constant: 0) (Syntax: '0')
        IVariableDeclaration (1 variables) (OperationKind.VariableDeclaration) (Syntax: 'j = 1')
          Variables: Local_1: System.Int32 j
          Initializer: ILiteralExpression (OperationKind.LiteralExpression, Type: System.Int32, Constant: 1) (Syntax: '1')
  AtLoopBottom:
      IExpressionStatement (OperationKind.ExpressionStatement) (Syntax: 'i = i + 1')
        Expression: ISimpleAssignmentExpression (OperationKind.SimpleAssignmentExpression, Type: System.Int32) (Syntax: 'i = i + 1')
            Left: ILocalReferenceExpression: i (OperationKind.LocalReferenceExpression, Type: System.Int32) (Syntax: 'i')
            Right: IBinaryOperatorExpression (BinaryOperatorKind.Add) (OperationKind.BinaryOperatorExpression, Type: System.Int32) (Syntax: 'i + 1')
                Left: ILocalReferenceExpression: i (OperationKind.LocalReferenceExpression, Type: System.Int32) (Syntax: 'i')
                Right: ILiteralExpression (OperationKind.LiteralExpression, Type: System.Int32, Constant: 1) (Syntax: '1')
  Body: IBlockStatement (1 statements) (OperationKind.BlockStatement) (Syntax: '{ ... }')
      IExpressionStatement (OperationKind.ExpressionStatement) (Syntax: 'j = 2;')
        Expression: ISimpleAssignmentExpression (OperationKind.SimpleAssignmentExpression, Type: System.Int32) (Syntax: 'j = 2')
            Left: ILocalReferenceExpression: j (OperationKind.LocalReferenceExpression, Type: System.Int32) (Syntax: 'j')
            Right: ILiteralExpression (OperationKind.LiteralExpression, Type: System.Int32, Constant: 2) (Syntax: '2')
";
            VerifyOperationTreeForTest<ForStatementSyntax>(source, expectedOperationTree);
        }

        [CompilerTrait(CompilerFeature.IOperation)]
        [Fact, WorkItem(17602, "https://github.com/dotnet/roslyn/issues/17602")]
        public void IForLoopStatement_ChangeValueOfCondition()
        {
            string source = @"
class C
{
    static void Main(string[] args)
    {
        int c = 0, x = 0;
        /*<bind>*/for (int i = 0; i < 50 - x; i = i + 1)
        {
            x = x + 1;
            c = c + 1;
        }/*</bind>*/
    }
}

";
            string expectedOperationTree = @"
IForLoopStatement (LoopKind.For) (OperationKind.LoopStatement) (Syntax: 'for (int i  ... }')
  Condition: IBinaryOperatorExpression (BinaryOperatorKind.LessThan) (OperationKind.BinaryOperatorExpression, Type: System.Boolean) (Syntax: 'i < 50 - x')
      Left: ILocalReferenceExpression: i (OperationKind.LocalReferenceExpression, Type: System.Int32) (Syntax: 'i')
      Right: IBinaryOperatorExpression (BinaryOperatorKind.Subtract) (OperationKind.BinaryOperatorExpression, Type: System.Int32) (Syntax: '50 - x')
          Left: ILiteralExpression (OperationKind.LiteralExpression, Type: System.Int32, Constant: 50) (Syntax: '50')
          Right: ILocalReferenceExpression: x (OperationKind.LocalReferenceExpression, Type: System.Int32) (Syntax: 'x')
  Locals: Local_1: System.Int32 i
  Before:
      IVariableDeclarationStatement (1 declarations) (OperationKind.VariableDeclarationStatement) (Syntax: 'i = 0')
        IVariableDeclaration (1 variables) (OperationKind.VariableDeclaration) (Syntax: 'i = 0')
          Variables: Local_1: System.Int32 i
          Initializer: ILiteralExpression (OperationKind.LiteralExpression, Type: System.Int32, Constant: 0) (Syntax: '0')
  AtLoopBottom:
      IExpressionStatement (OperationKind.ExpressionStatement) (Syntax: 'i = i + 1')
        Expression: ISimpleAssignmentExpression (OperationKind.SimpleAssignmentExpression, Type: System.Int32) (Syntax: 'i = i + 1')
            Left: ILocalReferenceExpression: i (OperationKind.LocalReferenceExpression, Type: System.Int32) (Syntax: 'i')
            Right: IBinaryOperatorExpression (BinaryOperatorKind.Add) (OperationKind.BinaryOperatorExpression, Type: System.Int32) (Syntax: 'i + 1')
                Left: ILocalReferenceExpression: i (OperationKind.LocalReferenceExpression, Type: System.Int32) (Syntax: 'i')
                Right: ILiteralExpression (OperationKind.LiteralExpression, Type: System.Int32, Constant: 1) (Syntax: '1')
  Body: IBlockStatement (2 statements) (OperationKind.BlockStatement) (Syntax: '{ ... }')
      IExpressionStatement (OperationKind.ExpressionStatement) (Syntax: 'x = x + 1;')
        Expression: ISimpleAssignmentExpression (OperationKind.SimpleAssignmentExpression, Type: System.Int32) (Syntax: 'x = x + 1')
            Left: ILocalReferenceExpression: x (OperationKind.LocalReferenceExpression, Type: System.Int32) (Syntax: 'x')
            Right: IBinaryOperatorExpression (BinaryOperatorKind.Add) (OperationKind.BinaryOperatorExpression, Type: System.Int32) (Syntax: 'x + 1')
                Left: ILocalReferenceExpression: x (OperationKind.LocalReferenceExpression, Type: System.Int32) (Syntax: 'x')
                Right: ILiteralExpression (OperationKind.LiteralExpression, Type: System.Int32, Constant: 1) (Syntax: '1')
      IExpressionStatement (OperationKind.ExpressionStatement) (Syntax: 'c = c + 1;')
        Expression: ISimpleAssignmentExpression (OperationKind.SimpleAssignmentExpression, Type: System.Int32) (Syntax: 'c = c + 1')
            Left: ILocalReferenceExpression: c (OperationKind.LocalReferenceExpression, Type: System.Int32) (Syntax: 'c')
            Right: IBinaryOperatorExpression (BinaryOperatorKind.Add) (OperationKind.BinaryOperatorExpression, Type: System.Int32) (Syntax: 'c + 1')
                Left: ILocalReferenceExpression: c (OperationKind.LocalReferenceExpression, Type: System.Int32) (Syntax: 'c')
                Right: ILiteralExpression (OperationKind.LiteralExpression, Type: System.Int32, Constant: 1) (Syntax: '1')
";
            VerifyOperationTreeForTest<ForStatementSyntax>(source, expectedOperationTree);
        }

        [CompilerTrait(CompilerFeature.IOperation)]
        [Fact, WorkItem(17602, "https://github.com/dotnet/roslyn/issues/17602")]
        public void IForLoopStatement_UnreachableCode1()
        {
            string source = @"
class C
{
    static void Main(string[] args)
    {
        /*<bind>*/for (; false;)
        {
            System.Console.WriteLine(""hello"");        //unreachable
        }/*</bind>*/
    }
}
";
            string expectedOperationTree = @"
IForLoopStatement (LoopKind.For) (OperationKind.LoopStatement) (Syntax: 'for (; fals ... }')
  Condition: ILiteralExpression (OperationKind.LiteralExpression, Type: System.Boolean, Constant: False) (Syntax: 'false')
  Before(0)
  AtLoopBottom(0)
  Body: IBlockStatement (1 statements) (OperationKind.BlockStatement) (Syntax: '{ ... }')
      IExpressionStatement (OperationKind.ExpressionStatement) (Syntax: 'System.Cons ... e(""hello"");')
        Expression: IInvocationExpression (void System.Console.WriteLine(System.String value)) (OperationKind.InvocationExpression, Type: System.Void) (Syntax: 'System.Cons ... ne(""hello"")')
            Instance Receiver: null
            Arguments(1):
                IArgument (ArgumentKind.Explicit, Matching Parameter: value) (OperationKind.Argument) (Syntax: '""hello""')
                  ILiteralExpression (OperationKind.LiteralExpression, Type: System.String, Constant: ""hello"") (Syntax: '""hello""')
                  InConversion: null
                  OutConversion: null
";
            VerifyOperationTreeForTest<ForStatementSyntax>(source, expectedOperationTree);
        }

        [CompilerTrait(CompilerFeature.IOperation)]
        [Fact, WorkItem(17602, "https://github.com/dotnet/roslyn/issues/17602")]
        public void IForLoopStatement_ObjectInitAsInitializer()
        {
            string source = @"
class C
{
    static void Main(string[] args)
    {
        /*<bind>*/for (F f = new F { i = 0, s = ""abc"" }; f.i < 5; f.i = f.i + 1)
        {
        }/*</bind>*/
    }
}
public class F
{
    public int i;
    public string s;
}

";
            string expectedOperationTree = @"
IForLoopStatement (LoopKind.For) (OperationKind.LoopStatement) (Syntax: 'for (F f =  ... }')
  Condition: IBinaryOperatorExpression (BinaryOperatorKind.LessThan) (OperationKind.BinaryOperatorExpression, Type: System.Boolean) (Syntax: 'f.i < 5')
      Left: IFieldReferenceExpression: System.Int32 F.i (OperationKind.FieldReferenceExpression, Type: System.Int32) (Syntax: 'f.i')
          Instance Receiver: ILocalReferenceExpression: f (OperationKind.LocalReferenceExpression, Type: F) (Syntax: 'f')
      Right: ILiteralExpression (OperationKind.LiteralExpression, Type: System.Int32, Constant: 5) (Syntax: '5')
  Locals: Local_1: F f
  Before:
      IVariableDeclarationStatement (1 declarations) (OperationKind.VariableDeclarationStatement) (Syntax: 'f = new F { ... s = ""abc"" }')
        IVariableDeclaration (1 variables) (OperationKind.VariableDeclaration) (Syntax: 'f = new F { ... s = ""abc"" }')
          Variables: Local_1: F f
          Initializer: IObjectCreationExpression (Constructor: F..ctor()) (OperationKind.ObjectCreationExpression, Type: F) (Syntax: 'new F { i = ... s = ""abc"" }')
              Arguments(0)
              Initializer: IObjectOrCollectionInitializerExpression (OperationKind.ObjectOrCollectionInitializerExpression, Type: F) (Syntax: '{ i = 0, s = ""abc"" }')
                  Initializers(2):
                      ISimpleAssignmentExpression (OperationKind.SimpleAssignmentExpression, Type: System.Int32) (Syntax: 'i = 0')
                        Left: IFieldReferenceExpression: System.Int32 F.i (OperationKind.FieldReferenceExpression, Type: System.Int32) (Syntax: 'i')
<<<<<<< HEAD
                            Instance Receiver: IInstanceReferenceExpression (OperationKind.InstanceReferenceExpression, Type: F) (Syntax: 'i')
                        Right: ILiteralExpression (Text: 0) (OperationKind.LiteralExpression, Type: System.Int32, Constant: 0) (Syntax: '0')
=======
                            Instance Receiver: IInstanceReferenceExpression (InstanceReferenceKind.Implicit) (OperationKind.InstanceReferenceExpression, Type: F) (Syntax: 'i')
                        Right: ILiteralExpression (OperationKind.LiteralExpression, Type: System.Int32, Constant: 0) (Syntax: '0')
>>>>>>> e2afbb28
                      ISimpleAssignmentExpression (OperationKind.SimpleAssignmentExpression, Type: System.String) (Syntax: 's = ""abc""')
                        Left: IFieldReferenceExpression: System.String F.s (OperationKind.FieldReferenceExpression, Type: System.String) (Syntax: 's')
                            Instance Receiver: IInstanceReferenceExpression (OperationKind.InstanceReferenceExpression, Type: F) (Syntax: 's')
                        Right: ILiteralExpression (OperationKind.LiteralExpression, Type: System.String, Constant: ""abc"") (Syntax: '""abc""')
  AtLoopBottom:
      IExpressionStatement (OperationKind.ExpressionStatement) (Syntax: 'f.i = f.i + 1')
        Expression: ISimpleAssignmentExpression (OperationKind.SimpleAssignmentExpression, Type: System.Int32) (Syntax: 'f.i = f.i + 1')
            Left: IFieldReferenceExpression: System.Int32 F.i (OperationKind.FieldReferenceExpression, Type: System.Int32) (Syntax: 'f.i')
                Instance Receiver: ILocalReferenceExpression: f (OperationKind.LocalReferenceExpression, Type: F) (Syntax: 'f')
            Right: IBinaryOperatorExpression (BinaryOperatorKind.Add) (OperationKind.BinaryOperatorExpression, Type: System.Int32) (Syntax: 'f.i + 1')
                Left: IFieldReferenceExpression: System.Int32 F.i (OperationKind.FieldReferenceExpression, Type: System.Int32) (Syntax: 'f.i')
                    Instance Receiver: ILocalReferenceExpression: f (OperationKind.LocalReferenceExpression, Type: F) (Syntax: 'f')
<<<<<<< HEAD
                Right: ILiteralExpression (Text: 1) (OperationKind.LiteralExpression, Type: System.Int32, Constant: 1) (Syntax: '1')
=======
                Right: ILiteralExpression (OperationKind.LiteralExpression, Type: System.Int32, Constant: 1) (Syntax: '1')
>>>>>>> e2afbb28
  Body: IBlockStatement (0 statements) (OperationKind.BlockStatement) (Syntax: '{ ... }')
";
            VerifyOperationTreeForTest<ForStatementSyntax>(source, expectedOperationTree);
        }

        [CompilerTrait(CompilerFeature.IOperation)]
        [Fact, WorkItem(17602, "https://github.com/dotnet/roslyn/issues/17602")]
        public void IForLoopStatement_DynamicInFor()
        {
            string source = @"
class C
{
    static void Main(string[] args)
    {
        dynamic d = new myFor();
        /*<bind>*/for (d.Initialize(5); d.Done; d.Next())
        {
        }/*</bind>*/
    }
}

public class myFor
{
    int index;
    int max;
    public void Initialize(int max)
    {
        index = 0;
        this.max = max;
        System.Console.WriteLine(""Initialize"");
    }
    public bool Done
    {
        get
        {
            System.Console.WriteLine(""Done"");
            return index < max;
        }
    }
    public void Next()
    {
        index = index + 1;
        System.Console.WriteLine(""Next"");
    }
}
";
            string expectedOperationTree = @"
IForLoopStatement (LoopKind.For) (OperationKind.LoopStatement) (Syntax: 'for (d.Init ... }')
  Condition: IUnaryOperatorExpression (UnaryOperatorKind.True) (OperationKind.UnaryOperatorExpression, Type: System.Boolean) (Syntax: 'd.Done')
      Operand: IDynamicMemberReferenceExpression (Member Name: ""Done"", Containing Type: null) (OperationKind.DynamicMemberReferenceExpression, Type: dynamic) (Syntax: 'd.Done')
          Type Arguments(0)
          Instance Receiver: ILocalReferenceExpression: d (OperationKind.LocalReferenceExpression, Type: dynamic) (Syntax: 'd')
  Before:
      IExpressionStatement (OperationKind.ExpressionStatement) (Syntax: 'd.Initialize(5)')
        Expression: IOperation:  (OperationKind.None) (Syntax: 'd.Initialize(5)')
            Children(2):
                IDynamicMemberReferenceExpression (Member Name: ""Initialize"", Containing Type: null) (OperationKind.DynamicMemberReferenceExpression, Type: dynamic) (Syntax: 'd.Initialize')
                  Type Arguments(0)
                  Instance Receiver: ILocalReferenceExpression: d (OperationKind.LocalReferenceExpression, Type: dynamic) (Syntax: 'd')
                ILiteralExpression (OperationKind.LiteralExpression, Type: System.Int32, Constant: 5) (Syntax: '5')
  AtLoopBottom:
      IExpressionStatement (OperationKind.ExpressionStatement) (Syntax: 'd.Next()')
        Expression: IOperation:  (OperationKind.None) (Syntax: 'd.Next()')
            Children(1):
                IDynamicMemberReferenceExpression (Member Name: ""Next"", Containing Type: null) (OperationKind.DynamicMemberReferenceExpression, Type: dynamic) (Syntax: 'd.Next')
                  Type Arguments(0)
                  Instance Receiver: ILocalReferenceExpression: d (OperationKind.LocalReferenceExpression, Type: dynamic) (Syntax: 'd')
  Body: IBlockStatement (0 statements) (OperationKind.BlockStatement) (Syntax: '{ ... }')
";

            VerifyOperationTreeForTest<ForStatementSyntax>(source, expectedOperationTree);
        }

        [CompilerTrait(CompilerFeature.IOperation)]
        [Fact, WorkItem(17602, "https://github.com/dotnet/roslyn/issues/17602")]
        public void IForLoopStatement_VarInFor()
        {
            string source = @"
class C
{
    static void Main(string[] args)
    {
        /*<bind>*/for (var i = 1; i < 5; i = i + 1) ;/*</bind>*/
    }
}

";
            string expectedOperationTree = @"
IForLoopStatement (LoopKind.For) (OperationKind.LoopStatement) (Syntax: 'for (var i  ...  = i + 1) ;')
  Condition: IBinaryOperatorExpression (BinaryOperatorKind.LessThan) (OperationKind.BinaryOperatorExpression, Type: System.Boolean) (Syntax: 'i < 5')
      Left: ILocalReferenceExpression: i (OperationKind.LocalReferenceExpression, Type: System.Int32) (Syntax: 'i')
      Right: ILiteralExpression (OperationKind.LiteralExpression, Type: System.Int32, Constant: 5) (Syntax: '5')
  Locals: Local_1: System.Int32 i
  Before:
      IVariableDeclarationStatement (1 declarations) (OperationKind.VariableDeclarationStatement) (Syntax: 'i = 1')
        IVariableDeclaration (1 variables) (OperationKind.VariableDeclaration) (Syntax: 'i = 1')
          Variables: Local_1: System.Int32 i
          Initializer: ILiteralExpression (OperationKind.LiteralExpression, Type: System.Int32, Constant: 1) (Syntax: '1')
  AtLoopBottom:
      IExpressionStatement (OperationKind.ExpressionStatement) (Syntax: 'i = i + 1')
        Expression: ISimpleAssignmentExpression (OperationKind.SimpleAssignmentExpression, Type: System.Int32) (Syntax: 'i = i + 1')
            Left: ILocalReferenceExpression: i (OperationKind.LocalReferenceExpression, Type: System.Int32) (Syntax: 'i')
            Right: IBinaryOperatorExpression (BinaryOperatorKind.Add) (OperationKind.BinaryOperatorExpression, Type: System.Int32) (Syntax: 'i + 1')
                Left: ILocalReferenceExpression: i (OperationKind.LocalReferenceExpression, Type: System.Int32) (Syntax: 'i')
                Right: ILiteralExpression (OperationKind.LiteralExpression, Type: System.Int32, Constant: 1) (Syntax: '1')
  Body: IEmptyStatement (OperationKind.EmptyStatement) (Syntax: ';')
";
            VerifyOperationTreeForTest<ForStatementSyntax>(source, expectedOperationTree);
        }

        [CompilerTrait(CompilerFeature.IOperation)]
        [Fact, WorkItem(17602, "https://github.com/dotnet/roslyn/issues/17602")]
        public void IForLoopStatement_QueryInInit()
        {
            string source = @"
using System.Linq;
using System.Collections.Generic;
class C
{
    static void Main(string[] args)
    {
        /*<bind>*/for (IEnumerable<string> str = from x in ""123""
                                       let z = x.ToString()
                                       select z into w
                                       select w; ; )
        {
            foreach (var item in str)
            {
                System.Console.WriteLine(item);
            }
            return;
        }/*</bind>*/
    }
}
";
            string expectedOperationTree = @"
IForLoopStatement (LoopKind.For) (OperationKind.LoopStatement) (Syntax: 'for (IEnume ... }')
  Condition: null
  Locals: Local_1: System.Collections.Generic.IEnumerable<System.String> str
  Before:
      IVariableDeclarationStatement (1 declarations) (OperationKind.VariableDeclarationStatement) (Syntax: 'str = from  ... select w')
        IVariableDeclaration (1 variables) (OperationKind.VariableDeclaration) (Syntax: 'str = from  ... select w')
          Variables: Local_1: System.Collections.Generic.IEnumerable<System.String> str
          Initializer: IOperation:  (OperationKind.None) (Syntax: 'from x in "" ... select w')
              Children(1):
                  IOperation:  (OperationKind.None) (Syntax: 'into w ... select w')
                    Children(1):
                        IOperation:  (OperationKind.None) (Syntax: 'select w')
                          Children(1):
                              IOperation:  (OperationKind.None) (Syntax: 'select w')
                                Children(1):
                                    IInvocationExpression (System.Collections.Generic.IEnumerable<System.String> System.Linq.Enumerable.Select<System.String, System.String>(this System.Collections.Generic.IEnumerable<System.String> source, System.Func<System.String, System.String> selector)) (OperationKind.InvocationExpression, Type: System.Collections.Generic.IEnumerable<System.String>) (Syntax: 'select w')
                                      Instance Receiver: null
                                      Arguments(2):
                                          IArgument (ArgumentKind.Explicit, Matching Parameter: source) (OperationKind.Argument) (Syntax: 'select z')
                                            IOperation:  (OperationKind.None) (Syntax: 'select z')
                                              Children(1):
                                                  IInvocationExpression (System.Collections.Generic.IEnumerable<System.String> System.Linq.Enumerable.Select<<anonymous type: System.Char x, System.String z>, System.String>(this System.Collections.Generic.IEnumerable<<anonymous type: System.Char x, System.String z>> source, System.Func<<anonymous type: System.Char x, System.String z>, System.String> selector)) (OperationKind.InvocationExpression, Type: System.Collections.Generic.IEnumerable<System.String>) (Syntax: 'select z')
                                                    Instance Receiver: null
                                                    Arguments(2):
                                                        IArgument (ArgumentKind.Explicit, Matching Parameter: source) (OperationKind.Argument) (Syntax: 'let z = x.ToString()')
                                                          IOperation:  (OperationKind.None) (Syntax: 'let z = x.ToString()')
                                                            Children(1):
                                                                IInvocationExpression (System.Collections.Generic.IEnumerable<<anonymous type: System.Char x, System.String z>> System.Linq.Enumerable.Select<System.Char, <anonymous type: System.Char x, System.String z>>(this System.Collections.Generic.IEnumerable<System.Char> source, System.Func<System.Char, <anonymous type: System.Char x, System.String z>> selector)) (OperationKind.InvocationExpression, Type: System.Collections.Generic.IEnumerable<<anonymous type: System.Char x, System.String z>>) (Syntax: 'let z = x.ToString()')
                                                                  Instance Receiver: null
                                                                  Arguments(2):
                                                                      IArgument (ArgumentKind.Explicit, Matching Parameter: source) (OperationKind.Argument) (Syntax: 'from x in ""123""')
                                                                        IConversionExpression (Implicit, TryCast: False, Unchecked) (OperationKind.ConversionExpression, Type: System.Collections.Generic.IEnumerable<System.Char>) (Syntax: 'from x in ""123""')
                                                                          Conversion: CommonConversion (Exists: True, IsIdentity: False, IsNumeric: False, IsReference: True, IsUserDefined: False) (MethodSymbol: null)
                                                                          Operand: IOperation:  (OperationKind.None) (Syntax: 'from x in ""123""')
                                                                              Children(1):
                                                                                  ILiteralExpression (OperationKind.LiteralExpression, Type: System.String, Constant: ""123"") (Syntax: '""123""')
                                                                        InConversion: null
                                                                        OutConversion: null
                                                                      IArgument (ArgumentKind.Explicit, Matching Parameter: selector) (OperationKind.Argument) (Syntax: 'x.ToString()')
                                                                        IConversionExpression (Implicit, TryCast: False, Unchecked) (OperationKind.ConversionExpression, Type: System.Func<System.Char, <anonymous type: System.Char x, System.String z>>) (Syntax: 'x.ToString()')
                                                                          Conversion: CommonConversion (Exists: True, IsIdentity: False, IsNumeric: False, IsReference: False, IsUserDefined: False) (MethodSymbol: null)
                                                                          Operand: IAnonymousFunctionExpression (Symbol: lambda expression) (OperationKind.AnonymousFunctionExpression, Type: null) (Syntax: 'x.ToString()')
                                                                              IBlockStatement (1 statements) (OperationKind.BlockStatement) (Syntax: 'x.ToString()')
                                                                                IReturnStatement (OperationKind.ReturnStatement) (Syntax: 'x.ToString()')
                                                                                  ReturnedValue: IObjectCreationExpression (Constructor: <anonymous type: System.Char x, System.String z>..ctor(System.Char x, System.String z)) (OperationKind.ObjectCreationExpression, Type: <anonymous type: System.Char x, System.String z>) (Syntax: 'let z = x.ToString()')
                                                                                      Arguments(2):
                                                                                          IArgument (ArgumentKind.Explicit, Matching Parameter: x) (OperationKind.Argument) (Syntax: 'let z = x.ToString()')
                                                                                            IParameterReferenceExpression: x (OperationKind.ParameterReferenceExpression, Type: System.Char) (Syntax: 'let z = x.ToString()')
                                                                                            InConversion: null
                                                                                            OutConversion: null
                                                                                          IArgument (ArgumentKind.Explicit, Matching Parameter: z) (OperationKind.Argument) (Syntax: 'x.ToString()')
                                                                                            IInvocationExpression (virtual System.String System.Char.ToString()) (OperationKind.InvocationExpression, Type: System.String) (Syntax: 'x.ToString()')
                                                                                              Instance Receiver: IOperation:  (OperationKind.None) (Syntax: 'x')
                                                                                              Arguments(0)
                                                                                            InConversion: null
                                                                                            OutConversion: null
                                                                                      Initializer: null
                                                                        InConversion: null
                                                                        OutConversion: null
                                                          InConversion: null
                                                          OutConversion: null
                                                        IArgument (ArgumentKind.Explicit, Matching Parameter: selector) (OperationKind.Argument) (Syntax: 'z')
                                                          IConversionExpression (Implicit, TryCast: False, Unchecked) (OperationKind.ConversionExpression, Type: System.Func<<anonymous type: System.Char x, System.String z>, System.String>) (Syntax: 'z')
                                                            Conversion: CommonConversion (Exists: True, IsIdentity: False, IsNumeric: False, IsReference: False, IsUserDefined: False) (MethodSymbol: null)
                                                            Operand: IAnonymousFunctionExpression (Symbol: lambda expression) (OperationKind.AnonymousFunctionExpression, Type: null) (Syntax: 'z')
                                                                IBlockStatement (1 statements) (OperationKind.BlockStatement) (Syntax: 'z')
                                                                  IReturnStatement (OperationKind.ReturnStatement) (Syntax: 'z')
                                                                    ReturnedValue: IOperation:  (OperationKind.None) (Syntax: 'z')
                                                          InConversion: null
                                                          OutConversion: null
                                            InConversion: null
                                            OutConversion: null
                                          IArgument (ArgumentKind.Explicit, Matching Parameter: selector) (OperationKind.Argument) (Syntax: 'w')
                                            IConversionExpression (Implicit, TryCast: False, Unchecked) (OperationKind.ConversionExpression, Type: System.Func<System.String, System.String>) (Syntax: 'w')
                                              Conversion: CommonConversion (Exists: True, IsIdentity: False, IsNumeric: False, IsReference: False, IsUserDefined: False) (MethodSymbol: null)
                                              Operand: IAnonymousFunctionExpression (Symbol: lambda expression) (OperationKind.AnonymousFunctionExpression, Type: null) (Syntax: 'w')
                                                  IBlockStatement (1 statements) (OperationKind.BlockStatement) (Syntax: 'w')
                                                    IReturnStatement (OperationKind.ReturnStatement) (Syntax: 'w')
                                                      ReturnedValue: IOperation:  (OperationKind.None) (Syntax: 'w')
                                            InConversion: null
                                            OutConversion: null
  AtLoopBottom(0)
  Body: IBlockStatement (2 statements) (OperationKind.BlockStatement) (Syntax: '{ ... }')
      IForEachLoopStatement (Iteration variable: System.String item) (LoopKind.ForEach) (OperationKind.LoopStatement) (Syntax: 'foreach (va ... }')
        Collection: IConversionExpression (Implicit, TryCast: False, Unchecked) (OperationKind.ConversionExpression, Type: System.Collections.Generic.IEnumerable<System.String>) (Syntax: 'str')
            Conversion: CommonConversion (Exists: True, IsIdentity: True, IsNumeric: False, IsReference: False, IsUserDefined: False) (MethodSymbol: null)
            Operand: ILocalReferenceExpression: str (OperationKind.LocalReferenceExpression, Type: System.Collections.Generic.IEnumerable<System.String>) (Syntax: 'str')
        Body: IBlockStatement (1 statements) (OperationKind.BlockStatement) (Syntax: '{ ... }')
            IExpressionStatement (OperationKind.ExpressionStatement) (Syntax: 'System.Cons ... Line(item);')
              Expression: IInvocationExpression (void System.Console.WriteLine(System.String value)) (OperationKind.InvocationExpression, Type: System.Void) (Syntax: 'System.Cons ... eLine(item)')
                  Instance Receiver: null
                  Arguments(1):
                      IArgument (ArgumentKind.Explicit, Matching Parameter: value) (OperationKind.Argument) (Syntax: 'item')
                        ILocalReferenceExpression: item (OperationKind.LocalReferenceExpression, Type: System.String) (Syntax: 'item')
                        InConversion: null
                        OutConversion: null
      IReturnStatement (OperationKind.ReturnStatement) (Syntax: 'return;')
        ReturnedValue: null
";
            VerifyOperationTreeForTest<ForStatementSyntax>(source, expectedOperationTree);
        }

        [CompilerTrait(CompilerFeature.IOperation)]
        [Fact, WorkItem(17602, "https://github.com/dotnet/roslyn/issues/17602")]
        public void IForLoopStatement_QueryInBody()
        {
            string source = @"
using System.Linq;
using System.Collections.Generic;
class C
{
    static void Main(string[] args)
    {
        foreach (var item in fun())
        {
            System.Console.WriteLine(item);
        }
    }

    private static IEnumerable<string> fun()
    {
        /*<bind>*/for (int i = 0; i < 5;)
        {
            return from x in ""123""
                   let z = x.ToString()
                   select z into w
                   select w;
        }/*</bind>*/
        return null;
    }
}

";
            string expectedOperationTree = @"
IForLoopStatement (LoopKind.For) (OperationKind.LoopStatement) (Syntax: 'for (int i  ... }')
  Condition: IBinaryOperatorExpression (BinaryOperatorKind.LessThan) (OperationKind.BinaryOperatorExpression, Type: System.Boolean) (Syntax: 'i < 5')
      Left: ILocalReferenceExpression: i (OperationKind.LocalReferenceExpression, Type: System.Int32) (Syntax: 'i')
      Right: ILiteralExpression (OperationKind.LiteralExpression, Type: System.Int32, Constant: 5) (Syntax: '5')
  Locals: Local_1: System.Int32 i
  Before:
      IVariableDeclarationStatement (1 declarations) (OperationKind.VariableDeclarationStatement) (Syntax: 'i = 0')
        IVariableDeclaration (1 variables) (OperationKind.VariableDeclaration) (Syntax: 'i = 0')
          Variables: Local_1: System.Int32 i
          Initializer: ILiteralExpression (OperationKind.LiteralExpression, Type: System.Int32, Constant: 0) (Syntax: '0')
  AtLoopBottom(0)
  Body: IBlockStatement (1 statements) (OperationKind.BlockStatement) (Syntax: '{ ... }')
      IReturnStatement (OperationKind.ReturnStatement) (Syntax: 'return from ... select w;')
        ReturnedValue: IOperation:  (OperationKind.None) (Syntax: 'from x in "" ... select w')
            Children(1):
                IOperation:  (OperationKind.None) (Syntax: 'into w ... select w')
                  Children(1):
                      IOperation:  (OperationKind.None) (Syntax: 'select w')
                        Children(1):
                            IOperation:  (OperationKind.None) (Syntax: 'select w')
                              Children(1):
                                  IInvocationExpression (System.Collections.Generic.IEnumerable<System.String> System.Linq.Enumerable.Select<System.String, System.String>(this System.Collections.Generic.IEnumerable<System.String> source, System.Func<System.String, System.String> selector)) (OperationKind.InvocationExpression, Type: System.Collections.Generic.IEnumerable<System.String>) (Syntax: 'select w')
                                    Instance Receiver: null
                                    Arguments(2):
                                        IArgument (ArgumentKind.Explicit, Matching Parameter: source) (OperationKind.Argument) (Syntax: 'select z')
                                          IOperation:  (OperationKind.None) (Syntax: 'select z')
                                            Children(1):
                                                IInvocationExpression (System.Collections.Generic.IEnumerable<System.String> System.Linq.Enumerable.Select<<anonymous type: System.Char x, System.String z>, System.String>(this System.Collections.Generic.IEnumerable<<anonymous type: System.Char x, System.String z>> source, System.Func<<anonymous type: System.Char x, System.String z>, System.String> selector)) (OperationKind.InvocationExpression, Type: System.Collections.Generic.IEnumerable<System.String>) (Syntax: 'select z')
                                                  Instance Receiver: null
                                                  Arguments(2):
                                                      IArgument (ArgumentKind.Explicit, Matching Parameter: source) (OperationKind.Argument) (Syntax: 'let z = x.ToString()')
                                                        IOperation:  (OperationKind.None) (Syntax: 'let z = x.ToString()')
                                                          Children(1):
                                                              IInvocationExpression (System.Collections.Generic.IEnumerable<<anonymous type: System.Char x, System.String z>> System.Linq.Enumerable.Select<System.Char, <anonymous type: System.Char x, System.String z>>(this System.Collections.Generic.IEnumerable<System.Char> source, System.Func<System.Char, <anonymous type: System.Char x, System.String z>> selector)) (OperationKind.InvocationExpression, Type: System.Collections.Generic.IEnumerable<<anonymous type: System.Char x, System.String z>>) (Syntax: 'let z = x.ToString()')
                                                                Instance Receiver: null
                                                                Arguments(2):
                                                                    IArgument (ArgumentKind.Explicit, Matching Parameter: source) (OperationKind.Argument) (Syntax: 'from x in ""123""')
                                                                      IConversionExpression (Implicit, TryCast: False, Unchecked) (OperationKind.ConversionExpression, Type: System.Collections.Generic.IEnumerable<System.Char>) (Syntax: 'from x in ""123""')
                                                                        Conversion: CommonConversion (Exists: True, IsIdentity: False, IsNumeric: False, IsReference: True, IsUserDefined: False) (MethodSymbol: null)
                                                                        Operand: IOperation:  (OperationKind.None) (Syntax: 'from x in ""123""')
                                                                            Children(1):
                                                                                ILiteralExpression (OperationKind.LiteralExpression, Type: System.String, Constant: ""123"") (Syntax: '""123""')
                                                                      InConversion: null
                                                                      OutConversion: null
                                                                    IArgument (ArgumentKind.Explicit, Matching Parameter: selector) (OperationKind.Argument) (Syntax: 'x.ToString()')
                                                                      IConversionExpression (Implicit, TryCast: False, Unchecked) (OperationKind.ConversionExpression, Type: System.Func<System.Char, <anonymous type: System.Char x, System.String z>>) (Syntax: 'x.ToString()')
                                                                        Conversion: CommonConversion (Exists: True, IsIdentity: False, IsNumeric: False, IsReference: False, IsUserDefined: False) (MethodSymbol: null)
                                                                        Operand: IAnonymousFunctionExpression (Symbol: lambda expression) (OperationKind.AnonymousFunctionExpression, Type: null) (Syntax: 'x.ToString()')
                                                                            IBlockStatement (1 statements) (OperationKind.BlockStatement) (Syntax: 'x.ToString()')
                                                                              IReturnStatement (OperationKind.ReturnStatement) (Syntax: 'x.ToString()')
                                                                                ReturnedValue: IObjectCreationExpression (Constructor: <anonymous type: System.Char x, System.String z>..ctor(System.Char x, System.String z)) (OperationKind.ObjectCreationExpression, Type: <anonymous type: System.Char x, System.String z>) (Syntax: 'let z = x.ToString()')
                                                                                    Arguments(2):
                                                                                        IArgument (ArgumentKind.Explicit, Matching Parameter: x) (OperationKind.Argument) (Syntax: 'let z = x.ToString()')
                                                                                          IParameterReferenceExpression: x (OperationKind.ParameterReferenceExpression, Type: System.Char) (Syntax: 'let z = x.ToString()')
                                                                                          InConversion: null
                                                                                          OutConversion: null
                                                                                        IArgument (ArgumentKind.Explicit, Matching Parameter: z) (OperationKind.Argument) (Syntax: 'x.ToString()')
                                                                                          IInvocationExpression (virtual System.String System.Char.ToString()) (OperationKind.InvocationExpression, Type: System.String) (Syntax: 'x.ToString()')
                                                                                            Instance Receiver: IOperation:  (OperationKind.None) (Syntax: 'x')
                                                                                            Arguments(0)
                                                                                          InConversion: null
                                                                                          OutConversion: null
                                                                                    Initializer: null
                                                                      InConversion: null
                                                                      OutConversion: null
                                                        InConversion: null
                                                        OutConversion: null
                                                      IArgument (ArgumentKind.Explicit, Matching Parameter: selector) (OperationKind.Argument) (Syntax: 'z')
                                                        IConversionExpression (Implicit, TryCast: False, Unchecked) (OperationKind.ConversionExpression, Type: System.Func<<anonymous type: System.Char x, System.String z>, System.String>) (Syntax: 'z')
                                                          Conversion: CommonConversion (Exists: True, IsIdentity: False, IsNumeric: False, IsReference: False, IsUserDefined: False) (MethodSymbol: null)
                                                          Operand: IAnonymousFunctionExpression (Symbol: lambda expression) (OperationKind.AnonymousFunctionExpression, Type: null) (Syntax: 'z')
                                                              IBlockStatement (1 statements) (OperationKind.BlockStatement) (Syntax: 'z')
                                                                IReturnStatement (OperationKind.ReturnStatement) (Syntax: 'z')
                                                                  ReturnedValue: IOperation:  (OperationKind.None) (Syntax: 'z')
                                                        InConversion: null
                                                        OutConversion: null
                                          InConversion: null
                                          OutConversion: null
                                        IArgument (ArgumentKind.Explicit, Matching Parameter: selector) (OperationKind.Argument) (Syntax: 'w')
                                          IConversionExpression (Implicit, TryCast: False, Unchecked) (OperationKind.ConversionExpression, Type: System.Func<System.String, System.String>) (Syntax: 'w')
                                            Conversion: CommonConversion (Exists: True, IsIdentity: False, IsNumeric: False, IsReference: False, IsUserDefined: False) (MethodSymbol: null)
                                            Operand: IAnonymousFunctionExpression (Symbol: lambda expression) (OperationKind.AnonymousFunctionExpression, Type: null) (Syntax: 'w')
                                                IBlockStatement (1 statements) (OperationKind.BlockStatement) (Syntax: 'w')
                                                  IReturnStatement (OperationKind.ReturnStatement) (Syntax: 'w')
                                                    ReturnedValue: IOperation:  (OperationKind.None) (Syntax: 'w')
                                          InConversion: null
                                          OutConversion: null
";
            VerifyOperationTreeForTest<ForStatementSyntax>(source, expectedOperationTree);
        }

        [CompilerTrait(CompilerFeature.IOperation)]
        [Fact, WorkItem(17602, "https://github.com/dotnet/roslyn/issues/17602")]
        public void IForLoopStatement_ExpressiontreeInInit()
        {
            string source = @"
class C
{
    static void Main(string[] args)
    {
        System.Linq.Expressions.Expression<System.Func<int, int>> e = x => x % 6;
        int i = 1;
        /*<bind>*/for (e = x => x * x; i < 5; i++)
        {
            var lambda = e.Compile();
            System.Console.WriteLine(lambda(i));
        }/*</bind>*/
    }
}

";
            string expectedOperationTree = @"
IForLoopStatement (LoopKind.For) (OperationKind.LoopStatement) (Syntax: 'for (e = x  ... }')
  Condition: IBinaryOperatorExpression (BinaryOperatorKind.LessThan) (OperationKind.BinaryOperatorExpression, Type: System.Boolean) (Syntax: 'i < 5')
      Left: ILocalReferenceExpression: i (OperationKind.LocalReferenceExpression, Type: System.Int32) (Syntax: 'i')
      Right: ILiteralExpression (OperationKind.LiteralExpression, Type: System.Int32, Constant: 5) (Syntax: '5')
  Before:
      IExpressionStatement (OperationKind.ExpressionStatement) (Syntax: 'e = x => x * x')
        Expression: ISimpleAssignmentExpression (OperationKind.SimpleAssignmentExpression, Type: System.Linq.Expressions.Expression<System.Func<System.Int32, System.Int32>>) (Syntax: 'e = x => x * x')
            Left: ILocalReferenceExpression: e (OperationKind.LocalReferenceExpression, Type: System.Linq.Expressions.Expression<System.Func<System.Int32, System.Int32>>) (Syntax: 'e')
            Right: IConversionExpression (Implicit, TryCast: False, Unchecked) (OperationKind.ConversionExpression, Type: System.Linq.Expressions.Expression<System.Func<System.Int32, System.Int32>>) (Syntax: 'x => x * x')
                Conversion: CommonConversion (Exists: True, IsIdentity: False, IsNumeric: False, IsReference: False, IsUserDefined: False) (MethodSymbol: null)
                Operand: IAnonymousFunctionExpression (Symbol: lambda expression) (OperationKind.AnonymousFunctionExpression, Type: null) (Syntax: 'x => x * x')
                    IBlockStatement (1 statements) (OperationKind.BlockStatement) (Syntax: 'x * x')
                      IReturnStatement (OperationKind.ReturnStatement) (Syntax: 'x * x')
                        ReturnedValue: IBinaryOperatorExpression (BinaryOperatorKind.Multiply) (OperationKind.BinaryOperatorExpression, Type: System.Int32) (Syntax: 'x * x')
                            Left: IParameterReferenceExpression: x (OperationKind.ParameterReferenceExpression, Type: System.Int32) (Syntax: 'x')
                            Right: IParameterReferenceExpression: x (OperationKind.ParameterReferenceExpression, Type: System.Int32) (Syntax: 'x')
  AtLoopBottom:
      IExpressionStatement (OperationKind.ExpressionStatement) (Syntax: 'i++')
        Expression: IIncrementExpression (PostfixIncrement) (OperationKind.IncrementExpression, Type: System.Int32) (Syntax: 'i++')
            Target: ILocalReferenceExpression: i (OperationKind.LocalReferenceExpression, Type: System.Int32) (Syntax: 'i')
  Body: IBlockStatement (2 statements, 1 locals) (OperationKind.BlockStatement) (Syntax: '{ ... }')
      Locals: Local_1: System.Func<System.Int32, System.Int32> lambda
      IVariableDeclarationStatement (1 declarations) (OperationKind.VariableDeclarationStatement) (Syntax: 'var lambda  ... .Compile();')
        IVariableDeclaration (1 variables) (OperationKind.VariableDeclaration) (Syntax: 'var lambda  ... .Compile();')
          Variables: Local_1: System.Func<System.Int32, System.Int32> lambda
          Initializer: IInvocationExpression ( System.Func<System.Int32, System.Int32> System.Linq.Expressions.Expression<System.Func<System.Int32, System.Int32>>.Compile()) (OperationKind.InvocationExpression, Type: System.Func<System.Int32, System.Int32>) (Syntax: 'e.Compile()')
              Instance Receiver: ILocalReferenceExpression: e (OperationKind.LocalReferenceExpression, Type: System.Linq.Expressions.Expression<System.Func<System.Int32, System.Int32>>) (Syntax: 'e')
              Arguments(0)
      IExpressionStatement (OperationKind.ExpressionStatement) (Syntax: 'System.Cons ... lambda(i));')
        Expression: IInvocationExpression (void System.Console.WriteLine(System.Int32 value)) (OperationKind.InvocationExpression, Type: System.Void) (Syntax: 'System.Cons ... (lambda(i))')
            Instance Receiver: null
            Arguments(1):
                IArgument (ArgumentKind.Explicit, Matching Parameter: value) (OperationKind.Argument) (Syntax: 'lambda(i)')
                  IInvocationExpression (virtual System.Int32 System.Func<System.Int32, System.Int32>.Invoke(System.Int32 arg)) (OperationKind.InvocationExpression, Type: System.Int32) (Syntax: 'lambda(i)')
                    Instance Receiver: ILocalReferenceExpression: lambda (OperationKind.LocalReferenceExpression, Type: System.Func<System.Int32, System.Int32>) (Syntax: 'lambda')
                    Arguments(1):
                        IArgument (ArgumentKind.Explicit, Matching Parameter: arg) (OperationKind.Argument) (Syntax: 'i')
                          ILocalReferenceExpression: i (OperationKind.LocalReferenceExpression, Type: System.Int32) (Syntax: 'i')
                          InConversion: null
                          OutConversion: null
                  InConversion: null
                  OutConversion: null
";
            VerifyOperationTreeForTest<ForStatementSyntax>(source, expectedOperationTree);
        }

        [CompilerTrait(CompilerFeature.IOperation)]
        [Fact, WorkItem(17602, "https://github.com/dotnet/roslyn/issues/17602")]
        public void IForLoopStatement_ExpressiontreeInIterator()
        {
            string source = @"
class C
{
    static void Main(string[] args)
    {
        System.Linq.Expressions.Expression<System.Func<int, int>> e = x => x % 6;
        /*<bind>*/for (int i = 1; i < 5; e = x => x * x, i = i + 1)
        {
            var lambda = e.Compile();
            System.Console.WriteLine(lambda(i));
        }/*</bind>*/
    }
}

";
            string expectedOperationTree = @"
IForLoopStatement (LoopKind.For) (OperationKind.LoopStatement) (Syntax: 'for (int i  ... }')
  Condition: IBinaryOperatorExpression (BinaryOperatorKind.LessThan) (OperationKind.BinaryOperatorExpression, Type: System.Boolean) (Syntax: 'i < 5')
      Left: ILocalReferenceExpression: i (OperationKind.LocalReferenceExpression, Type: System.Int32) (Syntax: 'i')
      Right: ILiteralExpression (OperationKind.LiteralExpression, Type: System.Int32, Constant: 5) (Syntax: '5')
  Locals: Local_1: System.Int32 i
  Before:
      IVariableDeclarationStatement (1 declarations) (OperationKind.VariableDeclarationStatement) (Syntax: 'i = 1')
        IVariableDeclaration (1 variables) (OperationKind.VariableDeclaration) (Syntax: 'i = 1')
          Variables: Local_1: System.Int32 i
          Initializer: ILiteralExpression (OperationKind.LiteralExpression, Type: System.Int32, Constant: 1) (Syntax: '1')
  AtLoopBottom:
      IExpressionStatement (OperationKind.ExpressionStatement) (Syntax: 'e = x => x * x')
        Expression: ISimpleAssignmentExpression (OperationKind.SimpleAssignmentExpression, Type: System.Linq.Expressions.Expression<System.Func<System.Int32, System.Int32>>) (Syntax: 'e = x => x * x')
            Left: ILocalReferenceExpression: e (OperationKind.LocalReferenceExpression, Type: System.Linq.Expressions.Expression<System.Func<System.Int32, System.Int32>>) (Syntax: 'e')
            Right: IConversionExpression (Implicit, TryCast: False, Unchecked) (OperationKind.ConversionExpression, Type: System.Linq.Expressions.Expression<System.Func<System.Int32, System.Int32>>) (Syntax: 'x => x * x')
                Conversion: CommonConversion (Exists: True, IsIdentity: False, IsNumeric: False, IsReference: False, IsUserDefined: False) (MethodSymbol: null)
                Operand: IAnonymousFunctionExpression (Symbol: lambda expression) (OperationKind.AnonymousFunctionExpression, Type: null) (Syntax: 'x => x * x')
                    IBlockStatement (1 statements) (OperationKind.BlockStatement) (Syntax: 'x * x')
                      IReturnStatement (OperationKind.ReturnStatement) (Syntax: 'x * x')
                        ReturnedValue: IBinaryOperatorExpression (BinaryOperatorKind.Multiply) (OperationKind.BinaryOperatorExpression, Type: System.Int32) (Syntax: 'x * x')
                            Left: IParameterReferenceExpression: x (OperationKind.ParameterReferenceExpression, Type: System.Int32) (Syntax: 'x')
                            Right: IParameterReferenceExpression: x (OperationKind.ParameterReferenceExpression, Type: System.Int32) (Syntax: 'x')
      IExpressionStatement (OperationKind.ExpressionStatement) (Syntax: 'i = i + 1')
        Expression: ISimpleAssignmentExpression (OperationKind.SimpleAssignmentExpression, Type: System.Int32) (Syntax: 'i = i + 1')
            Left: ILocalReferenceExpression: i (OperationKind.LocalReferenceExpression, Type: System.Int32) (Syntax: 'i')
            Right: IBinaryOperatorExpression (BinaryOperatorKind.Add) (OperationKind.BinaryOperatorExpression, Type: System.Int32) (Syntax: 'i + 1')
                Left: ILocalReferenceExpression: i (OperationKind.LocalReferenceExpression, Type: System.Int32) (Syntax: 'i')
                Right: ILiteralExpression (OperationKind.LiteralExpression, Type: System.Int32, Constant: 1) (Syntax: '1')
  Body: IBlockStatement (2 statements, 1 locals) (OperationKind.BlockStatement) (Syntax: '{ ... }')
      Locals: Local_1: System.Func<System.Int32, System.Int32> lambda
      IVariableDeclarationStatement (1 declarations) (OperationKind.VariableDeclarationStatement) (Syntax: 'var lambda  ... .Compile();')
        IVariableDeclaration (1 variables) (OperationKind.VariableDeclaration) (Syntax: 'var lambda  ... .Compile();')
          Variables: Local_1: System.Func<System.Int32, System.Int32> lambda
          Initializer: IInvocationExpression ( System.Func<System.Int32, System.Int32> System.Linq.Expressions.Expression<System.Func<System.Int32, System.Int32>>.Compile()) (OperationKind.InvocationExpression, Type: System.Func<System.Int32, System.Int32>) (Syntax: 'e.Compile()')
              Instance Receiver: ILocalReferenceExpression: e (OperationKind.LocalReferenceExpression, Type: System.Linq.Expressions.Expression<System.Func<System.Int32, System.Int32>>) (Syntax: 'e')
              Arguments(0)
      IExpressionStatement (OperationKind.ExpressionStatement) (Syntax: 'System.Cons ... lambda(i));')
        Expression: IInvocationExpression (void System.Console.WriteLine(System.Int32 value)) (OperationKind.InvocationExpression, Type: System.Void) (Syntax: 'System.Cons ... (lambda(i))')
            Instance Receiver: null
            Arguments(1):
                IArgument (ArgumentKind.Explicit, Matching Parameter: value) (OperationKind.Argument) (Syntax: 'lambda(i)')
                  IInvocationExpression (virtual System.Int32 System.Func<System.Int32, System.Int32>.Invoke(System.Int32 arg)) (OperationKind.InvocationExpression, Type: System.Int32) (Syntax: 'lambda(i)')
                    Instance Receiver: ILocalReferenceExpression: lambda (OperationKind.LocalReferenceExpression, Type: System.Func<System.Int32, System.Int32>) (Syntax: 'lambda')
                    Arguments(1):
                        IArgument (ArgumentKind.Explicit, Matching Parameter: arg) (OperationKind.Argument) (Syntax: 'i')
                          ILocalReferenceExpression: i (OperationKind.LocalReferenceExpression, Type: System.Int32) (Syntax: 'i')
                          InConversion: null
                          OutConversion: null
                  InConversion: null
                  OutConversion: null
";
            VerifyOperationTreeForTest<ForStatementSyntax>(source, expectedOperationTree);
        }

        [CompilerTrait(CompilerFeature.IOperation)]
        [Fact, WorkItem(17602, "https://github.com/dotnet/roslyn/issues/17602")]
        public void IForLoopStatement_CustomerTypeInFor()
        {
            string source = @"
class C
{
    static void Main(string[] args)
    {
        /*<bind>*/for (C1 i = new C1(); i == null; i++) { }/*</bind>*/
    }
}
public class C1
{
    public static C1 operator ++(C1 obj)
    {
        return obj;
    }
}
";
            string expectedOperationTree = @"
IForLoopStatement (LoopKind.For) (OperationKind.LoopStatement) (Syntax: 'for (C1 i = ... l; i++) { }')
  Condition: IBinaryOperatorExpression (BinaryOperatorKind.Equals) (OperationKind.BinaryOperatorExpression, Type: System.Boolean) (Syntax: 'i == null')
      Left: IConversionExpression (Implicit, TryCast: False, Unchecked) (OperationKind.ConversionExpression, Type: System.Object) (Syntax: 'i')
          Conversion: CommonConversion (Exists: True, IsIdentity: False, IsNumeric: False, IsReference: True, IsUserDefined: False) (MethodSymbol: null)
          Operand: ILocalReferenceExpression: i (OperationKind.LocalReferenceExpression, Type: C1) (Syntax: 'i')
      Right: IConversionExpression (Implicit, TryCast: False, Unchecked) (OperationKind.ConversionExpression, Type: System.Object, Constant: null) (Syntax: 'null')
          Conversion: CommonConversion (Exists: True, IsIdentity: False, IsNumeric: False, IsReference: True, IsUserDefined: False) (MethodSymbol: null)
          Operand: ILiteralExpression (OperationKind.LiteralExpression, Type: null, Constant: null) (Syntax: 'null')
  Locals: Local_1: C1 i
  Before:
      IVariableDeclarationStatement (1 declarations) (OperationKind.VariableDeclarationStatement) (Syntax: 'i = new C1()')
        IVariableDeclaration (1 variables) (OperationKind.VariableDeclaration) (Syntax: 'i = new C1()')
          Variables: Local_1: C1 i
          Initializer: IObjectCreationExpression (Constructor: C1..ctor()) (OperationKind.ObjectCreationExpression, Type: C1) (Syntax: 'new C1()')
              Arguments(0)
              Initializer: null
  AtLoopBottom:
      IExpressionStatement (OperationKind.ExpressionStatement) (Syntax: 'i++')
        Expression: IIncrementExpression (PostfixIncrement) (OperatorMethod: C1 C1.op_Increment(C1 obj)) (OperationKind.IncrementExpression, Type: C1) (Syntax: 'i++')
            Target: ILocalReferenceExpression: i (OperationKind.LocalReferenceExpression, Type: C1) (Syntax: 'i')
  Body: IBlockStatement (0 statements) (OperationKind.BlockStatement) (Syntax: '{ }')
";
            VerifyOperationTreeForTest<ForStatementSyntax>(source, expectedOperationTree);
        }

        [CompilerTrait(CompilerFeature.IOperation)]
        [Fact, WorkItem(17602, "https://github.com/dotnet/roslyn/issues/17602")]
        public void IForLoopStatement_PostFixIncrementInFor()
        {
            string source = @"
class Program
{
    static void Main(string[] args)
    {
        int i = 0;
        /*<bind>*/for (int j = i++; j < 5; ++j)
        {
            System.Console.WriteLine(j);
        }/*</bind>*/
    }
}
";
            string expectedOperationTree = @"
IForLoopStatement (LoopKind.For) (OperationKind.LoopStatement) (Syntax: 'for (int j  ... }')
  Condition: IBinaryOperatorExpression (BinaryOperatorKind.LessThan) (OperationKind.BinaryOperatorExpression, Type: System.Boolean) (Syntax: 'j < 5')
      Left: ILocalReferenceExpression: j (OperationKind.LocalReferenceExpression, Type: System.Int32) (Syntax: 'j')
      Right: ILiteralExpression (OperationKind.LiteralExpression, Type: System.Int32, Constant: 5) (Syntax: '5')
  Locals: Local_1: System.Int32 j
  Before:
      IVariableDeclarationStatement (1 declarations) (OperationKind.VariableDeclarationStatement) (Syntax: 'j = i++')
        IVariableDeclaration (1 variables) (OperationKind.VariableDeclaration) (Syntax: 'j = i++')
          Variables: Local_1: System.Int32 j
          Initializer: IIncrementExpression (PostfixIncrement) (OperationKind.IncrementExpression, Type: System.Int32) (Syntax: 'i++')
              Target: ILocalReferenceExpression: i (OperationKind.LocalReferenceExpression, Type: System.Int32) (Syntax: 'i')
  AtLoopBottom:
      IExpressionStatement (OperationKind.ExpressionStatement) (Syntax: '++j')
        Expression: IIncrementExpression (PrefixIncrement) (OperationKind.IncrementExpression, Type: System.Int32) (Syntax: '++j')
            Target: ILocalReferenceExpression: j (OperationKind.LocalReferenceExpression, Type: System.Int32) (Syntax: 'j')
  Body: IBlockStatement (1 statements) (OperationKind.BlockStatement) (Syntax: '{ ... }')
      IExpressionStatement (OperationKind.ExpressionStatement) (Syntax: 'System.Cons ... iteLine(j);')
        Expression: IInvocationExpression (void System.Console.WriteLine(System.Int32 value)) (OperationKind.InvocationExpression, Type: System.Void) (Syntax: 'System.Cons ... riteLine(j)')
            Instance Receiver: null
            Arguments(1):
                IArgument (ArgumentKind.Explicit, Matching Parameter: value) (OperationKind.Argument) (Syntax: 'j')
                  ILocalReferenceExpression: j (OperationKind.LocalReferenceExpression, Type: System.Int32) (Syntax: 'j')
                  InConversion: null
                  OutConversion: null
";
            VerifyOperationTreeForTest<ForStatementSyntax>(source, expectedOperationTree);
        }

        [CompilerTrait(CompilerFeature.IOperation)]
        [Fact, WorkItem(17602, "https://github.com/dotnet/roslyn/issues/17602")]
        public void IForLoopStatement_PreFixIncrementInFor()
        {
            string source = @"
class Program
{
    static void Main(string[] args)
    {
        int i = 0;
        /*<bind>*/for (int j = ++i; j < 5; ++j)
        {
            System.Console.WriteLine(j);
        }/*</bind>*/
    }
}

";
            string expectedOperationTree = @"
IForLoopStatement (LoopKind.For) (OperationKind.LoopStatement) (Syntax: 'for (int j  ... }')
  Condition: IBinaryOperatorExpression (BinaryOperatorKind.LessThan) (OperationKind.BinaryOperatorExpression, Type: System.Boolean) (Syntax: 'j < 5')
      Left: ILocalReferenceExpression: j (OperationKind.LocalReferenceExpression, Type: System.Int32) (Syntax: 'j')
      Right: ILiteralExpression (OperationKind.LiteralExpression, Type: System.Int32, Constant: 5) (Syntax: '5')
  Locals: Local_1: System.Int32 j
  Before:
      IVariableDeclarationStatement (1 declarations) (OperationKind.VariableDeclarationStatement) (Syntax: 'j = ++i')
        IVariableDeclaration (1 variables) (OperationKind.VariableDeclaration) (Syntax: 'j = ++i')
          Variables: Local_1: System.Int32 j
          Initializer: IIncrementExpression (PrefixIncrement) (OperationKind.IncrementExpression, Type: System.Int32) (Syntax: '++i')
              Target: ILocalReferenceExpression: i (OperationKind.LocalReferenceExpression, Type: System.Int32) (Syntax: 'i')
  AtLoopBottom:
      IExpressionStatement (OperationKind.ExpressionStatement) (Syntax: '++j')
        Expression: IIncrementExpression (PrefixIncrement) (OperationKind.IncrementExpression, Type: System.Int32) (Syntax: '++j')
            Target: ILocalReferenceExpression: j (OperationKind.LocalReferenceExpression, Type: System.Int32) (Syntax: 'j')
  Body: IBlockStatement (1 statements) (OperationKind.BlockStatement) (Syntax: '{ ... }')
      IExpressionStatement (OperationKind.ExpressionStatement) (Syntax: 'System.Cons ... iteLine(j);')
        Expression: IInvocationExpression (void System.Console.WriteLine(System.Int32 value)) (OperationKind.InvocationExpression, Type: System.Void) (Syntax: 'System.Cons ... riteLine(j)')
            Instance Receiver: null
            Arguments(1):
                IArgument (ArgumentKind.Explicit, Matching Parameter: value) (OperationKind.Argument) (Syntax: 'j')
                  ILocalReferenceExpression: j (OperationKind.LocalReferenceExpression, Type: System.Int32) (Syntax: 'j')
                  InConversion: null
                  OutConversion: null
";
            VerifyOperationTreeForTest<ForStatementSyntax>(source, expectedOperationTree);
        }

        [CompilerTrait(CompilerFeature.IOperation)]
        [Fact, WorkItem(17602, "https://github.com/dotnet/roslyn/issues/17602")]
        public void IForLoopStatement_PreFixIncrementInCondition()
        {
            string source = @"
class Program
{
    static void Main(string[] args)
    {
        /*<bind>*/for (int i = 0; ++i < 5;)
        {
            System.Console.WriteLine(i);
        }/*</bind>*/
    }
}
";
            string expectedOperationTree = @"
IForLoopStatement (LoopKind.For) (OperationKind.LoopStatement) (Syntax: 'for (int i  ... }')
  Condition: IBinaryOperatorExpression (BinaryOperatorKind.LessThan) (OperationKind.BinaryOperatorExpression, Type: System.Boolean) (Syntax: '++i < 5')
      Left: IIncrementExpression (PrefixIncrement) (OperationKind.IncrementExpression, Type: System.Int32) (Syntax: '++i')
          Target: ILocalReferenceExpression: i (OperationKind.LocalReferenceExpression, Type: System.Int32) (Syntax: 'i')
      Right: ILiteralExpression (OperationKind.LiteralExpression, Type: System.Int32, Constant: 5) (Syntax: '5')
  Locals: Local_1: System.Int32 i
  Before:
      IVariableDeclarationStatement (1 declarations) (OperationKind.VariableDeclarationStatement) (Syntax: 'i = 0')
        IVariableDeclaration (1 variables) (OperationKind.VariableDeclaration) (Syntax: 'i = 0')
          Variables: Local_1: System.Int32 i
          Initializer: ILiteralExpression (OperationKind.LiteralExpression, Type: System.Int32, Constant: 0) (Syntax: '0')
  AtLoopBottom(0)
  Body: IBlockStatement (1 statements) (OperationKind.BlockStatement) (Syntax: '{ ... }')
      IExpressionStatement (OperationKind.ExpressionStatement) (Syntax: 'System.Cons ... iteLine(i);')
        Expression: IInvocationExpression (void System.Console.WriteLine(System.Int32 value)) (OperationKind.InvocationExpression, Type: System.Void) (Syntax: 'System.Cons ... riteLine(i)')
            Instance Receiver: null
            Arguments(1):
                IArgument (ArgumentKind.Explicit, Matching Parameter: value) (OperationKind.Argument) (Syntax: 'i')
                  ILocalReferenceExpression: i (OperationKind.LocalReferenceExpression, Type: System.Int32) (Syntax: 'i')
                  InConversion: null
                  OutConversion: null
";
            VerifyOperationTreeForTest<ForStatementSyntax>(source, expectedOperationTree);
        }

        [CompilerTrait(CompilerFeature.IOperation)]
        [Fact, WorkItem(17602, "https://github.com/dotnet/roslyn/issues/17602")]
        public void IForLoopStatement_PostFixDecrementInCondition()
        {
            string source = @"
class Program
{
    static void Main(string[] args)
    {
        /*<bind>*/for (int i = 0; foo(i--) > -5;)
        {
            System.Console.WriteLine(i);
        }/*</bind>*/
    }
    static int foo(int x)
    {
        return x;
    }
}

";
            string expectedOperationTree = @"
IForLoopStatement (LoopKind.For) (OperationKind.LoopStatement) (Syntax: 'for (int i  ... }')
  Condition: IBinaryOperatorExpression (BinaryOperatorKind.GreaterThan) (OperationKind.BinaryOperatorExpression, Type: System.Boolean) (Syntax: 'foo(i--) > -5')
      Left: IInvocationExpression (System.Int32 Program.foo(System.Int32 x)) (OperationKind.InvocationExpression, Type: System.Int32) (Syntax: 'foo(i--)')
          Instance Receiver: null
          Arguments(1):
              IArgument (ArgumentKind.Explicit, Matching Parameter: x) (OperationKind.Argument) (Syntax: 'i--')
                IIncrementExpression (PostfixDecrement) (OperationKind.IncrementExpression, Type: System.Int32) (Syntax: 'i--')
                  Target: ILocalReferenceExpression: i (OperationKind.LocalReferenceExpression, Type: System.Int32) (Syntax: 'i')
                InConversion: null
                OutConversion: null
      Right: IUnaryOperatorExpression (UnaryOperatorKind.Minus) (OperationKind.UnaryOperatorExpression, Type: System.Int32, Constant: -5) (Syntax: '-5')
          Operand: ILiteralExpression (OperationKind.LiteralExpression, Type: System.Int32, Constant: 5) (Syntax: '5')
  Locals: Local_1: System.Int32 i
  Before:
      IVariableDeclarationStatement (1 declarations) (OperationKind.VariableDeclarationStatement) (Syntax: 'i = 0')
        IVariableDeclaration (1 variables) (OperationKind.VariableDeclaration) (Syntax: 'i = 0')
          Variables: Local_1: System.Int32 i
          Initializer: ILiteralExpression (OperationKind.LiteralExpression, Type: System.Int32, Constant: 0) (Syntax: '0')
  AtLoopBottom(0)
  Body: IBlockStatement (1 statements) (OperationKind.BlockStatement) (Syntax: '{ ... }')
      IExpressionStatement (OperationKind.ExpressionStatement) (Syntax: 'System.Cons ... iteLine(i);')
        Expression: IInvocationExpression (void System.Console.WriteLine(System.Int32 value)) (OperationKind.InvocationExpression, Type: System.Void) (Syntax: 'System.Cons ... riteLine(i)')
            Instance Receiver: null
            Arguments(1):
                IArgument (ArgumentKind.Explicit, Matching Parameter: value) (OperationKind.Argument) (Syntax: 'i')
                  ILocalReferenceExpression: i (OperationKind.LocalReferenceExpression, Type: System.Int32) (Syntax: 'i')
                  InConversion: null
                  OutConversion: null
";
            VerifyOperationTreeForTest<ForStatementSyntax>(source, expectedOperationTree);
        }

        [CompilerTrait(CompilerFeature.IOperation)]
        [Fact, WorkItem(17602, "https://github.com/dotnet/roslyn/issues/17602")]
        public void IForLoopStatement_InfiniteLoopVerify()
        {
            string source = @"
class Program
{
    static void Main(string[] args)
    {
        /*<bind>*/for (; true;)
        {
            System.Console.WriteLine(""z"");
        }/*</bind>*/
    }
}
";
            string expectedOperationTree = @"
IForLoopStatement (LoopKind.For) (OperationKind.LoopStatement) (Syntax: 'for (; true ... }')
  Condition: ILiteralExpression (OperationKind.LiteralExpression, Type: System.Boolean, Constant: True) (Syntax: 'true')
  Before(0)
  AtLoopBottom(0)
  Body: IBlockStatement (1 statements) (OperationKind.BlockStatement) (Syntax: '{ ... }')
      IExpressionStatement (OperationKind.ExpressionStatement) (Syntax: 'System.Cons ... eLine(""z"");')
        Expression: IInvocationExpression (void System.Console.WriteLine(System.String value)) (OperationKind.InvocationExpression, Type: System.Void) (Syntax: 'System.Cons ... teLine(""z"")')
            Instance Receiver: null
            Arguments(1):
                IArgument (ArgumentKind.Explicit, Matching Parameter: value) (OperationKind.Argument) (Syntax: '""z""')
                  ILiteralExpression (OperationKind.LiteralExpression, Type: System.String, Constant: ""z"") (Syntax: '""z""')
                  InConversion: null
                  OutConversion: null
";
            VerifyOperationTreeForTest<ForStatementSyntax>(source, expectedOperationTree);
        }

        [CompilerTrait(CompilerFeature.IOperation)]
        [Fact, WorkItem(17602, "https://github.com/dotnet/roslyn/issues/17602")]
        public void IForLoopStatement_InvalidExpression()
        {
            string source = @"
class C
{
    static void Main(string[] args)
    {
        /*<bind>*/for (int k = 0, j = 0; k < 100, j > 5;/*</bind>*/ k++)
        {
        }
    }
}
";
            string expectedOperationTree = @"
IForLoopStatement (LoopKind.For) (OperationKind.LoopStatement, IsInvalid) (Syntax: 'for (int k  ... 100, j > 5;')
  Condition: IBinaryOperatorExpression (BinaryOperatorKind.LessThan) (OperationKind.BinaryOperatorExpression, Type: System.Boolean, IsInvalid) (Syntax: 'k < 100')
      Left: ILocalReferenceExpression: k (OperationKind.LocalReferenceExpression, Type: System.Int32) (Syntax: 'k')
      Right: ILiteralExpression (OperationKind.LiteralExpression, Type: System.Int32, Constant: 100, IsInvalid) (Syntax: '100')
  Locals: Local_1: System.Int32 k
    Local_2: System.Int32 j
  Before:
      IVariableDeclarationStatement (2 declarations) (OperationKind.VariableDeclarationStatement) (Syntax: 'int k = 0, j = 0')
        IVariableDeclaration (1 variables) (OperationKind.VariableDeclaration) (Syntax: 'k = 0')
          Variables: Local_1: System.Int32 k
          Initializer: ILiteralExpression (OperationKind.LiteralExpression, Type: System.Int32, Constant: 0) (Syntax: '0')
        IVariableDeclaration (1 variables) (OperationKind.VariableDeclaration) (Syntax: 'j = 0')
          Variables: Local_1: System.Int32 j
          Initializer: ILiteralExpression (OperationKind.LiteralExpression, Type: System.Int32, Constant: 0) (Syntax: '0')
  AtLoopBottom:
      IExpressionStatement (OperationKind.ExpressionStatement, IsInvalid) (Syntax: '')
        Expression: IInvalidExpression (OperationKind.InvalidExpression, Type: ?, IsInvalid) (Syntax: '')
            Children(0)
      IExpressionStatement (OperationKind.ExpressionStatement, IsInvalid) (Syntax: 'j > 5')
        Expression: IBinaryOperatorExpression (BinaryOperatorKind.GreaterThan) (OperationKind.BinaryOperatorExpression, Type: System.Boolean, IsInvalid) (Syntax: 'j > 5')
            Left: ILocalReferenceExpression: j (OperationKind.LocalReferenceExpression, Type: System.Int32, IsInvalid) (Syntax: 'j')
            Right: ILiteralExpression (OperationKind.LiteralExpression, Type: System.Int32, Constant: 5, IsInvalid) (Syntax: '5')
  Body: IEmptyStatement (OperationKind.EmptyStatement, IsInvalid) (Syntax: ';')
";
            VerifyOperationTreeForTest<ForStatementSyntax>(source, expectedOperationTree);
        }

        [CompilerTrait(CompilerFeature.IOperation)]
        [Fact, WorkItem(17602, "https://github.com/dotnet/roslyn/issues/17602")]
        public void IForLoopStatement_ConditionOutVar()
        {
            string source = @"
class P
{
    private void M()
    {
        var s = """";
        /*<bind>*/for (var j = int.TryParse(s, out var i) ? i : 0; i < 10; i++)
        {
            System.Console.WriteLine($""i={i}, s={s}"");
        }/*</bind>*/
    }
}
";
            string expectedOperationTree = @"
IForLoopStatement (LoopKind.For) (OperationKind.LoopStatement) (Syntax: 'for (var j  ... }')
  Condition: IBinaryOperatorExpression (BinaryOperatorKind.LessThan) (OperationKind.BinaryOperatorExpression, Type: System.Boolean) (Syntax: 'i < 10')
      Left: ILocalReferenceExpression: i (OperationKind.LocalReferenceExpression, Type: System.Int32) (Syntax: 'i')
      Right: ILiteralExpression (OperationKind.LiteralExpression, Type: System.Int32, Constant: 10) (Syntax: '10')
  Locals: Local_1: System.Int32 j
    Local_2: System.Int32 i
  Before:
      IVariableDeclarationStatement (1 declarations) (OperationKind.VariableDeclarationStatement) (Syntax: 'j = int.Try ...  i) ? i : 0')
        IVariableDeclaration (1 variables) (OperationKind.VariableDeclaration) (Syntax: 'j = int.Try ...  i) ? i : 0')
          Variables: Local_1: System.Int32 j
          Initializer: IConditionalExpression (OperationKind.ConditionalExpression, Type: System.Int32) (Syntax: 'int.TryPars ...  i) ? i : 0')
              Condition: IInvocationExpression (System.Boolean System.Int32.TryParse(System.String s, out System.Int32 result)) (OperationKind.InvocationExpression, Type: System.Boolean) (Syntax: 'int.TryPars ...  out var i)')
                  Instance Receiver: null
                  Arguments(2):
                      IArgument (ArgumentKind.Explicit, Matching Parameter: s) (OperationKind.Argument) (Syntax: 's')
                        ILocalReferenceExpression: s (OperationKind.LocalReferenceExpression, Type: System.String) (Syntax: 's')
                        InConversion: null
                        OutConversion: null
                      IArgument (ArgumentKind.Explicit, Matching Parameter: result) (OperationKind.Argument) (Syntax: 'var i')
                        ILocalReferenceExpression: i (OperationKind.LocalReferenceExpression, Type: System.Int32) (Syntax: 'var i')
                        InConversion: null
                        OutConversion: null
              WhenTrue: ILocalReferenceExpression: i (OperationKind.LocalReferenceExpression, Type: System.Int32) (Syntax: 'i')
              WhenFalse: ILiteralExpression (OperationKind.LiteralExpression, Type: System.Int32, Constant: 0) (Syntax: '0')
  AtLoopBottom:
      IExpressionStatement (OperationKind.ExpressionStatement) (Syntax: 'i++')
        Expression: IIncrementExpression (PostfixIncrement) (OperationKind.IncrementExpression, Type: System.Int32) (Syntax: 'i++')
            Target: ILocalReferenceExpression: i (OperationKind.LocalReferenceExpression, Type: System.Int32) (Syntax: 'i')
  Body: IBlockStatement (1 statements) (OperationKind.BlockStatement) (Syntax: '{ ... }')
      IExpressionStatement (OperationKind.ExpressionStatement) (Syntax: 'System.Cons ... }, s={s}"");')
        Expression: IInvocationExpression (void System.Console.WriteLine(System.String value)) (OperationKind.InvocationExpression, Type: System.Void) (Syntax: 'System.Cons ... i}, s={s}"")')
            Instance Receiver: null
            Arguments(1):
                IArgument (ArgumentKind.Explicit, Matching Parameter: value) (OperationKind.Argument) (Syntax: '$""i={i}, s={s}""')
                  IInterpolatedStringExpression (OperationKind.InterpolatedStringExpression, Type: System.String) (Syntax: '$""i={i}, s={s}""')
                    Parts(4):
                        IInterpolatedStringText (OperationKind.InterpolatedStringText) (Syntax: 'i=')
                          Text: ILiteralExpression (OperationKind.LiteralExpression, Type: System.String, Constant: ""i="") (Syntax: 'i=')
                        IInterpolation (OperationKind.Interpolation) (Syntax: '{i}')
                          Expression: ILocalReferenceExpression: i (OperationKind.LocalReferenceExpression, Type: System.Int32) (Syntax: 'i')
                          Alignment: null
                          FormatString: null
                        IInterpolatedStringText (OperationKind.InterpolatedStringText) (Syntax: ', s=')
                          Text: ILiteralExpression (OperationKind.LiteralExpression, Type: System.String, Constant: "", s="") (Syntax: ', s=')
                        IInterpolation (OperationKind.Interpolation) (Syntax: '{s}')
                          Expression: ILocalReferenceExpression: s (OperationKind.LocalReferenceExpression, Type: System.String) (Syntax: 's')
                          Alignment: null
                          FormatString: null
                  InConversion: null
                  OutConversion: null
";
            VerifyOperationTreeForTest<ForStatementSyntax>(source, expectedOperationTree);
        }

    }
}<|MERGE_RESOLUTION|>--- conflicted
+++ resolved
@@ -1209,13 +1209,8 @@
                   Initializers(2):
                       ISimpleAssignmentExpression (OperationKind.SimpleAssignmentExpression, Type: System.Int32) (Syntax: 'i = 0')
                         Left: IFieldReferenceExpression: System.Int32 F.i (OperationKind.FieldReferenceExpression, Type: System.Int32) (Syntax: 'i')
-<<<<<<< HEAD
                             Instance Receiver: IInstanceReferenceExpression (OperationKind.InstanceReferenceExpression, Type: F) (Syntax: 'i')
-                        Right: ILiteralExpression (Text: 0) (OperationKind.LiteralExpression, Type: System.Int32, Constant: 0) (Syntax: '0')
-=======
-                            Instance Receiver: IInstanceReferenceExpression (InstanceReferenceKind.Implicit) (OperationKind.InstanceReferenceExpression, Type: F) (Syntax: 'i')
                         Right: ILiteralExpression (OperationKind.LiteralExpression, Type: System.Int32, Constant: 0) (Syntax: '0')
->>>>>>> e2afbb28
                       ISimpleAssignmentExpression (OperationKind.SimpleAssignmentExpression, Type: System.String) (Syntax: 's = ""abc""')
                         Left: IFieldReferenceExpression: System.String F.s (OperationKind.FieldReferenceExpression, Type: System.String) (Syntax: 's')
                             Instance Receiver: IInstanceReferenceExpression (OperationKind.InstanceReferenceExpression, Type: F) (Syntax: 's')
@@ -1228,11 +1223,7 @@
             Right: IBinaryOperatorExpression (BinaryOperatorKind.Add) (OperationKind.BinaryOperatorExpression, Type: System.Int32) (Syntax: 'f.i + 1')
                 Left: IFieldReferenceExpression: System.Int32 F.i (OperationKind.FieldReferenceExpression, Type: System.Int32) (Syntax: 'f.i')
                     Instance Receiver: ILocalReferenceExpression: f (OperationKind.LocalReferenceExpression, Type: F) (Syntax: 'f')
-<<<<<<< HEAD
-                Right: ILiteralExpression (Text: 1) (OperationKind.LiteralExpression, Type: System.Int32, Constant: 1) (Syntax: '1')
-=======
-                Right: ILiteralExpression (OperationKind.LiteralExpression, Type: System.Int32, Constant: 1) (Syntax: '1')
->>>>>>> e2afbb28
+                Right: ILiteralExpression (OperationKind.LiteralExpression, Type: System.Int32, Constant: 1) (Syntax: '1')
   Body: IBlockStatement (0 statements) (OperationKind.BlockStatement) (Syntax: '{ ... }')
 ";
             VerifyOperationTreeForTest<ForStatementSyntax>(source, expectedOperationTree);
