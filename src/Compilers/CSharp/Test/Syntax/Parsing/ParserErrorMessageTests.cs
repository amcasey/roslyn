--- conflicted
+++ resolved
@@ -237,10 +237,8 @@
     Diagnostic(ErrorCode.ERR_SyntaxError, ";").WithArguments("]", ";"));
         }
 
-<<<<<<< HEAD
-=======
         [WorkItem(862031, "DevDiv/Personal")]
-        [Fact]
+        [Fact(Skip = "PROTOTYPE(tuples)")]
         public void CS0201ERR_IllegalStatement()
         {
             var test = @"
@@ -272,7 +270,7 @@
         }
 
         [WorkItem(862031, "DevDiv/Personal")]
-        [Fact]
+        [Fact(Skip = "PROTOTYPE(tuples)")]
         public void CS0201ERR_IllegalStatementWithCSharp6()
         {
             var test = @"
@@ -305,7 +303,6 @@
                 );
         }
 
->>>>>>> a9ad83c3
         [Fact]
         public void CS0230ERR_BadForeachDecl()
         {
