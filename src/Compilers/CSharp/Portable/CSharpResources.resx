--- conflicted
+++ resolved
@@ -5154,22 +5154,14 @@
   <data name="ERR_TupleInferredNamesNotAvailable" xml:space="preserve">
     <value>Tuple element name '{0}' is inferred. Please use language version {1} or greater to access an element by its inferred name.</value>
   </data>
-<<<<<<< HEAD
   <data name="WRN_AttributesOnBackingFieldsNotAvailable" xml:space="preserve">
     <value>Field-targeted attributes on auto-properties are not supported in language version {0}. Please use language version {1} or greater.</value>
   </data>
   <data name="WRN_AttributesOnBackingFieldsNotAvailable_Title" xml:space="preserve">
     <value>Field-targeted attributes on auto-properties are not supported in this version of the language.</value>
   </data>
-  <data name="WRN_DefaultInSwitch" xml:space="preserve">
-    <value>Did you mean to use the default switch label (`default:`) rather than `case default:`? If you really mean to use the default literal, consider `case (default):` or another literal (`case 0:` or `case null:`) as appropriate.</value>
-  </data>
-  <data name="WRN_DefaultInSwitch_Title" xml:space="preserve">
-    <value>Did you mean to use the default switch label (`default:`) rather than `case default:`? If you really mean to use the default literal, consider `case (default):` or another literal (`case 0:` or `case null:`) as appropriate.</value>
-=======
   <data name="ERR_DefaultInSwitch" xml:space="preserve">
     <value>A default literal 'default' is not valid as a case constant. Use another literal (e.g. '0' or 'null') as appropriate. If you intended to write the default label, use 'default:' without 'case'.</value>
->>>>>>> eb32b2fa
   </data>
   <data name="ERR_VoidInTuple" xml:space="preserve">
     <value>A tuple may not contain a value of type 'void'.</value>
