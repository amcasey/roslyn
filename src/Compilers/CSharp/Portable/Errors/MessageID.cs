﻿// Copyright (c) Microsoft.  All Rights Reserved.  Licensed under the Apache License, Version 2.0.  See License.txt in the project root for license information.

using System;
using System.Diagnostics;
using Roslyn.Utilities;

namespace Microsoft.CodeAnalysis.CSharp
{
    internal enum MessageID
    {
        None = 0,
        MessageBase = 1200,

        IDS_SK_METHOD = MessageBase + 2000,
        IDS_SK_TYPE = MessageBase + 2001,
        IDS_SK_NAMESPACE = MessageBase + 2002,
        IDS_SK_FIELD = MessageBase + 2003,
        IDS_SK_PROPERTY = MessageBase + 2004,
        IDS_SK_UNKNOWN = MessageBase + 2005,
        IDS_SK_VARIABLE = MessageBase + 2006,
        IDS_SK_EVENT = MessageBase + 2007,
        IDS_SK_TYVAR = MessageBase + 2008,
        //IDS_SK_GCLASS = MessageBase + 2009,
        IDS_SK_ALIAS = MessageBase + 2010,
        //IDS_SK_EXTERNALIAS = MessageBase + 2011,
        IDS_SK_LABEL = MessageBase + 2012,
        IDS_SK_CONSTRUCTOR = MessageBase + 2013,

        IDS_NULL = MessageBase + 10001,
        //IDS_RELATEDERROR = MessageBase + 10002,
        //IDS_RELATEDWARNING = MessageBase + 10003,
        IDS_XMLIGNORED = MessageBase + 10004,
        IDS_XMLIGNORED2 = MessageBase + 10005,
        IDS_XMLFAILEDINCLUDE = MessageBase + 10006,
        IDS_XMLBADINCLUDE = MessageBase + 10007,
        IDS_XMLNOINCLUDE = MessageBase + 10008,
        IDS_XMLMISSINGINCLUDEFILE = MessageBase + 10009,
        IDS_XMLMISSINGINCLUDEPATH = MessageBase + 10010,
        IDS_GlobalNamespace = MessageBase + 10011,
        IDS_FeatureGenerics = MessageBase + 12500,
        IDS_FeatureAnonDelegates = MessageBase + 12501,
        IDS_FeatureModuleAttrLoc = MessageBase + 12502,
        IDS_FeatureGlobalNamespace = MessageBase + 12503,
        IDS_FeatureFixedBuffer = MessageBase + 12504,
        IDS_FeaturePragma = MessageBase + 12505,
        IDS_FOREACHLOCAL = MessageBase + 12506,
        IDS_USINGLOCAL = MessageBase + 12507,
        IDS_FIXEDLOCAL = MessageBase + 12508,
        IDS_FeatureStaticClasses = MessageBase + 12511,
        IDS_FeaturePartialTypes = MessageBase + 12512,
        IDS_MethodGroup = MessageBase + 12513,
        IDS_AnonMethod = MessageBase + 12514,
        IDS_FeatureSwitchOnBool = MessageBase + 12517,
        //IDS_WarnAsError = MessageBase + 12518,
        IDS_Collection = MessageBase + 12520,
        IDS_FeaturePropertyAccessorMods = MessageBase + 12522,
        IDS_FeatureExternAlias = MessageBase + 12523,
        IDS_FeatureIterators = MessageBase + 12524,
        IDS_FeatureDefault = MessageBase + 12525,
        IDS_FeatureNullable = MessageBase + 12528,
        IDS_Lambda = MessageBase + 12531,
        IDS_FeaturePatternMatching = MessageBase + 12532,
        IDS_FeatureThrowExpression = MessageBase + 12533,

        IDS_FeatureImplicitArray = MessageBase + 12557,
        IDS_FeatureImplicitLocal = MessageBase + 12558,
        IDS_FeatureAnonymousTypes = MessageBase + 12559,
        IDS_FeatureAutoImplementedProperties = MessageBase + 12560,
        IDS_FeatureObjectInitializer = MessageBase + 12561,
        IDS_FeatureCollectionInitializer = MessageBase + 12562,
        IDS_FeatureLambda = MessageBase + 12563,
        IDS_FeatureQueryExpression = MessageBase + 12564,
        IDS_FeatureExtensionMethod = MessageBase + 12565,
        IDS_FeaturePartialMethod = MessageBase + 12566,
        IDS_FeatureDynamic = MessageBase + 12644,
        IDS_FeatureTypeVariance = MessageBase + 12645,
        IDS_FeatureNamedArgument = MessageBase + 12646,
        IDS_FeatureOptionalParameter = MessageBase + 12647,
        IDS_FeatureExceptionFilter = MessageBase + 12648,
        IDS_FeatureAutoPropertyInitializer = MessageBase + 12649,

        IDS_SK_TYPE_OR_NAMESPACE = MessageBase + 12652,
        IDS_Contravariant = MessageBase + 12659,
        IDS_Contravariantly = MessageBase + 12660,
        IDS_Covariant = MessageBase + 12661,
        IDS_Covariantly = MessageBase + 12662,
        IDS_Invariantly = MessageBase + 12663,

        IDS_FeatureAsync = MessageBase + 12668,

        IDS_LIB_ENV = MessageBase + 12680,
        IDS_LIB_OPTION = MessageBase + 12681,
        IDS_REFERENCEPATH_OPTION = MessageBase + 12682,
        IDS_DirectoryDoesNotExist = MessageBase + 12683,
        IDS_DirectoryHasInvalidPath = MessageBase + 12684,

        IDS_Namespace1 = MessageBase + 12685,
        IDS_PathList = MessageBase + 12686,
        IDS_Text = MessageBase + 12687,

        // available

        IDS_FeatureNullPropagatingOperator = MessageBase + 12690,
        IDS_FeatureExpressionBodiedMethod = MessageBase + 12691,
        IDS_FeatureExpressionBodiedProperty = MessageBase + 12692,
        IDS_FeatureExpressionBodiedIndexer = MessageBase + 12693,
        // IDS_VersionExperimental = MessageBase + 12694,
        IDS_FeatureNameof = MessageBase + 12695,
        IDS_FeatureDictionaryInitializer = MessageBase + 12696,

        IDS_ToolName = MessageBase + 12697,
        IDS_LogoLine1 = MessageBase + 12698,
        IDS_LogoLine2 = MessageBase + 12699,
        IDS_CSCHelp = MessageBase + 12700,

        IDS_FeatureUsingStatic = MessageBase + 12701,
        IDS_FeatureInterpolatedStrings = MessageBase + 12702,
        IDS_OperationCausedStackOverflow = MessageBase + 12703,
        IDS_AwaitInCatchAndFinally = MessageBase + 12704,
        IDS_FeatureReadonlyAutoImplementedProperties = MessageBase + 12705,
        IDS_FeatureBinaryLiteral = MessageBase + 12706,
        IDS_FeatureDigitSeparator = MessageBase + 12707,
        IDS_FeatureLocalFunctions = MessageBase + 12708,

        IDS_FeatureRefLocalsReturns = MessageBase + 12710,
        IDS_FeatureTuples = MessageBase + 12711,
        IDS_FeatureOutVar = MessageBase + 12713,

        // IDS_FeatureIOperation = MessageBase + 12714,
        IDS_FeatureExpressionBodiedAccessor = MessageBase + 12715,
        IDS_FeatureExpressionBodiedDeOrConstructor = MessageBase + 12716,
        IDS_ThrowExpression = MessageBase + 12717,
        IDS_FeatureDefaultLiteral = MessageBase + 12718,
        IDS_FeatureInferredTupleNames = MessageBase + 12719,
        IDS_FeatureGenericPatternMatching = MessageBase + 12720,
        IDS_FeatureAsyncMain = MessageBase + 12721,
        IDS_LangVersions = MessageBase +  12722,

        IDS_FeatureLeadingDigitSeparator = MessageBase + 12723,
        IDS_FeatureNonTrailingNamedArguments = MessageBase + 12724,

        IDS_FeatureReadOnlyReferences = MessageBase + 12725,
        IDS_FeatureRefStructs = MessageBase + 12726,
        IDS_FeatureReadOnlyStructs = MessageBase + 12727,
        IDS_FeatureRefExtensionMethods = MessageBase + 12728,
        IDS_StackAllocExpression = MessageBase + 12729,
        IDS_FeaturePrivateProtected = MessageBase + 12730,

<<<<<<< HEAD
        IDS_FeatureAttributesOnBackingFields = MessageBase + 12731,
        IDS_FeatureEnumGenericTypeConstraint = MessageBase + 12732,
        IDS_FeatureDelegateGenericTypeConstraint = MessageBase + 12733,
        IDS_FeatureUnmanagedGenericTypeConstraint = MessageBase + 12734,
=======
        IDS_FeatureRefConditional = MessageBase + 12731,
        IDS_FeatureAttributesOnBackingFields = MessageBase + 12732,
        IDS_FeatureImprovedOverloadCandidates = MessageBase + 12733,
>>>>>>> 0559722d
    }

    // Message IDs may refer to strings that need to be localized.
    // This struct makes an IFormattable wrapper around a MessageID
    internal struct LocalizableErrorArgument : IFormattable, IMessageSerializable
    {
        private readonly MessageID _id;

        internal LocalizableErrorArgument(MessageID id)
        {
            _id = id;
        }

        public override string ToString()
        {
            return ToString(null, null);
        }

        public string ToString(string format, IFormatProvider formatProvider)
        {
            return ErrorFacts.GetMessage(_id, formatProvider as System.Globalization.CultureInfo);
        }
    }

    // And this extension method makes it easy to localize MessageIDs:

    internal static partial class MessageIDExtensions
    {
        public static LocalizableErrorArgument Localize(this MessageID id)
        {
            return new LocalizableErrorArgument(id);
        }

        internal static LanguageVersion RequiredVersion(this MessageID feature)
        {
            // Based on CSourceParser::GetFeatureUsage from SourceParser.cpp.
            // Checks are in the LanguageParser unless otherwise noted.
            switch (feature)
            {
                // C# 7.3 features.
                case MessageID.IDS_FeatureAttributesOnBackingFields: // semantic check
<<<<<<< HEAD
                case MessageID.IDS_FeatureEnumGenericTypeConstraint: // semantic check
                case MessageID.IDS_FeatureDelegateGenericTypeConstraint: // semantic check
                case MessageID.IDS_FeatureUnmanagedGenericTypeConstraint: // semantic check
=======
                case MessageID.IDS_FeatureImprovedOverloadCandidates: // semantic check
>>>>>>> 0559722d
                    return LanguageVersion.CSharp7_3;

                // C# 7.2 features.
                case MessageID.IDS_FeatureNonTrailingNamedArguments: // semantic check
                case MessageID.IDS_FeatureLeadingDigitSeparator:
                case MessageID.IDS_FeaturePrivateProtected:
                case MessageID.IDS_FeatureReadOnlyReferences:
                case MessageID.IDS_FeatureRefStructs:
                case MessageID.IDS_FeatureReadOnlyStructs:
                case MessageID.IDS_FeatureRefExtensionMethods:
                case MessageID.IDS_FeatureRefConditional:
                    return LanguageVersion.CSharp7_2;

                // C# 7.1 features.
                case MessageID.IDS_FeatureAsyncMain:
                case MessageID.IDS_FeatureDefaultLiteral:
                case MessageID.IDS_FeatureInferredTupleNames:
                case MessageID.IDS_FeatureGenericPatternMatching:
                    return LanguageVersion.CSharp7_1;

                // C# 7 features.
                case MessageID.IDS_FeatureBinaryLiteral:
                case MessageID.IDS_FeatureDigitSeparator:
                case MessageID.IDS_FeatureLocalFunctions:
                case MessageID.IDS_FeatureRefLocalsReturns:
                case MessageID.IDS_FeaturePatternMatching:
                case MessageID.IDS_FeatureThrowExpression:
                case MessageID.IDS_FeatureTuples:
                case MessageID.IDS_FeatureOutVar:
                case MessageID.IDS_FeatureExpressionBodiedAccessor:
                case MessageID.IDS_FeatureExpressionBodiedDeOrConstructor:
                    return LanguageVersion.CSharp7;

                // C# 6 features.
                case MessageID.IDS_FeatureExceptionFilter:
                case MessageID.IDS_FeatureAutoPropertyInitializer:
                case MessageID.IDS_FeatureNullPropagatingOperator:
                case MessageID.IDS_FeatureExpressionBodiedMethod:
                case MessageID.IDS_FeatureExpressionBodiedProperty:
                case MessageID.IDS_FeatureExpressionBodiedIndexer:
                case MessageID.IDS_FeatureNameof:
                case MessageID.IDS_FeatureDictionaryInitializer:
                case MessageID.IDS_FeatureUsingStatic:
                case MessageID.IDS_FeatureInterpolatedStrings:
                case MessageID.IDS_AwaitInCatchAndFinally:
                case MessageID.IDS_FeatureReadonlyAutoImplementedProperties:
                    return LanguageVersion.CSharp6;

                // C# 5 features.
                case MessageID.IDS_FeatureAsync:
                    return LanguageVersion.CSharp5;

                // C# 4 features.
                case MessageID.IDS_FeatureDynamic: // Checked in the binder.
                case MessageID.IDS_FeatureTypeVariance:
                case MessageID.IDS_FeatureNamedArgument:
                case MessageID.IDS_FeatureOptionalParameter:
                    return LanguageVersion.CSharp4;

                // C# 3 features.
                case MessageID.IDS_FeatureImplicitArray:
                case MessageID.IDS_FeatureAnonymousTypes:
                case MessageID.IDS_FeatureObjectInitializer:
                case MessageID.IDS_FeatureCollectionInitializer:
                case MessageID.IDS_FeatureLambda:
                case MessageID.IDS_FeatureQueryExpression:
                case MessageID.IDS_FeatureExtensionMethod:
                case MessageID.IDS_FeaturePartialMethod:
                case MessageID.IDS_FeatureImplicitLocal: // Checked in the binder.
                case MessageID.IDS_FeatureAutoImplementedProperties:
                    return LanguageVersion.CSharp3;

                // C# 2 features.
                case MessageID.IDS_FeatureGenerics: // Also affects crefs.
                case MessageID.IDS_FeatureAnonDelegates:
                case MessageID.IDS_FeatureGlobalNamespace: // Also affects crefs.
                case MessageID.IDS_FeatureFixedBuffer:
                case MessageID.IDS_FeatureStaticClasses:
                case MessageID.IDS_FeaturePartialTypes:
                case MessageID.IDS_FeaturePropertyAccessorMods:
                case MessageID.IDS_FeatureExternAlias:
                case MessageID.IDS_FeatureIterators:
                case MessageID.IDS_FeatureDefault:
                case MessageID.IDS_FeatureNullable:
                case MessageID.IDS_FeaturePragma: // Checked in the directive parser.
                case MessageID.IDS_FeatureSwitchOnBool: // Checked in the binder.
                    return LanguageVersion.CSharp2;

                // Special C# 2 feature: only a warning in C# 1.
                case MessageID.IDS_FeatureModuleAttrLoc:
                    Debug.Assert(false, "Should be handled specially");
                    return LanguageVersion.CSharp1;

                default:
                    throw ExceptionUtilities.UnexpectedValue(feature);
            }
        }
    }
}<|MERGE_RESOLUTION|>--- conflicted
+++ resolved
@@ -146,16 +146,13 @@
         IDS_StackAllocExpression = MessageBase + 12729,
         IDS_FeaturePrivateProtected = MessageBase + 12730,
 
-<<<<<<< HEAD
-        IDS_FeatureAttributesOnBackingFields = MessageBase + 12731,
-        IDS_FeatureEnumGenericTypeConstraint = MessageBase + 12732,
-        IDS_FeatureDelegateGenericTypeConstraint = MessageBase + 12733,
-        IDS_FeatureUnmanagedGenericTypeConstraint = MessageBase + 12734,
-=======
         IDS_FeatureRefConditional = MessageBase + 12731,
         IDS_FeatureAttributesOnBackingFields = MessageBase + 12732,
         IDS_FeatureImprovedOverloadCandidates = MessageBase + 12733,
->>>>>>> 0559722d
+        IDS_FeatureAttributesOnBackingFields = MessageBase + 12734,
+        IDS_FeatureEnumGenericTypeConstraint = MessageBase + 12735,
+        IDS_FeatureDelegateGenericTypeConstraint = MessageBase + 12736,
+        IDS_FeatureUnmanagedGenericTypeConstraint = MessageBase + 12737,
     }
 
     // Message IDs may refer to strings that need to be localized.
@@ -197,13 +194,10 @@
             {
                 // C# 7.3 features.
                 case MessageID.IDS_FeatureAttributesOnBackingFields: // semantic check
-<<<<<<< HEAD
+                case MessageID.IDS_FeatureImprovedOverloadCandidates: // semantic check
                 case MessageID.IDS_FeatureEnumGenericTypeConstraint: // semantic check
                 case MessageID.IDS_FeatureDelegateGenericTypeConstraint: // semantic check
                 case MessageID.IDS_FeatureUnmanagedGenericTypeConstraint: // semantic check
-=======
-                case MessageID.IDS_FeatureImprovedOverloadCandidates: // semantic check
->>>>>>> 0559722d
                     return LanguageVersion.CSharp7_3;
 
                 // C# 7.2 features.
