--- conflicted
+++ resolved
@@ -67,12 +67,8 @@
                    metadataReferenceResolver: metadataReferenceResolver,
                    assemblyIdentityComparer: assemblyIdentityComparer,
                    strongNameProvider: strongNameProvider,
-<<<<<<< HEAD
-                   metadataImportOptions: MetadataImportOptions.Public)
-=======
                    metadataImportOptions: MetadataImportOptions.Public,
                    publicSign: publicSign)
->>>>>>> 1f9452ea
         {
         }
 
@@ -604,8 +600,6 @@
             return CSharpDiagnosticFilter.Filter(diagnostic, WarningLevel, GeneralDiagnosticOption, SpecificDiagnosticOptions);
         }
 
-<<<<<<< HEAD
-=======
         // 1.1 BACKCOMPAT OVERLOAD -- DO NOT TOUCH
         public CSharpCompilationOptions(
             OutputKind outputKind,
@@ -645,7 +639,6 @@
         }
 
 
->>>>>>> 1f9452ea
         // 1.0 BACKCOMPAT OVERLOAD -- DO NOT TOUCH
         public CSharpCompilationOptions(
             OutputKind outputKind,
@@ -690,32 +683,6 @@
         public CSharpCompilationOptions(
             OutputKind outputKind,
             bool reportSuppressedDiagnostics,
-<<<<<<< HEAD
-            string moduleName = null,
-            string mainTypeName = null,
-            string scriptClassName = null,
-            IEnumerable<string> usings = null,
-            OptimizationLevel optimizationLevel = OptimizationLevel.Debug,
-            bool checkOverflow = false,
-            bool allowUnsafe = false,
-            string cryptoKeyContainer = null,
-            string cryptoKeyFile = null,
-            ImmutableArray<byte> cryptoPublicKey = default(ImmutableArray<byte>),
-            bool? delaySign = null,
-            Platform platform = Platform.AnyCpu,
-            ReportDiagnostic generalDiagnosticOption = ReportDiagnostic.Default,
-            int warningLevel = 4,
-            IEnumerable<KeyValuePair<string, ReportDiagnostic>> specificDiagnosticOptions = null,
-            bool concurrentBuild = true,
-            bool deterministic = true,
-            XmlReferenceResolver xmlReferenceResolver = null,
-            SourceReferenceResolver sourceReferenceResolver = null,
-            MetadataReferenceResolver metadataReferenceResolver = null,
-            AssemblyIdentityComparer assemblyIdentityComparer = null,
-            StrongNameProvider strongNameProvider = null)
-            : this(outputKind, reportSuppressedDiagnostics, moduleName, mainTypeName, scriptClassName, usings, optimizationLevel, checkOverflow, allowUnsafe,
-                   cryptoKeyContainer, cryptoKeyFile, cryptoPublicKey, delaySign, platform, generalDiagnosticOption, warningLevel,
-=======
             string moduleName,
             string mainTypeName,
             string scriptClassName,
@@ -741,7 +708,6 @@
             : this(outputKind, false, moduleName, mainTypeName, scriptClassName, usings, optimizationLevel,
                    checkOverflow, allowUnsafe, cryptoKeyContainer, cryptoKeyFile, cryptoPublicKey,
                    delaySign, platform, generalDiagnosticOption, warningLevel,
->>>>>>> 1f9452ea
                    specificDiagnosticOptions, concurrentBuild,
                    deterministic: deterministic,
                    extendedCustomDebugInformation: true,
@@ -751,12 +717,8 @@
                    metadataReferenceResolver: metadataReferenceResolver,
                    assemblyIdentityComparer: assemblyIdentityComparer,
                    strongNameProvider: strongNameProvider,
-<<<<<<< HEAD
-                   metadataImportOptions: MetadataImportOptions.Public)
-=======
                    metadataImportOptions: MetadataImportOptions.Public,
                    publicSign: false)
->>>>>>> 1f9452ea
         {
         }
     }
