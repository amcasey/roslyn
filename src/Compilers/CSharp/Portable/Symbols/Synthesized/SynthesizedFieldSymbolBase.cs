--- conflicted
+++ resolved
@@ -57,18 +57,17 @@
                 AddSynthesizedAttribute(ref attributes, compilation.SynthesizeDynamicAttribute(this.Type.TypeSymbol, this.Type.CustomModifiers.Length));
             }
 
-<<<<<<< HEAD
-            if (this.Type.ContainsNullableReferenceTypes())
-            {
-                AddSynthesizedAttribute(ref attributes, compilation.SynthesizeNullableAttribute(this.Type));
-=======
             if (Type.TypeSymbol.ContainsTupleNames() &&
                 compilation.HasTupleNamesAttributes &&
                 compilation.CanEmitSpecialType(SpecialType.System_String))
             {
                 AddSynthesizedAttribute(ref attributes,
                     compilation.SynthesizeTupleNamesAttribute(Type.TypeSymbol));
->>>>>>> c28d8bac
+            }
+
+            if (this.Type.ContainsNullableReferenceTypes())
+            {
+                AddSynthesizedAttribute(ref attributes, compilation.SynthesizeNullableAttribute(this.Type));
             }
         }
 
