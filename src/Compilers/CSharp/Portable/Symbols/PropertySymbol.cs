﻿// Copyright (c) Microsoft.  All Rights Reserved.  Licensed under the Apache License, Version 2.0.  See License.txt in the project root for license information.

using System.Collections.Generic;
using System.Collections.Immutable;
using System.Diagnostics;
using System.Linq;
using Microsoft.CodeAnalysis.CSharp.Symbols;
using Roslyn.Utilities;

namespace Microsoft.CodeAnalysis.CSharp.Symbols
{
    /// <summary>
    /// Represents a property or indexer.
    /// </summary>
    internal abstract partial class PropertySymbol : Symbol, IPropertySymbol
    {
        /// <summary>
        /// As a performance optimization, cache parameter types and refkinds - overload resolution uses them a lot.
        /// </summary>
        private ParameterSignature _lazyParameterSignature;

        // !!!!!!!!!!!!!!!!!!!!!!!!!!!!!!!!!!!!!!!!!!!!
        // Changes to the public interface of this class should remain synchronized with the VB version.
        // Do not make any changes to the public interface without making the corresponding change
        // to the VB version.
        // !!!!!!!!!!!!!!!!!!!!!!!!!!!!!!!!!!!!!!!!!!!!

        internal PropertySymbol()
        {
        }

        /// <summary>
        /// The original definition of this symbol. If this symbol is constructed from another
        /// symbol by type substitution then OriginalDefinition gets the original symbol as it was defined in
        /// source or metadata.
        /// </summary>
        public new virtual PropertySymbol OriginalDefinition
        {
            get
            {
                return this;
            }
        }

        protected override sealed Symbol OriginalSymbolDefinition
        {
            get
            {
                return this.OriginalDefinition;
            }
        }

        /// <summary>
        /// Indicates whether or not the method returns by reference
        /// </summary>
        public bool ReturnsByRef { get { return this.RefKind != RefKind.None; } }

        /// <summary>
        /// Gets the ref kind of the property.
        /// </summary>
        internal abstract RefKind RefKind { get; }

        /// <summary>
        /// The type of the property. 
        /// </summary>
        public abstract TypeSymbolWithAnnotations Type { get; }

        /// <summary>
        /// Custom modifiers associated with the ref modifier, or an empty array if there are none.
        /// </summary>
        public abstract ImmutableArray<CustomModifier> RefCustomModifiers { get; }

        /// <summary>
        /// The parameters of this property. If this property has no parameters, returns
        /// an empty list. Parameters are only present on indexers, or on some properties
        /// imported from a COM interface.
        /// </summary>
        public abstract ImmutableArray<ParameterSymbol> Parameters { get; }

        /// <summary>
        /// Optimization: in many cases, the parameter count (fast) is sufficient and we
        /// don't need the actual parameter symbols (slow).
        /// </summary>
        internal int ParameterCount
        {
            get
            {
                return this.Parameters.Length;
            }
        }

        internal ImmutableArray<TypeSymbol> ParameterTypes
        {
            get
            {
                ParameterSignature.PopulateParameterSignature(this.Parameters, ref _lazyParameterSignature);
                return _lazyParameterSignature.parameterTypes;
            }
        }

        internal ImmutableArray<RefKind> ParameterRefKinds
        {
            get
            {
                ParameterSignature.PopulateParameterSignature(this.Parameters, ref _lazyParameterSignature);
                return _lazyParameterSignature.parameterRefKinds;
            }
        }

        /// <summary>
        /// Returns whether the property is really an indexer.
        /// </summary>
        /// <remarks>
        /// In source, we regard a property as an indexer if it is declared with an IndexerDeclarationSyntax.
        /// From metadata, we regard a property if it has parameters and is a default member of the containing
        /// type.
        /// CAVEAT: To ensure that this property (and indexer Names) roundtrip, source properties are not
        /// indexers if they are explicit interface implementations (since they will not be marked as default
        /// members in metadata).
        /// </remarks>
        public abstract bool IsIndexer { get; }

        /// <summary>
        /// True if this an indexed property; that is, a property with parameters
        /// within a [ComImport] type.
        /// </summary>
        public virtual bool IsIndexedProperty
        {
            get { return false; }
        }

        /// <summary>
        /// True if this is a read-only property; that is, a property with no set accessor.
        /// </summary>
        public bool IsReadOnly
        {
            get
            {
                var property = (PropertySymbol)this.GetLeastOverriddenMember(this.ContainingType);
                return (object)property.SetMethod == null;
            }
        }

        /// <summary>
        /// True if this is a write-only property; that is, a property with no get accessor.
        /// </summary>
        public bool IsWriteOnly
        {
            get
            {
                var property = (PropertySymbol)this.GetLeastOverriddenMember(this.ContainingType);
                return (object)property.GetMethod == null;
            }
        }

        /// <summary>
        /// True if the property itself is excluded from code covarage instrumentation.
        /// True for source properties marked with <see cref="AttributeDescription.ExcludeFromCodeCoverageAttribute"/>.
        /// </summary>
        internal virtual bool IsDirectlyExcludedFromCodeCoverage { get => false; }

        /// <summary>
        /// True if this symbol has a special name (metadata flag SpecialName is set).
        /// </summary>
        internal abstract bool HasSpecialName { get; }

        /// <summary>
        /// The 'get' accessor of the property, or null if the property is write-only.
        /// </summary>
        public abstract MethodSymbol GetMethod
        {
            get;
        }

        /// <summary>
        /// The 'set' accessor of the property, or null if the property is read-only.
        /// </summary>
        public abstract MethodSymbol SetMethod
        {
            get;
        }

        internal abstract Cci.CallingConvention CallingConvention { get; }

        internal abstract bool MustCallMethodsDirectly { get; }

        /// <summary>
        /// Returns the overridden property, or null.
        /// </summary>
        public PropertySymbol OverriddenProperty
        {
            get
            {
                if (this.IsOverride)
                {
                    if (IsDefinition)
                    {
                        return (PropertySymbol)OverriddenOrHiddenMembers.GetOverriddenMember();
                    }

                    return (PropertySymbol)OverriddenOrHiddenMembersResult.GetOverriddenMember(this, OriginalDefinition.OverriddenProperty);
                }
                return null;
            }
        }

        internal virtual OverriddenOrHiddenMembersResult OverriddenOrHiddenMembers
        {
            get
            {
                return this.MakeOverriddenOrHiddenMembers();
            }
        }

        internal bool HidesBasePropertiesByName
        {
            get
            {
                // Dev10 gives preference to the getter.
                MethodSymbol accessor = GetMethod ?? SetMethod;

                // false is a reasonable default if there are no accessors (e.g. not done typing).
                return (object)accessor != null && accessor.HidesBaseMethodsByName;
            }
        }

        internal PropertySymbol GetLeastOverriddenProperty(NamedTypeSymbol accessingTypeOpt)
        {
            var accessingType = ((object)accessingTypeOpt == null ? this.ContainingType : accessingTypeOpt).OriginalDefinition;

            PropertySymbol p = this;
            while (p.IsOverride && !p.HidesBasePropertiesByName)
            {
                // We might not be able to access the overridden method. For example,
                // 
                //   .assembly A
                //   {
                //      InternalsVisibleTo("B")
                //      public class A { internal virtual int P { get; } }
                //   }
                // 
                //   .assembly B
                //   {
                //      InternalsVisibleTo("C")
                //      public class B : A { internal override int P { get; } }
                //   }
                // 
                //   .assembly C
                //   {
                //      public class C : B { ... new B().P ... }       // A.P is not accessible from here
                //   }
                //
                // See InternalsVisibleToAndStrongNameTests: IvtVirtualCall1, IvtVirtualCall2, IvtVirtual_ParamsAndDynamic.
                PropertySymbol overridden = p.OverriddenProperty;
                HashSet<DiagnosticInfo> useSiteDiagnostics = null;
                if ((object)overridden == null || !AccessCheck.IsSymbolAccessible(overridden, accessingType, ref useSiteDiagnostics))
                {
                    break;
                }

                p = overridden;
            }

            return p;
        }

        /// <summary>
        /// Source: Was the member name qualified with a type name?
        /// Metadata: Is the member an explicit implementation?
        /// </summary>
        /// <remarks>
        /// Will not always agree with ExplicitInterfaceImplementations.Any()
        /// (e.g. if binding of the type part of the name fails).
        /// </remarks>
        internal virtual bool IsExplicitInterfaceImplementation
        {
            get { return ExplicitInterfaceImplementations.Any(); }
        }

        /// <summary>
        /// Returns interface properties explicitly implemented by this property.
        /// </summary>
        /// <remarks>
        /// Properties imported from metadata can explicitly implement more than one property.
        /// </remarks>
        public abstract ImmutableArray<PropertySymbol> ExplicitInterfaceImplementations { get; }

        /// <summary>
        /// Gets the kind of this symbol.
        /// </summary>
        public sealed override SymbolKind Kind
        {
            get
            {
                return SymbolKind.Property;
            }
        }

        /// <summary>
        /// Implements visitor pattern.
        /// </summary>
        internal override TResult Accept<TArgument, TResult>(CSharpSymbolVisitor<TArgument, TResult> visitor, TArgument argument)
        {
            return visitor.VisitProperty(this, argument);
        }

        public override void Accept(CSharpSymbolVisitor visitor)
        {
            visitor.VisitProperty(this);
        }

        public override TResult Accept<TResult>(CSharpSymbolVisitor<TResult> visitor)
        {
            return visitor.VisitProperty(this);
        }

        internal virtual PropertySymbol AsMember(NamedTypeSymbol newOwner)
        {
            Debug.Assert(this.IsDefinition);
            Debug.Assert(ReferenceEquals(newOwner.OriginalDefinition, this.ContainingSymbol.OriginalDefinition));
            return (newOwner == this.ContainingSymbol) ? this : new SubstitutedPropertySymbol(newOwner as SubstitutedNamedTypeSymbol, this);
        }

        #region Use-Site Diagnostics

        internal override DiagnosticInfo GetUseSiteDiagnostic()
        {
            if (this.IsDefinition)
            {
                return base.GetUseSiteDiagnostic();
            }

            return this.OriginalDefinition.GetUseSiteDiagnostic();
        }

        internal bool CalculateUseSiteDiagnostic(ref DiagnosticInfo result)
        {
            Debug.Assert(this.IsDefinition);

            // Check return type, custom modifiers and parameters:
            if (DeriveUseSiteDiagnosticFromType(ref result, this.Type) ||
<<<<<<< HEAD
=======
                DeriveUseSiteDiagnosticFromCustomModifiers(ref result, this.RefCustomModifiers) ||
                DeriveUseSiteDiagnosticFromCustomModifiers(ref result, this.TypeCustomModifiers) ||
>>>>>>> 2355a7be
                DeriveUseSiteDiagnosticFromParameters(ref result, this.Parameters))
            {
                return true;
            }

            // If the member is in an assembly with unified references, 
            // we check if its definition depends on a type from a unified reference.
            if (this.ContainingModule.HasUnifiedReferences)
            {
                HashSet<TypeSymbol> unificationCheckedTypes = null;
                if (this.Type.GetUnificationUseSiteDiagnosticRecursive(ref result, this, ref unificationCheckedTypes) ||
<<<<<<< HEAD
=======
                    GetUnificationUseSiteDiagnosticRecursive(ref result, this.RefCustomModifiers, this, ref unificationCheckedTypes) ||
                    GetUnificationUseSiteDiagnosticRecursive(ref result, this.TypeCustomModifiers, this, ref unificationCheckedTypes) ||
>>>>>>> 2355a7be
                    GetUnificationUseSiteDiagnosticRecursive(ref result, this.Parameters, this, ref unificationCheckedTypes))
                {
                    return true;
                }
            }

            return false;
        }

        /// <summary>
        /// Return error code that has highest priority while calculating use site error for this symbol. 
        /// </summary>
        protected override int HighestPriorityUseSiteError
        {
            get
            {
                return (int)ErrorCode.ERR_BindToBogus;
            }
        }

        public sealed override bool HasUnsupportedMetadata
        {
            get
            {
                DiagnosticInfo info = GetUseSiteDiagnostic();
                return (object)info != null && (info.Code == (int)ErrorCode.ERR_BindToBogus || info.Code == (int)ErrorCode.ERR_ByRefReturnUnsupported);
            }
        }

        #endregion

        /// <summary>
        /// Is this a property of a tuple type?
        /// </summary>
        public virtual bool IsTupleProperty
        {
            get
            {
                return false;
            }
        }

        /// <summary>
        /// If this is a property of a tuple type, return corresponding underlying property from the
        /// tuple underlying type. Otherwise, null. 
        /// </summary>
        public virtual PropertySymbol TupleUnderlyingProperty
        {
            get
            {
                return null;
            }
        }

        #region IPropertySymbol Members

        bool IPropertySymbol.IsIndexer
        {
            get { return this.IsIndexer; }
        }

        ITypeSymbol IPropertySymbol.Type
        {
            get { return this.Type.TypeSymbol; }
        }

        ImmutableArray<IParameterSymbol> IPropertySymbol.Parameters
        {
            get { return StaticCast<IParameterSymbol>.From(this.Parameters); }
        }

        IMethodSymbol IPropertySymbol.GetMethod
        {
            get { return this.GetMethod; }
        }

        IMethodSymbol IPropertySymbol.SetMethod
        {
            get { return this.SetMethod; }
        }

        IPropertySymbol IPropertySymbol.OriginalDefinition
        {
            get { return this.OriginalDefinition; }
        }

        IPropertySymbol IPropertySymbol.OverriddenProperty
        {
            get { return this.OverriddenProperty; }
        }

        ImmutableArray<IPropertySymbol> IPropertySymbol.ExplicitInterfaceImplementations
        {
            get { return this.ExplicitInterfaceImplementations.Cast<PropertySymbol, IPropertySymbol>(); }
        }

        bool IPropertySymbol.IsReadOnly
        {
            get { return this.IsReadOnly; }
        }

        bool IPropertySymbol.IsWriteOnly
        {
            get { return this.IsWriteOnly; }
        }

        bool IPropertySymbol.IsWithEvents
        {
            get { return false; }
        }

        ImmutableArray<CustomModifier> IPropertySymbol.TypeCustomModifiers
        {
            get { return this.Type.CustomModifiers; }
        }

        ImmutableArray<CustomModifier> IPropertySymbol.RefCustomModifiers
        {
            get { return this.RefCustomModifiers; }
        }

        #endregion

        #region ISymbol Members

        public override void Accept(SymbolVisitor visitor)
        {
            visitor.VisitProperty(this);
        }

        public override TResult Accept<TResult>(SymbolVisitor<TResult> visitor)
        {
            return visitor.VisitProperty(this);
        }

        #endregion

        #region Equality

        public override bool Equals(object obj)
        {
            PropertySymbol other = obj as PropertySymbol;

            if (ReferenceEquals(null, other))
            {
                return false;
            }

            if (ReferenceEquals(this, other))
            {
                return true;
            }

            // This checks if the property have the same definition and the type parameters on the containing types have been
            // substituted in the same way.
            return this.ContainingType == other.ContainingType && ReferenceEquals(this.OriginalDefinition, other.OriginalDefinition);
        }

        public override int GetHashCode()
        {
            int hash = 1;
            hash = Hash.Combine(this.ContainingType, hash);
            hash = Hash.Combine(this.Name, hash);
            hash = Hash.Combine(hash, this.ParameterCount);
            return hash;
        }

        #endregion Equality
    }
}<|MERGE_RESOLUTION|>--- conflicted
+++ resolved
@@ -339,11 +339,7 @@
 
             // Check return type, custom modifiers and parameters:
             if (DeriveUseSiteDiagnosticFromType(ref result, this.Type) ||
-<<<<<<< HEAD
-=======
                 DeriveUseSiteDiagnosticFromCustomModifiers(ref result, this.RefCustomModifiers) ||
-                DeriveUseSiteDiagnosticFromCustomModifiers(ref result, this.TypeCustomModifiers) ||
->>>>>>> 2355a7be
                 DeriveUseSiteDiagnosticFromParameters(ref result, this.Parameters))
             {
                 return true;
@@ -355,11 +351,7 @@
             {
                 HashSet<TypeSymbol> unificationCheckedTypes = null;
                 if (this.Type.GetUnificationUseSiteDiagnosticRecursive(ref result, this, ref unificationCheckedTypes) ||
-<<<<<<< HEAD
-=======
                     GetUnificationUseSiteDiagnosticRecursive(ref result, this.RefCustomModifiers, this, ref unificationCheckedTypes) ||
-                    GetUnificationUseSiteDiagnosticRecursive(ref result, this.TypeCustomModifiers, this, ref unificationCheckedTypes) ||
->>>>>>> 2355a7be
                     GetUnificationUseSiteDiagnosticRecursive(ref result, this.Parameters, this, ref unificationCheckedTypes))
                 {
                     return true;
