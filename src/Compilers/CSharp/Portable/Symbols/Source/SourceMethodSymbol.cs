--- conflicted
+++ resolved
@@ -840,11 +840,7 @@
         /// <remarks>
         /// Forces binding and decoding of attributes.
         /// </remarks>
-<<<<<<< HEAD
-        internal MethodWellKnownAttributeData GetDecodedWellKnownAttributeData()
-=======
         protected CommonMethodWellKnownAttributeData GetDecodedWellKnownAttributeData()
->>>>>>> c28d8bac
         {
             var attributesBag = _lazyCustomAttributesBag;
             if (attributesBag == null || !attributesBag.IsDecodedWellKnownAttributeDataComputed)
@@ -1248,16 +1244,14 @@
                 // DynamicAttribute should not be set explicitly.
                 arguments.Diagnostics.Add(ErrorCode.ERR_ExplicitDynamicAttr, arguments.AttributeSyntaxOpt.Location);
             }
-<<<<<<< HEAD
+            else if (attribute.IsTargetAttribute(this, AttributeDescription.TupleElementNamesAttribute))
+            {
+                arguments.Diagnostics.Add(ErrorCode.ERR_ExplicitTupleElementNamesAttribute, arguments.AttributeSyntaxOpt.Location);
+            }
             else if (attribute.IsTargetAttribute(this, AttributeDescription.NullableAttribute))
             {
                 // NullableAttribute should not be set explicitly.
                 arguments.Diagnostics.Add(ErrorCode.ERR_ExplicitNullableAttribute, arguments.AttributeSyntaxOpt.Location);
-=======
-            else if (attribute.IsTargetAttribute(this, AttributeDescription.TupleElementNamesAttribute))
-            {
-                arguments.Diagnostics.Add(ErrorCode.ERR_ExplicitTupleElementNamesAttribute, arguments.AttributeSyntaxOpt.Location);
->>>>>>> c28d8bac
             }
         }
 
@@ -1465,7 +1459,6 @@
             }
         }
 
-<<<<<<< HEAD
         internal override bool NullableOptOut
         {
             get
@@ -1474,10 +1467,9 @@
                 return data?.NullableOptOut ?? base.NullableOptOut;
             }
         }
-=======
+
         internal sealed override bool IsDirectlyExcludedFromCodeCoverage =>
             GetDecodedWellKnownAttributeData()?.HasExcludeFromCodeCoverageAttribute == true;
->>>>>>> c28d8bac
 
         internal sealed override bool RequiresSecurityObject
         {
