﻿// Copyright (c) Microsoft.  All Rights Reserved.  Licensed under the Apache License, Version 2.0.  See License.txt in the project root for license information.

using System.Collections.Immutable;
using System.Diagnostics;
using System.Linq;
using System.Globalization;
using System.Threading;
using Microsoft.CodeAnalysis.CSharp.Symbols;
using Microsoft.CodeAnalysis.CSharp.Syntax;
using Roslyn.Utilities;

namespace Microsoft.CodeAnalysis.CSharp.Symbols
{
    internal sealed class SourceMemberMethodSymbol : SourceMethodSymbol
    {
        private readonly ImmutableArray<TypeParameterSymbol> _typeParameters;
        private readonly TypeSymbol _explicitInterfaceType;
        private readonly string _name;
        private readonly bool _isExpressionBodied;
        private readonly RefKind _refKind;

        private ImmutableArray<MethodSymbol> _lazyExplicitInterfaceImplementations;
        private ImmutableArray<ParameterSymbol> _lazyParameters;
        private TypeSymbolWithAnnotations _lazyReturnType;
        private bool _lazyIsVararg;

        /// <summary>
        /// A collection of type parameter constraints, populated when
        /// constraints for the first type parameter is requested.
        /// </summary>
        private ImmutableArray<TypeParameterConstraintClause> _lazyTypeParameterConstraints;

        /// <summary>
        /// If this symbol represents a partial method definition or implementation part, its other part (if any).
        /// This should be set, if at all, before this symbol appears among the members of its owner.  
        /// The implementation part is not listed among the "members" of the enclosing type.
        /// </summary>
        private SourceMemberMethodSymbol _otherPartOfPartial;

        /// <summary>
        /// A binder to use for binding generic constraints. The field is only non-null while the .ctor
        /// is executing, and allows constraints to be bound before the method is added to the
        /// containing type. (Until the method symbol has been added to the container, we cannot
        /// get a binder for the method without triggering a recursive attempt to bind the method.)
        /// </summary>
        private readonly Binder _constraintClauseBinder;

        public static SourceMemberMethodSymbol CreateMethodSymbol(
            NamedTypeSymbol containingType,
            Binder bodyBinder,
            MethodDeclarationSyntax syntax,
            DiagnosticBag diagnostics)
        {
            var interfaceSpecifier = syntax.ExplicitInterfaceSpecifier;
            var nameToken = syntax.Identifier;

            TypeSymbol explicitInterfaceType;
            string discardedAliasQualifier;
            var name = ExplicitInterfaceHelpers.GetMemberNameAndInterfaceSymbol(bodyBinder, interfaceSpecifier, nameToken.ValueText, diagnostics, out explicitInterfaceType, out discardedAliasQualifier);
            var location = new SourceLocation(nameToken);

            var methodKind = interfaceSpecifier == null
                ? MethodKind.Ordinary
                : MethodKind.ExplicitInterfaceImplementation;

            return new SourceMemberMethodSymbol(containingType, explicitInterfaceType, name, location, bodyBinder, syntax, methodKind, diagnostics);
        }

        private SourceMemberMethodSymbol(
            NamedTypeSymbol containingType,
            TypeSymbol explicitInterfaceType,
            string name,
            Location location,
            Binder bodyBinder,
            MethodDeclarationSyntax syntax,
            MethodKind methodKind,
            DiagnosticBag diagnostics) :
            base(containingType,
                 syntax.GetReference(),
                 // Prefer a block body if both exist
                 syntax.Body?.GetReference() ?? syntax.ExpressionBody?.GetReference(),
                 location)
        {
            _name = name;
            _explicitInterfaceType = explicitInterfaceType;

            SyntaxTokenList modifiers = syntax.Modifiers;

            // The following two values are used to compute and store the initial value of the flags
            // However, these two components are placeholders; the correct value will be
            // computed lazily later and then the flags will be fixed up.
            const bool returnsVoid = false;

            var firstParam = syntax.ParameterList.Parameters.FirstOrDefault();
            bool isExtensionMethod = firstParam != null &&
                !firstParam.IsArgList &&
                firstParam.Modifiers.Any(SyntaxKind.ThisKeyword);

            bool modifierErrors;
            var declarationModifiers = this.MakeModifiers(modifiers, methodKind, location, diagnostics, out modifierErrors);

            var isMetadataVirtualIgnoringModifiers = (object)explicitInterfaceType != null; //explicit impls must be marked metadata virtual

            this.MakeFlags(methodKind, declarationModifiers, returnsVoid, isExtensionMethod, isMetadataVirtualIgnoringModifiers);

            // NOTE: by creating a WithMethodTypeParametersBinder, we are effectively duplicating the
            // functionality of the BinderFactory.  Unfortunately, we cannot use the BinderFactory
            // because it depends on having access to the member list of our containing type and
            // that list cannot be complete because we're not finished constructing this member.
            // TODO: at least keep this in sync with BinderFactory.VisitMethodDeclaration.
            bodyBinder = bodyBinder.WithUnsafeRegionIfNecessary(modifiers);

            Binder withTypeParamsBinder;
            if (syntax.Arity == 0)
            {
                withTypeParamsBinder = bodyBinder;
                _typeParameters = ImmutableArray<TypeParameterSymbol>.Empty;
            }
            else
            {
                var parameterBinder = new WithMethodTypeParametersBinder(this, bodyBinder);
                withTypeParamsBinder = parameterBinder;
                _typeParameters = MakeTypeParameters(syntax, diagnostics);
            }

            bool hasBlockBody = syntax.Body != null;
            _isExpressionBodied = !hasBlockBody && syntax.ExpressionBody != null;

            if (hasBlockBody || _isExpressionBodied)
            {
                CheckModifiersForBody(location, diagnostics);
            }

            _refKind = syntax.RefKeyword.Kind().GetRefKind();

            var info = ModifierUtils.CheckAccessibility(this.DeclarationModifiers);
            if (info != null)
            {
                diagnostics.Add(info, location);
            }

            if (this.IsPartial)
            {
                // Partial methods must be completed early because they are matched up
                // by signature while producing the enclosing type's member list. However,
                // that means any type parameter constraints will be bound before the method
                // is added to the containing type. To enable binding of constraints before the
                // .ctor completes we hold on to the current binder while the .ctor is executing.
                // If we change the handling of partial methods, so that partial methods are
                // completed lazily, the 'constraintClauseBinder' field should be removed.
                _constraintClauseBinder = withTypeParamsBinder;

                state.NotePartComplete(CompletionPart.StartMethodChecks);
                MethodChecks(syntax, withTypeParamsBinder, diagnostics);
                state.NotePartComplete(CompletionPart.FinishMethodChecks);
                _constraintClauseBinder = null;
            }
        }

        public override bool ReturnsVoid
        {
            get
            {
                LazyMethodChecks();
                return base.ReturnsVoid;
            }
        }

        private void MethodChecks(MethodDeclarationSyntax syntax, Binder withTypeParamsBinder, DiagnosticBag diagnostics)
        {
            SyntaxToken arglistToken;

            // Constraint checking for parameter and return types must be delayed until
            // the method has been added to the containing type member list since
            // evaluating the constraints may depend on accessing this method from
            // the container (comparing this method to others to find overrides for
            // instance). Constraints are checked in AfterAddingTypeMembersChecks.
            var signatureBinder = withTypeParamsBinder.WithAdditionalFlagsAndContainingMemberOrLambda(BinderFlags.SuppressConstraintChecks, this);

            _lazyParameters = ParameterHelpers.MakeParameters(signatureBinder, this, syntax.ParameterList, true, out arglistToken, diagnostics, false);
            _lazyIsVararg = (arglistToken.Kind() == SyntaxKind.ArgListKeyword);
            _lazyReturnType = signatureBinder.BindType(syntax.ReturnType, diagnostics);

            if (_lazyReturnType.IsRestrictedType())
            {
                if (_lazyReturnType.SpecialType == SpecialType.System_TypedReference &&
                    (this.ContainingType.SpecialType == SpecialType.System_TypedReference || this.ContainingType.SpecialType == SpecialType.System_ArgIterator))
                {
                    // Two special cases: methods in the special types TypedReference and ArgIterator are allowed to return TypedReference
                }
                else
                {
                    // Method or delegate cannot return type '{0}'
                    diagnostics.Add(ErrorCode.ERR_MethodReturnCantBeRefAny, syntax.ReturnType.Location, _lazyReturnType.TypeSymbol);
                }
            }

            var returnsVoid = _lazyReturnType.SpecialType == SpecialType.System_Void;
            if (this.RefKind != RefKind.None && returnsVoid)
            {
                diagnostics.Add(ErrorCode.ERR_VoidReturningMethodCannotReturnByRef, syntax.RefKeyword.GetLocation());
            }

            // set ReturnsVoid flag
            this.SetReturnsVoid(returnsVoid);

            var location = this.Locations[0];
            this.CheckEffectiveAccessibility(_lazyReturnType, _lazyParameters, diagnostics);

            // Checks taken from MemberDefiner::defineMethod
            if (this.Name == WellKnownMemberNames.DestructorName && this.ParameterCount == 0 && this.Arity == 0 && this.ReturnsVoid)
            {
                diagnostics.Add(ErrorCode.WRN_FinalizeMethod, location);
            }

            // errors relevant for extension methods
            if (IsExtensionMethod)
            {
                var parameter0Type = this.Parameters[0].Type.TypeSymbol;
                if (!parameter0Type.IsValidExtensionParameterType())
                {
                    // Duplicate Dev10 behavior by selecting the parameter type.
                    var parameterSyntax = syntax.ParameterList.Parameters[0];
                    Debug.Assert(parameterSyntax.Type != null);
                    var loc = parameterSyntax.Type.Location;
                    diagnostics.Add(ErrorCode.ERR_BadTypeforThis, loc, parameter0Type);
                }
                else if ((object)ContainingType.ContainingType != null)
                {
                    diagnostics.Add(ErrorCode.ERR_ExtensionMethodsDecl, location, ContainingType.Name);
                }
                else if (!ContainingType.IsScriptClass && !(ContainingType.IsStatic && ContainingType.Arity == 0))
                {
                    // Duplicate Dev10 behavior by selecting the containing type identifier. However if there
                    // is no containing type (in the interactive case for instance), select the method identifier.
                    var typeDecl = syntax.Parent as TypeDeclarationSyntax;
                    var identifier = (typeDecl != null) ? typeDecl.Identifier : syntax.Identifier;
                    var loc = identifier.GetLocation();
                    diagnostics.Add(ErrorCode.ERR_BadExtensionAgg, loc);
                }
                else if (!IsStatic)
                {
                    diagnostics.Add(ErrorCode.ERR_BadExtensionMeth, location);
                }
                else
                {
                    // Verify ExtensionAttribute is available.
                    var attributeConstructor = withTypeParamsBinder.Compilation.GetWellKnownTypeMember(WellKnownMember.System_Runtime_CompilerServices_ExtensionAttribute__ctor);
                    if ((object)attributeConstructor == null)
                    {
                        var memberDescriptor = WellKnownMembers.GetDescriptor(WellKnownMember.System_Runtime_CompilerServices_ExtensionAttribute__ctor);
                        // do not use Binder.ReportUseSiteErrorForAttributeCtor in this case, because we'll need to report a special error id, not a generic use site error.
                        diagnostics.Add(
                            ErrorCode.ERR_ExtensionAttrNotFound,
                            syntax.ParameterList.Parameters[0].Modifiers.FirstOrDefault(SyntaxKind.ThisKeyword).GetLocation(),
                            memberDescriptor.DeclaringTypeMetadataName);
                    }
                }
            }

            if (this.MethodKind == MethodKind.UserDefinedOperator)
            {
                foreach (var p in this.Parameters)
                {
                    if (p.RefKind != RefKind.None)
                    {
                        diagnostics.Add(ErrorCode.ERR_IllegalRefParam, location);
                        break;
                    }
                }
            }
            else if (IsPartial)
            {
                // check that there are no out parameters in a partial
                foreach (var p in this.Parameters)
                {
                    if (p.RefKind == RefKind.Out)
                    {
                        diagnostics.Add(ErrorCode.ERR_PartialMethodCannotHaveOutParameters, location);
                        break;
                    }
                }

                if (MethodKind == MethodKind.ExplicitInterfaceImplementation)
                {
                    diagnostics.Add(ErrorCode.ERR_PartialMethodNotExplicit, location);
                }

                if (!ContainingType.IsPartial() || ContainingType.IsInterface)
                {
                    diagnostics.Add(ErrorCode.ERR_PartialMethodOnlyInPartialClass, location);
                }
            }

            if (!IsPartial)
            {
                LazyAsyncMethodChecks(CancellationToken.None);
                Debug.Assert(state.HasComplete(CompletionPart.FinishAsyncMethodChecks));
            }

            // The runtime will not treat this method as an override or implementation of another
            // method unless both the signatures and the custom modifiers match.  Hence, in the
            // case of overrides and *explicit* implementations, we need to copy the custom modifiers
            // that are in the signature of the overridden/implemented method.  (From source, we know
            // that there can only be one such method, so there are no conflicts.)  This is
            // unnecessary for implicit implementations because, if the custom modifiers don't match,
            // we'll insert a bridge method (an explicit implementation that delegates to the implicit
            // implementation) with the correct custom modifiers 
            // (see SourceNamedTypeSymbol.ImplementInterfaceMember).

            // Note: we're checking if the syntax indicates explicit implementation rather,
            // than if explicitInterfaceType is null because we don't want to look for an
            // overridden property if this is supposed to be an explicit implementation.
            if (syntax.ExplicitInterfaceSpecifier == null)
            {
                Debug.Assert(_lazyExplicitInterfaceImplementations.IsDefault);
                _lazyExplicitInterfaceImplementations = ImmutableArray<MethodSymbol>.Empty;

                // This value may not be correct, but we need something while we compute this.OverriddenMethod.
                // May be re-assigned below.
                Debug.Assert(_lazyReturnType.CustomModifiers.IsEmpty);

                // If this method is an override, we may need to copy custom modifiers from
                // the overridden method (so that the runtime will recognize it as an override).
                // We check for this case here, while we can still modify the parameters and
                // return type without losing the appearance of immutability.
                if (this.IsOverride)
                {
                    // This computation will necessarily be performed with partially incomplete
                    // information.  There is no way we can determine the complete signature
                    // (i.e. including custom modifiers) until we have found the method that
                    // this method overrides.  To accommodate this, MethodSymbol.OverriddenOrHiddenMembers
                    // is written to allow relaxed matching of custom modifiers for source methods,
                    // on the assumption that they will be updated appropriately.
                    MethodSymbol overriddenMethod = this.OverriddenMethod;

                    if ((object)overriddenMethod != null)
                    {
                        CustomModifierUtils.CopyMethodCustomModifiers(overriddenMethod, this, out _lazyReturnType, out _lazyParameters, alsoCopyParamsModifier: true);
                    }
                }
            }
            else if ((object)_explicitInterfaceType != null)
            {
                //do this last so that it can assume the method symbol is constructed (except for ExplicitInterfaceImplementation)
                MethodSymbol implementedMethod = this.FindExplicitlyImplementedMethod(_explicitInterfaceType, syntax.Identifier.ValueText, syntax.ExplicitInterfaceSpecifier, diagnostics);

                if ((object)implementedMethod != null)
                {
                    Debug.Assert(_lazyExplicitInterfaceImplementations.IsDefault);
                    _lazyExplicitInterfaceImplementations = ImmutableArray.Create<MethodSymbol>(implementedMethod);

                    CustomModifierUtils.CopyMethodCustomModifiers(implementedMethod, this, out _lazyReturnType, out _lazyParameters, alsoCopyParamsModifier: false);
                }
                else
                {
                    Debug.Assert(_lazyExplicitInterfaceImplementations.IsDefault);
                    _lazyExplicitInterfaceImplementations = ImmutableArray<MethodSymbol>.Empty;

                    Debug.Assert(_lazyReturnType.CustomModifiers.IsEmpty);
                }
            }

            CheckModifiers(location, diagnostics);
        }

        // This is also used for async lambdas.  Probably not the best place to locate this method, but where else could it go?
        internal static void ReportAsyncParameterErrors(MethodSymbol method, DiagnosticBag diagnostics, Location location)
        {
            if (method.IsAsync)
            {
                foreach (var parameter in method.Parameters)
                {
                    var loc = parameter.Locations.Any() ? parameter.Locations[0] : location;
                    if (parameter.RefKind != RefKind.None)
                    {
                        diagnostics.Add(ErrorCode.ERR_BadAsyncArgType, loc);
                    }
                    else if (parameter.Type.IsUnsafe())
                    {
                        diagnostics.Add(ErrorCode.ERR_UnsafeAsyncArgType, loc);
                    }
                    else if (parameter.Type.IsRestrictedType())
                    {
                        diagnostics.Add(ErrorCode.ERR_BadSpecialByRefLocal, loc, parameter.Type.TypeSymbol);
                    }
                }
            }
        }

        protected sealed override void LazyAsyncMethodChecks(CancellationToken cancellationToken)
        {
            Debug.Assert(this.IsPartial == state.HasComplete(CompletionPart.FinishMethodChecks),
                "Partial methods complete method checks during construction.  " +
                "Other methods can't complete method checks before executing this method.");

            if (!this.IsAsync)
            {
                if (state.NotePartComplete(CompletionPart.StartAsyncMethodChecks))
                {
                    if (IsPartialDefinition && (object)PartialImplementationPart == null)
                    {
                        DeclaringCompilation.SymbolDeclaredEvent(this);
                    }

                    state.NotePartComplete(CompletionPart.FinishAsyncMethodChecks);
                }
                else
                {
                    state.SpinWaitComplete(CompletionPart.FinishAsyncMethodChecks, cancellationToken);
                }

                return;
            }

            DiagnosticBag diagnostics = DiagnosticBag.GetInstance();
            Location errorLocation = this.Locations[0];

            Debug.Assert(this.RefKind == RefKind.None);
            if (!this.IsGenericTaskReturningAsync(this.DeclaringCompilation) && !this.IsTaskReturningAsync(this.DeclaringCompilation) && !this.IsVoidReturningAsync())
            {
                // The return type of an async method must be void, Task or Task<T>
                diagnostics.Add(ErrorCode.ERR_BadAsyncReturn, errorLocation);
            }

            for (NamedTypeSymbol curr = this.ContainingType; (object)curr != null; curr = curr.ContainingType)
            {
                var sourceNamedTypeSymbol = curr as SourceNamedTypeSymbol;
                if ((object)sourceNamedTypeSymbol != null && sourceNamedTypeSymbol.HasSecurityCriticalAttributes)
                {
                    diagnostics.Add(ErrorCode.ERR_SecurityCriticalOrSecuritySafeCriticalOnAsyncInClassOrStruct, errorLocation);
                    break;
                }
            }

            if ((this.ImplementationAttributes & System.Reflection.MethodImplAttributes.Synchronized) != 0)
            {
                diagnostics.Add(ErrorCode.ERR_SynchronizedAsyncMethod, errorLocation);
            }

            if (diagnostics.IsEmptyWithoutResolution)
            {
                ReportAsyncParameterErrors(this, diagnostics, errorLocation);
            }

            if (state.NotePartComplete(CompletionPart.StartAsyncMethodChecks))
            {
                AddDeclarationDiagnostics(diagnostics);
                if (IsPartialDefinition) DeclaringCompilation.SymbolDeclaredEvent(this);
                state.NotePartComplete(CompletionPart.FinishAsyncMethodChecks);
            }
            else
            {
                state.SpinWaitComplete(CompletionPart.FinishAsyncMethodChecks, cancellationToken);
            }

            diagnostics.Free();
        }

        protected override void MethodChecks(DiagnosticBag diagnostics)
        {
            var syntax = GetSyntax();
            var withTypeParamsBinder = this.DeclaringCompilation.GetBinderFactory(syntax.SyntaxTree).GetBinder(syntax.ReturnType);
            MethodChecks(syntax, withTypeParamsBinder, diagnostics);
        }

        internal MethodDeclarationSyntax GetSyntax()
        {
            Debug.Assert(syntaxReferenceOpt != null);
            return (MethodDeclarationSyntax)syntaxReferenceOpt.GetSyntax();
        }

        public override ImmutableArray<TypeParameterSymbol> TypeParameters
        {
            get { return _typeParameters; }
        }

        internal TypeParameterConstraintKind GetTypeParameterConstraints(int ordinal)
        {
            var clause = this.GetTypeParameterConstraintClause(ordinal);
            return (clause != null) ? clause.Constraints : TypeParameterConstraintKind.None;
        }

        internal ImmutableArray<TypeSymbolWithAnnotations> GetTypeParameterConstraintTypes(int ordinal)
        {
            var clause = this.GetTypeParameterConstraintClause(ordinal);
            return (clause != null) ? clause.ConstraintTypes : ImmutableArray<TypeSymbolWithAnnotations>.Empty;
        }

        private TypeParameterConstraintClause GetTypeParameterConstraintClause(int ordinal)
        {
            if (_lazyTypeParameterConstraints.IsDefault)
            {
                var diagnostics = DiagnosticBag.GetInstance();
                if (ImmutableInterlocked.InterlockedInitialize(ref _lazyTypeParameterConstraints, MakeTypeParameterConstraints(diagnostics)))
                {
                    this.AddDeclarationDiagnostics(diagnostics);
                }
                diagnostics.Free();
            }

            var clauses = _lazyTypeParameterConstraints;
            return (clauses.Length > 0) ? clauses[ordinal] : null;
        }

        private ImmutableArray<TypeParameterConstraintClause> MakeTypeParameterConstraints(DiagnosticBag diagnostics)
        {
            var typeParameters = this.TypeParameters;
            if (typeParameters.Length == 0)
            {
                return ImmutableArray<TypeParameterConstraintClause>.Empty;
            }

            var syntax = GetSyntax();
            var constraintClauses = syntax.ConstraintClauses;
            if (constraintClauses.Count == 0)
            {
                return ImmutableArray<TypeParameterConstraintClause>.Empty;
            }

            var syntaxTree = syntax.SyntaxTree;

            // If we're binding these constraints before the method has been
            // fully constructed (see partial method comment in .ctor), we have
            // a binder. Otherwise, lookup the binder in the BinderFactory.
            var binder = _constraintClauseBinder;
            if (binder == null)
            {
                var compilation = this.DeclaringCompilation;
                var binderFactory = compilation.GetBinderFactory(syntaxTree);
                binder = binderFactory.GetBinder(constraintClauses[0]);
            }

            // Wrap binder from factory in a generic constraints specific binder
            // to avoid checking constraints when binding type names.
            Debug.Assert(!binder.Flags.Includes(BinderFlags.GenericConstraintsClause));
            binder = binder.WithAdditionalFlags(BinderFlags.GenericConstraintsClause | BinderFlags.SuppressConstraintChecks);

            var result = binder.BindTypeParameterConstraintClauses(this, typeParameters, constraintClauses, diagnostics);
            this.CheckConstraintTypesVisibility(new SourceLocation(syntax.Identifier), result, diagnostics);
            return result;
        }

        public override bool IsVararg
        {
            get
            {
                LazyMethodChecks();
                return _lazyIsVararg;
            }
        }

        public override ImmutableArray<Location> Locations
        {
            get
            {
                return this.locations;
            }
        }

        internal override int ParameterCount
        {
            get
            {
                return !_lazyParameters.IsDefault ? _lazyParameters.Length : GetSyntax().ParameterList.ParameterCount;
            }
        }

        public override ImmutableArray<ParameterSymbol> Parameters
        {
            get
            {
                LazyMethodChecks();
                return _lazyParameters;
            }
        }

<<<<<<< HEAD
        public override TypeSymbolWithAnnotations ReturnType
=======
        internal override RefKind RefKind
        {
            get { return _refKind; }
        }

        public override TypeSymbol ReturnType
>>>>>>> c7afb2d2
        {
            get
            {
                LazyMethodChecks();
                return _lazyReturnType;
            }
        }

        internal static void InitializePartialMethodParts(SourceMemberMethodSymbol definition, SourceMemberMethodSymbol implementation)
        {
            Debug.Assert(definition.IsPartialDefinition);
            Debug.Assert(implementation.IsPartialImplementation);
            Debug.Assert((object)definition._otherPartOfPartial == null);
            Debug.Assert((object)implementation._otherPartOfPartial == null);

            definition._otherPartOfPartial = implementation;
            implementation._otherPartOfPartial = definition;
        }

        /// <summary>
        /// If this is a partial implementation part returns the definition part and vice versa.
        /// </summary>
        internal SourceMemberMethodSymbol OtherPartOfPartial
        {
            get { return _otherPartOfPartial; }
        }

        /// <summary>
        /// Returns true if this symbol represents a partial method definition (the part that specifies a signature but no body).
        /// </summary>
        internal bool IsPartialDefinition
        {
            get
            {
                return this.IsPartial
                    && this.BodySyntax == null;
            }
        }

        /// <summary>
        /// Returns true if this symbol represents a partial method implementation (the part that specifies both signature and body).
        /// </summary>
        internal bool IsPartialImplementation
        {
            get
            {
                return this.IsPartial
                    && this.BodySyntax != null;
            }
        }

        /// <summary>
        /// True if this is a partial method that doesn't have an implementation part.
        /// </summary>
        internal bool IsPartialWithoutImplementation
        {
            get
            {
                return this.IsPartialDefinition && (object)_otherPartOfPartial == null;
            }
        }

        /// <summary>
        /// Returns the implementation part of a partial method definition, 
        /// or null if this is not a partial method or it is the definition part.
        /// </summary>
        internal SourceMemberMethodSymbol SourcePartialDefinition
        {
            get
            {
                return this.IsPartialImplementation ? _otherPartOfPartial : null;
            }
        }

        /// <summary>
        /// Returns the definition part of a partial method implementation, 
        /// or null if this is not a partial method or it is the implementation part.
        /// </summary>
        internal SourceMemberMethodSymbol SourcePartialImplementation
        {
            get
            {
                return this.IsPartialDefinition ? _otherPartOfPartial : null;
            }
        }

        public override MethodSymbol PartialDefinitionPart
        {
            get
            {
                return SourcePartialDefinition;
            }
        }

        public override MethodSymbol PartialImplementationPart
        {
            get
            {
                return SourcePartialImplementation;
            }
        }

        public override string GetDocumentationCommentXml(CultureInfo preferredCulture = null, bool expandIncludes = false, CancellationToken cancellationToken = default(CancellationToken))
        {
            return SourceDocumentationCommentUtils.GetAndCacheDocumentationComment(this.SourcePartialImplementation ?? this, expandIncludes, ref lazyDocComment);
        }

        internal override bool IsExplicitInterfaceImplementation
        {
            get
            {
                return this.GetSyntax().ExplicitInterfaceSpecifier != null;
            }
        }

        public override ImmutableArray<MethodSymbol> ExplicitInterfaceImplementations
        {
            get
            {
                LazyMethodChecks();
                return _lazyExplicitInterfaceImplementations;
            }
        }

        public override string Name
        {
            get
            {
                return _name;
            }
        }

        protected override SourceMethodSymbol BoundAttributesSource
        {
            get
            {
                return this.SourcePartialDefinition;
            }
        }

        internal override OneOrMany<SyntaxList<AttributeListSyntax>> GetAttributeDeclarations()
        {
            if ((object)this.SourcePartialImplementation != null)
            {
                return OneOrMany.Create(ImmutableArray.Create(AttributeDeclarationSyntaxList, this.SourcePartialImplementation.AttributeDeclarationSyntaxList));
            }
            else
            {
                return OneOrMany.Create(AttributeDeclarationSyntaxList);
            }
        }

        private SyntaxList<AttributeListSyntax> AttributeDeclarationSyntaxList
        {
            get
            {
                var sourceContainer = this.ContainingType as SourceMemberContainerTypeSymbol;
                if ((object)sourceContainer != null && sourceContainer.AnyMemberHasAttributes)
                {
                    return this.GetSyntax().AttributeLists;
                }

                return default(SyntaxList<AttributeListSyntax>);
            }
        }

        internal override bool IsExpressionBodied
        {
            get { return _isExpressionBodied; }
        }

        private DeclarationModifiers MakeModifiers(SyntaxTokenList modifiers, MethodKind methodKind, Location location, DiagnosticBag diagnostics, out bool modifierErrors)
        {
            bool isInterface = this.ContainingType.IsInterface;
            var defaultAccess = isInterface ? DeclarationModifiers.Public : DeclarationModifiers.Private;

            // Check that the set of modifiers is allowed
            var allowedModifiers = DeclarationModifiers.Partial | DeclarationModifiers.Unsafe;

            if (methodKind != MethodKind.ExplicitInterfaceImplementation)
            {
                allowedModifiers |= DeclarationModifiers.New;

                if (!isInterface)
                {
                    allowedModifiers |=
                        DeclarationModifiers.AccessibilityMask |
                        DeclarationModifiers.Sealed |
                        DeclarationModifiers.Abstract |
                        DeclarationModifiers.Static |
                        DeclarationModifiers.Virtual |
                        DeclarationModifiers.Override;
                }
            }

            if (!isInterface)
            {
                allowedModifiers |= DeclarationModifiers.Extern |
                    DeclarationModifiers.Async;
            }

            var mods = ModifierUtils.MakeAndCheckNontypeMemberModifiers(modifiers, defaultAccess, allowedModifiers, location, diagnostics, out modifierErrors);

            this.CheckUnsafeModifier(mods, diagnostics);

            mods = AddImpliedModifiers(mods, isInterface, methodKind);
            return mods;
        }

        private static DeclarationModifiers AddImpliedModifiers(DeclarationModifiers mods, bool containingTypeIsInterface, MethodKind methodKind)
        {
            // Let's overwrite modifiers for interface and explicit interface implementation methods with what they are supposed to be. 
            // Proper errors must have been reported by now.
            if (containingTypeIsInterface)
            {
                mods = (mods & ~DeclarationModifiers.AccessibilityMask) | DeclarationModifiers.Public | DeclarationModifiers.Abstract;
            }
            else if (methodKind == MethodKind.ExplicitInterfaceImplementation)
            {
                mods = (mods & ~DeclarationModifiers.AccessibilityMask) | DeclarationModifiers.Private;
            }
            return mods;
        }

        private ImmutableArray<TypeParameterSymbol> MakeTypeParameters(MethodDeclarationSyntax syntax, DiagnosticBag diagnostics)
        {
            Debug.Assert(syntax.TypeParameterList != null);

            OverriddenMethodTypeParameterMapBase typeMap = null;
            if (this.IsOverride)
            {
                typeMap = new OverriddenMethodTypeParameterMap(this);
            }
            else if (this.IsExplicitInterfaceImplementation)
            {
                typeMap = new ExplicitInterfaceMethodTypeParameterMap(this);
            }

            var typeParameters = syntax.TypeParameterList.Parameters;
            var result = ArrayBuilder<TypeParameterSymbol>.GetInstance();

            for (int ordinal = 0; ordinal < typeParameters.Count; ordinal++)
            {
                var parameter = typeParameters[ordinal];
                var identifier = parameter.Identifier;
                var location = identifier.GetLocation();
                var name = identifier.ValueText;

                // Note: It is not an error to have a type parameter named the same as its enclosing method: void M<M>() {}

                for (int i = 0; i < result.Count; i++)
                {
                    if (name == result[i].Name)
                    {
                        diagnostics.Add(ErrorCode.ERR_DuplicateTypeParameter, location, name);
                        break;
                    }
                }

                var tpEnclosing = ContainingType.FindEnclosingTypeParameter(name);
                if ((object)tpEnclosing != null)
                {
                    // Type parameter '{0}' has the same name as the type parameter from outer type '{1}'
                    diagnostics.Add(ErrorCode.WRN_TypeParameterSameAsOuterTypeParameter, location, name, tpEnclosing.ContainingType);
                }

                var syntaxRefs = ImmutableArray.Create(parameter.GetReference());
                var locations = ImmutableArray.Create(location);
                var typeParameter = (typeMap != null) ?
                    (TypeParameterSymbol)new SourceOverridingMethodTypeParameterSymbol(
                        typeMap,
                        name,
                        ordinal,
                        locations,
                        syntaxRefs) :
                    new SourceMethodTypeParameterSymbol(
                        this,
                        name,
                        ordinal,
                        locations,
                        syntaxRefs);

                result.Add(typeParameter);
            }

            return result.ToImmutableAndFree();
        }

        private void CheckModifiers(Location location, DiagnosticBag diagnostics)
        {
            const DeclarationModifiers partialMethodInvalidModifierMask = (DeclarationModifiers.AccessibilityMask & ~DeclarationModifiers.Private) |
                     DeclarationModifiers.Virtual |
                     DeclarationModifiers.Abstract |
                     DeclarationModifiers.Override |
                     DeclarationModifiers.New |
                     DeclarationModifiers.Sealed |
                     DeclarationModifiers.Extern;

            if (IsPartial && !ReturnsVoid)
            {
                diagnostics.Add(ErrorCode.ERR_PartialMethodMustReturnVoid, location);
            }
            else if (IsPartial && !ContainingType.IsInterface && (DeclarationModifiers & partialMethodInvalidModifierMask) != 0)
            {
                diagnostics.Add(ErrorCode.ERR_PartialMethodInvalidModifier, location);
            }
            else if (this.DeclaredAccessibility == Accessibility.Private && (IsVirtual || IsAbstract || IsOverride))
            {
                diagnostics.Add(ErrorCode.ERR_VirtualPrivate, location, this);
            }
            else if (IsStatic && (IsOverride || IsVirtual || IsAbstract))
            {
                // A static member '{0}' cannot be marked as override, virtual, or abstract
                diagnostics.Add(ErrorCode.ERR_StaticNotVirtual, location, this);
            }
            else if (IsOverride && (IsNew || IsVirtual))
            {
                // A member '{0}' marked as override cannot be marked as new or virtual
                diagnostics.Add(ErrorCode.ERR_OverrideNotNew, location, this);
            }
            else if (IsSealed && !IsOverride)
            {
                // '{0}' cannot be sealed because it is not an override
                diagnostics.Add(ErrorCode.ERR_SealedNonOverride, location, this);
            }
            else if (!ContainingType.IsInterfaceType() && _lazyReturnType.TypeSymbol.IsStatic)
            {
                // '{0}': static types cannot be used as return types
                diagnostics.Add(ErrorCode.ERR_ReturnTypeIsStaticClass, location, _lazyReturnType.TypeSymbol);
            }
            else if (IsAbstract && IsExtern)
            {
                diagnostics.Add(ErrorCode.ERR_AbstractAndExtern, location, this);
            }
            else if (IsAbstract && IsSealed)
            {
                diagnostics.Add(ErrorCode.ERR_AbstractAndSealed, location, this);
            }
            else if (IsAbstract && IsVirtual)
            {
                diagnostics.Add(ErrorCode.ERR_AbstractNotVirtual, location, this);
            }
            else if (IsAbstract && ContainingType.TypeKind == TypeKind.Struct)
            {
                // The modifier '{0}' is not valid for this item
                diagnostics.Add(ErrorCode.ERR_BadMemberFlag, location, SyntaxFacts.GetText(SyntaxKind.AbstractKeyword));
            }
            else if (IsVirtual && ContainingType.TypeKind == TypeKind.Struct)
            {
                // The modifier '{0}' is not valid for this item
                diagnostics.Add(ErrorCode.ERR_BadMemberFlag, location, SyntaxFacts.GetText(SyntaxKind.VirtualKeyword));
            }
            else if (IsAbstract && !ContainingType.IsAbstract && (ContainingType.TypeKind == TypeKind.Class || ContainingType.TypeKind == TypeKind.Submission))
            {
                // '{0}' is abstract but it is contained in non-abstract class '{1}'
                diagnostics.Add(ErrorCode.ERR_AbstractInConcreteClass, location, this, ContainingType);
            }
            else if (IsVirtual && ContainingType.IsSealed)
            {
                // '{0}' is a new virtual member in sealed class '{1}'
                diagnostics.Add(ErrorCode.ERR_NewVirtualInSealed, location, this, ContainingType);
            }
            else if (bodySyntaxReferenceOpt == null && IsAsync)
            {
                diagnostics.Add(ErrorCode.ERR_BadAsyncLacksBody, location);
            }
            else if (bodySyntaxReferenceOpt == null && !IsExtern && !IsAbstract && !IsPartial && !IsExpressionBodied)
            {
                diagnostics.Add(ErrorCode.ERR_ConcreteMissingBody, location, this);
            }
            else if (ContainingType.IsSealed && this.DeclaredAccessibility.HasProtected() && !this.IsOverride)
            {
                diagnostics.Add(AccessCheck.GetProtectedMemberInSealedTypeError(ContainingType), location, this);
            }
            else if (ContainingType.IsStatic && !IsStatic)
            {
                diagnostics.Add(ErrorCode.ERR_InstanceMemberInStaticClass, location, Name);
            }
            else if (_lazyIsVararg && (IsGenericMethod || ContainingType.IsGenericType || _lazyParameters.Length > 0 && _lazyParameters[_lazyParameters.Length - 1].IsParams))
            {
                diagnostics.Add(ErrorCode.ERR_BadVarargs, location);
            }
            else if (_lazyIsVararg && IsAsync)
            {
                diagnostics.Add(ErrorCode.ERR_VarargsAsync, location);
            }
        }

        internal override void AddSynthesizedAttributes(ModuleCompilationState compilationState, ref ArrayBuilder<SynthesizedAttributeData> attributes)
        {
            base.AddSynthesizedAttributes(compilationState, ref attributes);

            if (this.IsExtensionMethod)
            {
                // No need to check if [Extension] attribute was explicitly set since
                // we'll issue CS1112 error in those cases and won't generate IL.
                var compilation = this.DeclaringCompilation;

                AddSynthesizedAttribute(ref attributes, compilation.TrySynthesizeAttribute(
                    WellKnownMember.System_Runtime_CompilerServices_ExtensionAttribute__ctor));
            }
        }

        internal override void ForceComplete(SourceLocation locationOpt, CancellationToken cancellationToken)
        {
            var implementingPart = this.SourcePartialImplementation;
            if ((object)implementingPart != null)
            {
                implementingPart.ForceComplete(locationOpt, cancellationToken);
            }

            base.ForceComplete(locationOpt, cancellationToken);
        }

        internal override void AfterAddingTypeMembersChecks(ConversionsBase conversions, DiagnosticBag diagnostics)
        {
            // Check constraints on return type and parameters. Note: Dev10 uses the
            // method name location for any such errors. We'll do the same for return
            // type errors but for parameter errors, we'll use the parameter location.

            if ((object)_explicitInterfaceType != null)
            {
                var syntax = this.GetSyntax();
                Debug.Assert(syntax.ExplicitInterfaceSpecifier != null);
                _explicitInterfaceType.CheckAllConstraints(conversions, new SourceLocation(syntax.ExplicitInterfaceSpecifier.Name), diagnostics);
            }

            this.ReturnType.CheckAllConstraints(conversions, this.Locations[0], diagnostics);

            foreach (var parameter in this.Parameters)
            {
                parameter.Type.CheckAllConstraints(conversions, parameter.Locations[0], diagnostics);
            }

            var implementingPart = this.SourcePartialImplementation;
            if ((object)implementingPart != null)
            {
                PartialMethodChecks(this, implementingPart, diagnostics);
            }
        }

        /// <summary>
        /// Report differences between the defining and implementing
        /// parts of a partial method. Diagnostics are reported on the
        /// implementing part, matching Dev10 behavior.
        /// </summary>
        private static void PartialMethodChecks(SourceMemberMethodSymbol definition, SourceMemberMethodSymbol implementation, DiagnosticBag diagnostics)
        {
            Debug.Assert(!ReferenceEquals(definition, implementation));

            if (definition.IsStatic != implementation.IsStatic)
            {
                diagnostics.Add(ErrorCode.ERR_PartialMethodStaticDifference, implementation.Locations[0]);
            }

            if (definition.IsExtensionMethod != implementation.IsExtensionMethod)
            {
                diagnostics.Add(ErrorCode.ERR_PartialMethodExtensionDifference, implementation.Locations[0]);
            }

            if (definition.IsUnsafe != implementation.IsUnsafe && definition.CompilationAllowsUnsafe()) // Don't cascade.
            {
                diagnostics.Add(ErrorCode.ERR_PartialMethodUnsafeDifference, implementation.Locations[0]);
            }

            if (definition.IsParams() != implementation.IsParams())
            {
                diagnostics.Add(ErrorCode.ERR_PartialMethodParamsDifference, implementation.Locations[0]);
            }

            if (!HaveSameConstraints(definition, implementation))
            {
                diagnostics.Add(ErrorCode.ERR_PartialMethodInconsistentConstraints, implementation.Locations[0], implementation);
            }
        }

        /// <summary>
        /// Returns true if the two partial methods have the same constraints.
        /// </summary>
        private static bool HaveSameConstraints(SourceMemberMethodSymbol part1, SourceMemberMethodSymbol part2)
        {
            Debug.Assert(!ReferenceEquals(part1, part2));
            Debug.Assert(part1.Arity == part2.Arity);

            var typeParameters1 = part1.TypeParameters;

            int arity = typeParameters1.Length;
            if (arity == 0)
            {
                return true;
            }

            var typeParameters2 = part2.TypeParameters;
            var indexedTypeParameters = IndexedTypeParameterSymbol.Take(arity);
            var typeMap1 = new TypeMap(typeParameters1, indexedTypeParameters, allowAlpha: true);
            var typeMap2 = new TypeMap(typeParameters2, indexedTypeParameters, allowAlpha: true);

            return MemberSignatureComparer.HaveSameConstraints(typeParameters1, typeMap1, typeParameters2, typeMap2);
        }

        internal override bool CallsAreOmitted(SyntaxTree syntaxTree)
        {
            if (this.IsPartialWithoutImplementation)
            {
                return true;
            }

            return base.CallsAreOmitted(syntaxTree);
        }

        internal override bool GenerateDebugInfo => !IsAsync && !IsIterator;
    }
}<|MERGE_RESOLUTION|>--- conflicted
+++ resolved
@@ -575,16 +575,12 @@
             }
         }
 
-<<<<<<< HEAD
+        internal override RefKind RefKind
+        {
+            get { return _refKind; }
+        }
+
         public override TypeSymbolWithAnnotations ReturnType
-=======
-        internal override RefKind RefKind
-        {
-            get { return _refKind; }
-        }
-
-        public override TypeSymbol ReturnType
->>>>>>> c7afb2d2
         {
             get
             {
