﻿// Copyright (c) Microsoft.  All Rights Reserved.  Licensed under the Apache License, Version 2.0.  See License.txt in the project root for license information.

using System.Collections.Generic;
using System.Collections.Immutable;
using System.Diagnostics;
using Microsoft.CodeAnalysis.CSharp.Syntax;
using Microsoft.CodeAnalysis.PooledObjects;
using Roslyn.Utilities;

namespace Microsoft.CodeAnalysis.CSharp.Symbols
{
    internal sealed class LambdaSymbol : SourceMethodSymbol
    {
        private readonly Symbol _containingSymbol;
        private readonly MessageID _messageID;
        private readonly SyntaxNode _syntax;
        private readonly ImmutableArray<ParameterSymbol> _parameters;
        private RefKind _refKind;
        private TypeSymbolWithAnnotations _returnType;
        private readonly bool _isSynthesized;
        private readonly bool _isAsync;

        /// <summary>
        /// This symbol is used as the return type of a LambdaSymbol when we are interpreting
        /// lambda's body in order to infer its return type.
        /// </summary>
        internal static readonly TypeSymbolWithAnnotations ReturnTypeIsBeingInferred = TypeSymbolWithAnnotations.Create(new UnsupportedMetadataTypeSymbol());

        /// <summary>
        /// This symbol is used as the return type of a LambdaSymbol when we failed to infer its return type.
        /// </summary>
        internal static readonly TypeSymbolWithAnnotations InferenceFailureReturnType = TypeSymbolWithAnnotations.Create(new UnsupportedMetadataTypeSymbol());

        private static readonly TypeSymbolWithAnnotations UnknownReturnType = TypeSymbolWithAnnotations.Create(ErrorTypeSymbol.UnknownResultType);

        public LambdaSymbol(
            CSharpCompilation compilation,
            Symbol containingSymbol,
            UnboundLambda unboundLambda,
            ImmutableArray<TypeSymbolWithAnnotations> parameterTypes, 
            ImmutableArray<RefKind> parameterRefKinds,
            RefKind refKind,
            TypeSymbolWithAnnotations returnType,
            DiagnosticBag diagnostics)
        {
            _containingSymbol = containingSymbol;
            _messageID = unboundLambda.Data.MessageID;
            _syntax = unboundLambda.Syntax;
            _refKind = refKind;
            _returnType = returnType ?? ReturnTypeIsBeingInferred;
            _isSynthesized = unboundLambda.WasCompilerGenerated;
            _isAsync = unboundLambda.IsAsync;
            // No point in making this lazy. We are always going to need these soon after creation of the symbol.
            _parameters = MakeParameters(compilation, unboundLambda, parameterTypes, parameterRefKinds, diagnostics);
        }

<<<<<<< HEAD
        public LambdaSymbol(
            Symbol containingSymbol,
            MessageID messageID,
            SyntaxNode syntax,
            bool isSynthesized)
        {
            _containingSymbol = containingSymbol;
            _messageID = messageID;
            _syntax = syntax;
            _refKind = RefKind.None;
            _returnType = UnknownReturnType;
            _isSynthesized = isSynthesized;
            _parameters = ImmutableArray<ParameterSymbol>.Empty;
        }

=======
>>>>>>> 79ae6bcf
        public MessageID MessageID { get { return _messageID; } }

        public override MethodKind MethodKind
        {
            get { return MethodKind.AnonymousFunction; }
        }

        public override bool IsExtern
        {
            get { return false; }
        }

        public override bool IsSealed
        {
            get { return false; }
        }

        public override bool IsAbstract
        {
            get { return false; }
        }

        public override bool IsVirtual
        {
            get { return false; }
        }

        public override bool IsOverride
        {
            get { return false; }
        }

        public override bool IsStatic
        {
            get { return false; }
        }

        public override bool IsAsync
        {
            get { return _isAsync; }
        }

        internal sealed override ObsoleteAttributeData ObsoleteAttributeData
        {
            get { return null; }
        }

        internal sealed override bool IsMetadataNewSlot(bool ignoreInterfaceImplementationChanges = false)
        {
            return false;
        }

        internal sealed override bool IsMetadataVirtual(bool ignoreInterfaceImplementationChanges = false)
        {
            return false;
        }

        internal override bool IsMetadataFinal
        {
            get
            {
                return false;
            }
        }

        public override bool IsVararg
        {
            get { return false; }
        }

        internal override bool HasSpecialName
        {
            get { return false; }
        }

        internal override System.Reflection.MethodImplAttributes ImplementationAttributes
        {
            get { return default(System.Reflection.MethodImplAttributes); }
        }

        internal override bool RequiresSecurityObject
        {
            get { return false; }
        }

        public override DllImportData GetDllImportData()
        {
            return null;
        }

        internal override MarshalPseudoCustomAttributeData ReturnValueMarshallingInformation
        {
            get { return null; }
        }

        internal override bool HasDeclarativeSecurity
        {
            get { return false; }
        }

        internal override IEnumerable<Microsoft.Cci.SecurityAttribute> GetSecurityInformation()
        {
            throw ExceptionUtilities.Unreachable;
        }

        internal override ImmutableArray<string> GetAppliedConditionalSymbols()
        {
            return ImmutableArray<string>.Empty;
        }

        public override bool ReturnsVoid
        {
            get { return (object)this.ReturnType != null && this.ReturnType.SpecialType == SpecialType.System_Void; }
        }

        public override RefKind RefKind
        {
            get { return _refKind; }
        }

        public override TypeSymbolWithAnnotations ReturnType
        {
            get { return _returnType; }
        }

        // In error recovery and type inference scenarios we do not know the return type
        // until after the body is bound, but the symbol is created before the body
        // is bound.  Fill in the return type post hoc in these scenarios; the
        // IDE might inspect the symbol and want to know the return type.
        internal void SetInferredReturnType(RefKind refKind, TypeSymbolWithAnnotations inferredReturnType)
        {
            Debug.Assert((object)inferredReturnType != null);
            Debug.Assert((object)_returnType == ReturnTypeIsBeingInferred);
            _refKind = refKind;
            _returnType = inferredReturnType;
        }

        public override ImmutableArray<CustomModifier> RefCustomModifiers
        {
            get { return ImmutableArray<CustomModifier>.Empty; }
        }

        internal override bool IsExplicitInterfaceImplementation
        {
            get { return false; }
        }

        public override ImmutableArray<MethodSymbol> ExplicitInterfaceImplementations
        {
            get { return ImmutableArray<MethodSymbol>.Empty; }
        }

        public override Symbol AssociatedSymbol
        {
            get { return null; }
        }

        public override ImmutableArray<TypeSymbolWithAnnotations> TypeArguments
        {
            get { return ImmutableArray<TypeSymbolWithAnnotations>.Empty; }
        }

        public override ImmutableArray<TypeParameterSymbol> TypeParameters
        {
            get { return ImmutableArray<TypeParameterSymbol>.Empty; }
        }

        public override int Arity
        {
            get { return 0; }
        }

        public override ImmutableArray<ParameterSymbol> Parameters
        {
            get { return _parameters; }
        }

        internal override bool TryGetThisParameter(out ParameterSymbol thisParameter)
        {
            // Lambda symbols have no "this" parameter
            thisParameter = null;
            return true;
        }

        public override Accessibility DeclaredAccessibility
        {
            get { return Accessibility.Private; }
        }

        public override ImmutableArray<Location> Locations
        {
            get
            {
                return ImmutableArray.Create<Location>(_syntax.Location);
            }
        }

        /// <summary>
        /// Locations[0] on lambda symbols covers the entire syntax, which is inconvenient but remains for compatibility.
        /// For better diagnostics quality, use the DiagnosticLocation instead, which points to the "delegate" or the "=>".
        /// </summary>
        internal Location DiagnosticLocation
        {
            get
            {
                switch (_syntax.Kind())
                {
                    case SyntaxKind.AnonymousMethodExpression:
                        return ((AnonymousMethodExpressionSyntax)_syntax).DelegateKeyword.GetLocation();
                    case SyntaxKind.SimpleLambdaExpression:
                    case SyntaxKind.ParenthesizedLambdaExpression:
                        return ((LambdaExpressionSyntax)_syntax).ArrowToken.GetLocation();
                    default:
                        return Locations[0];
                }
            }
        }

        public override ImmutableArray<SyntaxReference> DeclaringSyntaxReferences
        {
            get
            {
                return ImmutableArray.Create<SyntaxReference>(_syntax.GetReference());
            }
        }

        public override Symbol ContainingSymbol
        {
            get { return _containingSymbol; }
        }

        internal override Microsoft.Cci.CallingConvention CallingConvention
        {
            get { return Microsoft.Cci.CallingConvention.Default; }
        }

        public override bool IsExtensionMethod
        {
            get { return false; }
        }

        public override bool HidesBaseMethodsByName
        {
            get { return false; }
        }

        private ImmutableArray<ParameterSymbol> MakeParameters(
            CSharpCompilation compilation,
            UnboundLambda unboundLambda,
            ImmutableArray<TypeSymbolWithAnnotations> parameterTypes,
            ImmutableArray<RefKind> parameterRefKinds,
            DiagnosticBag diagnostics)
        {
            Debug.Assert(parameterTypes.Length == parameterRefKinds.Length);

            if (!unboundLambda.HasSignature || unboundLambda.ParameterCount == 0)
            {
                // The parameters may be omitted in source, but they are still present on the symbol.
                return parameterTypes.SelectAsArray((type, ordinal, arg) =>
                                                        SynthesizedParameterSymbol.Create(
                                                            arg.owner,
                                                            type,
                                                            ordinal,
                                                            arg.refKinds[ordinal],
                                                            GeneratedNames.LambdaCopyParameterName(ordinal)), // Make sure nothing binds to this.
                                                     (owner: this, refKinds: parameterRefKinds));
            }

            var builder = ArrayBuilder<ParameterSymbol>.GetInstance(unboundLambda.ParameterCount);
            var hasExplicitlyTypedParameterList = unboundLambda.HasExplicitlyTypedParameterList;
            var numDelegateParameters = parameterTypes.Length;

            for (int p = 0; p < unboundLambda.ParameterCount; ++p)
            {
                // If there are no types given in the lambda then used the delegate type.
                // If the lambda is typed then the types probably match the delegate types;
                // if they do not, use the lambda types for binding. Either way, if we 
                // can, then we use the lambda types. (Whatever you do, do not use the names 
                // in the delegate parameters; they are not in scope!)

                TypeSymbolWithAnnotations type;
                RefKind refKind;
                if (hasExplicitlyTypedParameterList)
                {
                    type = unboundLambda.ParameterType(p);
                    refKind = unboundLambda.RefKind(p);
                }
                else if (p < numDelegateParameters)
                {
                    type = parameterTypes[p];
                    refKind = parameterRefKinds[p];
                }
                else
                {
                    type = TypeSymbolWithAnnotations.Create(new ExtendedErrorTypeSymbol(compilation, name: string.Empty, arity: 0, errorInfo: null));
                    refKind = RefKind.None;
                }
                
                var name = unboundLambda.ParameterName(p);
                var location = unboundLambda.ParameterLocation(p);
                var locations = ImmutableArray.Create<Location>(location);
                var parameter = new SourceSimpleParameterSymbol(this, type, p, refKind, name, locations);

                builder.Add(parameter);
            }

            var result = builder.ToImmutableAndFree();

            return result;
        }

        public sealed override bool Equals(object symbol)
        {
            if ((object)this == symbol) return true;

            var lambda = symbol as LambdaSymbol;
            return (object)lambda != null
                && lambda._syntax == _syntax
                && lambda._refKind == _refKind
                && lambda.ReturnType.TypeSymbol == this.ReturnType.TypeSymbol
                && System.Linq.ImmutableArrayExtensions.SequenceEqual(lambda.ParameterTypes, this.ParameterTypes, (p1, p2) => p1.TypeSymbol.Equals(p2.TypeSymbol))
                && Equals(lambda.ContainingSymbol, this.ContainingSymbol);
        }

        public override int GetHashCode()
        {
            return _syntax.GetHashCode();
        }

        public override bool IsImplicitlyDeclared
        {
            get
            {
                return _isSynthesized;
            }
        }

        internal override bool GenerateDebugInfo
        {
            get { return true; }
        }

        public override ImmutableArray<TypeParameterConstraintClause> TypeParameterConstraintClauses => ImmutableArray<TypeParameterConstraintClause>.Empty;

        internal override int CalculateLocalSyntaxOffset(int localPosition, SyntaxTree localTree)
        {
            throw ExceptionUtilities.Unreachable;
        }
    }
}<|MERGE_RESOLUTION|>--- conflicted
+++ resolved
@@ -54,24 +54,6 @@
             _parameters = MakeParameters(compilation, unboundLambda, parameterTypes, parameterRefKinds, diagnostics);
         }
 
-<<<<<<< HEAD
-        public LambdaSymbol(
-            Symbol containingSymbol,
-            MessageID messageID,
-            SyntaxNode syntax,
-            bool isSynthesized)
-        {
-            _containingSymbol = containingSymbol;
-            _messageID = messageID;
-            _syntax = syntax;
-            _refKind = RefKind.None;
-            _returnType = UnknownReturnType;
-            _isSynthesized = isSynthesized;
-            _parameters = ImmutableArray<ParameterSymbol>.Empty;
-        }
-
-=======
->>>>>>> 79ae6bcf
         public MessageID MessageID { get { return _messageID; } }
 
         public override MethodKind MethodKind
