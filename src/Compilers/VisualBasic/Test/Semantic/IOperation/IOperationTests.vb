--- conflicted
+++ resolved
@@ -245,14 +245,9 @@
             Arguments(1):
                 IArgument (ArgumentKind.Explicit, Matching Parameter: value) (OperationKind.Argument) (Syntax: 'x')
                   IParameterReferenceExpression: x (OperationKind.ParameterReferenceExpression, Type: System.Int32) (Syntax: 'x')
-<<<<<<< HEAD
-  IfFalse: null
-]]>.Value
-=======
                   InConversion: null
                   OutConversion: null
   IfFalse: null]]>.Value
->>>>>>> 5d2d334b
 
             Dim expectedDiagnostics = String.Empty
 
@@ -295,6 +290,8 @@
             Arguments(1):
                 IArgument (ArgumentKind.Explicit, Matching Parameter: value) (OperationKind.Argument) (Syntax: 'i')
                   ILocalReferenceExpression: i (OperationKind.LocalReferenceExpression, Type: System.Int32) (Syntax: 'i')
+                  InConversion: null
+                  OutConversion: null
 ]]>.Value
 
             Dim expectedDiagnostics = String.Empty
@@ -355,7 +352,9 @@
       IArgument (ArgumentKind.Explicit, Matching Parameter: x) (OperationKind.Argument) (Syntax: 'Nothing')
         IConversionExpression (Implicit, TryCast: False, Unchecked) (OperationKind.ConversionExpression, Type: System.Int32(), Constant: null) (Syntax: 'Nothing')
           Conversion: CommonConversion (Exists: False, IsIdentity: False, IsNumeric: False, IsReference: False, IsUserDefined: False) (MethodSymbol: null)
-          Operand: ILiteralExpression (OperationKind.LiteralExpression, Type: null, Constant: null) (Syntax: 'Nothing')")
+          Operand: ILiteralExpression (OperationKind.LiteralExpression, Type: null, Constant: null) (Syntax: 'Nothing')
+        InConversion: null
+        OutConversion: null")
 
             comp.VerifyOperationTree(nodes(1), expectedOperationTree:=
 "IInvalidExpression (OperationKind.InvalidExpression, Type: System.Void, IsInvalid) (Syntax: 'Test2(New S ... ), Nothing)')
