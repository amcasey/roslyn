--- conflicted
+++ resolved
@@ -556,13 +556,8 @@
             Arguments(1):
                 IArgument (ArgumentKind.Explicit, Matching Parameter: value) (OperationKind.Argument) (Syntax: 'i')
                   ILocalReferenceExpression: i (OperationKind.LocalReferenceExpression, Type: System.Int32) (Syntax: 'i')
-<<<<<<< HEAD
-                  InConversion: CommonConversion (Exists: True, IsIdentity: True, IsNumeric: False, IsReference: False, IsUserDefined: False) (MethodSymbol: null)
-                  OutConversion: CommonConversion (Exists: True, IsIdentity: True, IsNumeric: False, IsReference: False, IsUserDefined: False) (MethodSymbol: null)
-=======
-                  InConversion: null
-                  OutConversion: null
->>>>>>> 6ea94ada
+                  InConversion: CommonConversion (Exists: True, IsIdentity: True, IsNumeric: False, IsReference: False, IsUserDefined: False) (MethodSymbol: null)
+                  OutConversion: CommonConversion (Exists: True, IsIdentity: True, IsNumeric: False, IsReference: False, IsUserDefined: False) (MethodSymbol: null)
 ]]>.Value
 
             VerifyOperationTreeForTest(Of WhileBlockSyntax)(source, expectedOperationTree)
