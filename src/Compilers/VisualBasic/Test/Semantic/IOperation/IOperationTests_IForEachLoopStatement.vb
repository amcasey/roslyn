' Copyright (c) Microsoft.  All Rights Reserved.  Licensed under the Apache License, Version 2.0.  See License.txt in the project root for license information.

Imports Microsoft.CodeAnalysis.Semantics
Imports Microsoft.CodeAnalysis.Test.Utilities
Imports Microsoft.CodeAnalysis.VisualBasic.Syntax
Imports Roslyn.Test.Utilities

Namespace Microsoft.CodeAnalysis.VisualBasic.UnitTests.Semantics

    Partial Public Class IOperationTests
        Inherits SemanticModelTestBase

        <CompilerTrait(CompilerFeature.IOperation)>
        <Fact(), WorkItem(17602, "https://github.com/dotnet/roslyn/issues/17602")>
        Public Sub IForEachLoopStatement_SimpleForLoopsTest()
            Dim source = <![CDATA[
Imports System
Class C
    Shared Sub Main()
        Dim arr As String() = New String(1) {}
        arr(0) = "one"
        arr(1) = "two"
        For Each s As String In arr'BIND:"For Each s As String In arr"
            Console.WriteLine(s)
        Next
    End Sub
End Class
    ]]>.Value

            Dim expectedOperationTree = <![CDATA[
IForEachLoopStatement (LoopKind.ForEach) (OperationKind.LoopStatement) (Syntax: 'For Each s  ... Next')
  Locals: Local_1: s As System.String
  LoopControlVariable: ILocalReferenceExpression: s (OperationKind.LocalReferenceExpression, Type: System.String) (Syntax: 's As String')
  Collection: IConversionExpression (Implicit, TryCast: False, Unchecked) (OperationKind.ConversionExpression, Type: System.Collections.IEnumerable) (Syntax: 'arr')
      Conversion: CommonConversion (Exists: True, IsIdentity: False, IsNumeric: False, IsReference: True, IsUserDefined: False) (MethodSymbol: null)
      Operand: ILocalReferenceExpression: arr (OperationKind.LocalReferenceExpression, Type: System.String()) (Syntax: 'arr')
  Body: IBlockStatement (1 statements) (OperationKind.BlockStatement) (Syntax: 'For Each s  ... Next')
      IExpressionStatement (OperationKind.ExpressionStatement) (Syntax: 'Console.WriteLine(s)')
        Expression: IInvocationExpression (Sub System.Console.WriteLine(value As System.String)) (OperationKind.InvocationExpression, Type: System.Void) (Syntax: 'Console.WriteLine(s)')
            Instance Receiver: null
            Arguments(1):
                IArgument (ArgumentKind.Explicit, Matching Parameter: value) (OperationKind.Argument) (Syntax: 's')
                  ILocalReferenceExpression: s (OperationKind.LocalReferenceExpression, Type: System.String) (Syntax: 's')
                  InConversion: null
                  OutConversion: null
  NextVariables(0)
]]>.Value

            VerifyOperationTreeForTest(Of ForEachBlockSyntax)(source, expectedOperationTree)
        End Sub

        <CompilerTrait(CompilerFeature.IOperation)>
        <Fact(), WorkItem(17602, "https://github.com/dotnet/roslyn/issues/17602")>
        Public Sub IForEachLoopStatement_WithList()
            Dim source = <![CDATA[
Class Program
    Private Shared Sub Main(args As String())
        Dim list As New System.Collections.Generic.List(Of String)()
        list.Add("a")
        list.Add("b")
        list.Add("c")
        For Each item As String In list'BIND:"For Each item As String In list"
            System.Console.WriteLine(item)
        Next

    End Sub
End Class
    ]]>.Value

            Dim expectedOperationTree = <![CDATA[
IForEachLoopStatement (LoopKind.ForEach) (OperationKind.LoopStatement) (Syntax: 'For Each it ... Next')
  Locals: Local_1: item As System.String
  LoopControlVariable: ILocalReferenceExpression: item (OperationKind.LocalReferenceExpression, Type: System.String) (Syntax: 'item As String')
  Collection: ILocalReferenceExpression: list (OperationKind.LocalReferenceExpression, Type: System.Collections.Generic.List(Of System.String)) (Syntax: 'list')
  Body: IBlockStatement (1 statements) (OperationKind.BlockStatement) (Syntax: 'For Each it ... Next')
      IExpressionStatement (OperationKind.ExpressionStatement) (Syntax: 'System.Cons ... eLine(item)')
        Expression: IInvocationExpression (Sub System.Console.WriteLine(value As System.String)) (OperationKind.InvocationExpression, Type: System.Void) (Syntax: 'System.Cons ... eLine(item)')
            Instance Receiver: null
            Arguments(1):
                IArgument (ArgumentKind.Explicit, Matching Parameter: value) (OperationKind.Argument) (Syntax: 'item')
                  ILocalReferenceExpression: item (OperationKind.LocalReferenceExpression, Type: System.String) (Syntax: 'item')
                  InConversion: null
                  OutConversion: null
  NextVariables(0)
]]>.Value

            VerifyOperationTreeForTest(Of ForEachBlockSyntax)(source, expectedOperationTree)
        End Sub

        <CompilerTrait(CompilerFeature.IOperation)>
        <Fact(), WorkItem(17602, "https://github.com/dotnet/roslyn/issues/17602")>
        Public Sub IForEachLoopStatement_WithBreak()
            Dim source = <![CDATA[
Class C
    Public Shared Sub Main()
        Dim S As String() = New String() {"ABC", "XYZ"}
        For Each x As String In S
            For Each y As Char In x'BIND:"For Each y As Char In x"
                If y = "B"c Then
                    Exit For
                Else
                    System.Console.WriteLine(y)
                End If
            Next
        Next
    End Sub
End Class

    ]]>.Value

<<<<<<< HEAD
            Dim expectedOperationTree = <![CDATA[
IForEachLoopStatement (LoopKind.ForEach) (OperationKind.LoopStatement) (Syntax: 'For Each y  ... Next')
  Locals: Local_1: y As System.Char
  LoopControlVariable: ILocalReferenceExpression: y (OperationKind.LocalReferenceExpression, Type: System.Char) (Syntax: 'y As Char')
=======
Dim expectedOperationTree = <![CDATA[
IForEachLoopStatement (Iteration variable: null) (LoopKind.ForEach) (OperationKind.LoopStatement) (Syntax: 'For Each y  ... Next')
>>>>>>> e1a41ca3
  Collection: ILocalReferenceExpression: x (OperationKind.LocalReferenceExpression, Type: System.String) (Syntax: 'x')
  Body: IBlockStatement (1 statements) (OperationKind.BlockStatement) (Syntax: 'For Each y  ... Next')
      IIfStatement (OperationKind.IfStatement) (Syntax: 'If y = "B"c ... End If')
        Condition: IBinaryOperatorExpression (BinaryOperatorKind.Equals, Checked) (OperationKind.BinaryOperatorExpression, Type: System.Boolean) (Syntax: 'y = "B"c')
            Left: ILocalReferenceExpression: y (OperationKind.LocalReferenceExpression, Type: System.Char) (Syntax: 'y')
            Right: ILiteralExpression (OperationKind.LiteralExpression, Type: System.Char, Constant: B) (Syntax: '"B"c')
        IfTrue: IBlockStatement (1 statements) (OperationKind.BlockStatement) (Syntax: 'If y = "B"c ... End If')
            IBranchStatement (BranchKind.Break, Label: exit) (OperationKind.BranchStatement) (Syntax: 'Exit For')
        IfFalse: IBlockStatement (1 statements) (OperationKind.BlockStatement) (Syntax: 'Else ... riteLine(y)')
            IExpressionStatement (OperationKind.ExpressionStatement) (Syntax: 'System.Cons ... riteLine(y)')
              Expression: IInvocationExpression (Sub System.Console.WriteLine(value As System.Char)) (OperationKind.InvocationExpression, Type: System.Void) (Syntax: 'System.Cons ... riteLine(y)')
                  Instance Receiver: null
                  Arguments(1):
                      IArgument (ArgumentKind.Explicit, Matching Parameter: value) (OperationKind.Argument) (Syntax: 'y')
                        ILocalReferenceExpression: y (OperationKind.LocalReferenceExpression, Type: System.Char) (Syntax: 'y')
                        InConversion: null
                        OutConversion: null
  NextVariables(0)
]]>.Value

            VerifyOperationTreeForTest(Of ForEachBlockSyntax)(source, expectedOperationTree)
        End Sub

        <CompilerTrait(CompilerFeature.IOperation)>
        <Fact(), WorkItem(17602, "https://github.com/dotnet/roslyn/issues/17602")>
        Public Sub IForEachLoopStatement_WithContinue()
            Dim source = <![CDATA[
Class C
    Public Shared Sub Main()
        Dim S As String() = New String() {"ABC", "XYZ"}
        For Each x As String In S'BIND:"For Each x As String In S"
            For Each y As Char In x
                If y = "B"c Then
                    Continue For
                End If
                System.Console.WriteLine(y)
        Next y, x
    End Sub
End Class

    ]]>.Value

<<<<<<< HEAD
            Dim expectedOperationTree = <![CDATA[
IForEachLoopStatement (LoopKind.ForEach) (OperationKind.LoopStatement) (Syntax: 'For Each x  ... Next y, x')
  Locals: Local_1: x As System.String
  LoopControlVariable: ILocalReferenceExpression: x (OperationKind.LocalReferenceExpression, Type: System.String) (Syntax: 'x As String')
=======
Dim expectedOperationTree = <![CDATA[
IForEachLoopStatement (Iteration variable: null) (LoopKind.ForEach) (OperationKind.LoopStatement) (Syntax: 'For Each x  ... Next y, x')
>>>>>>> e1a41ca3
  Collection: IConversionExpression (Implicit, TryCast: False, Unchecked) (OperationKind.ConversionExpression, Type: System.Collections.IEnumerable) (Syntax: 'S')
      Conversion: CommonConversion (Exists: True, IsIdentity: False, IsNumeric: False, IsReference: True, IsUserDefined: False) (MethodSymbol: null)
      Operand: ILocalReferenceExpression: S (OperationKind.LocalReferenceExpression, Type: System.String()) (Syntax: 'S')
  Body: IBlockStatement (1 statements) (OperationKind.BlockStatement) (Syntax: 'For Each x  ... Next y, x')
      IForEachLoopStatement (LoopKind.ForEach) (OperationKind.LoopStatement) (Syntax: 'For Each y  ... Next y, x')
        Locals: Local_1: y As System.Char
        LoopControlVariable: ILocalReferenceExpression: y (OperationKind.LocalReferenceExpression, Type: System.Char) (Syntax: 'y As Char')
        Collection: ILocalReferenceExpression: x (OperationKind.LocalReferenceExpression, Type: System.String) (Syntax: 'x')
        Body: IBlockStatement (2 statements) (OperationKind.BlockStatement) (Syntax: 'For Each y  ... Next y, x')
            IIfStatement (OperationKind.IfStatement) (Syntax: 'If y = "B"c ... End If')
              Condition: IBinaryOperatorExpression (BinaryOperatorKind.Equals, Checked) (OperationKind.BinaryOperatorExpression, Type: System.Boolean) (Syntax: 'y = "B"c')
                  Left: ILocalReferenceExpression: y (OperationKind.LocalReferenceExpression, Type: System.Char) (Syntax: 'y')
                  Right: ILiteralExpression (OperationKind.LiteralExpression, Type: System.Char, Constant: B) (Syntax: '"B"c')
              IfTrue: IBlockStatement (1 statements) (OperationKind.BlockStatement) (Syntax: 'If y = "B"c ... End If')
                  IBranchStatement (BranchKind.Continue, Label: continue) (OperationKind.BranchStatement) (Syntax: 'Continue For')
              IfFalse: null
            IExpressionStatement (OperationKind.ExpressionStatement) (Syntax: 'System.Cons ... riteLine(y)')
              Expression: IInvocationExpression (Sub System.Console.WriteLine(value As System.Char)) (OperationKind.InvocationExpression, Type: System.Void) (Syntax: 'System.Cons ... riteLine(y)')
                  Instance Receiver: null
                  Arguments(1):
                      IArgument (ArgumentKind.Explicit, Matching Parameter: value) (OperationKind.Argument) (Syntax: 'y')
                        ILocalReferenceExpression: y (OperationKind.LocalReferenceExpression, Type: System.Char) (Syntax: 'y')
                        InConversion: null
                        OutConversion: null
        NextVariables(2):
            ILocalReferenceExpression: y (OperationKind.LocalReferenceExpression, Type: System.Char) (Syntax: 'y')
            ILocalReferenceExpression: x (OperationKind.LocalReferenceExpression, Type: System.String) (Syntax: 'x')
  NextVariables(0)
]]>.Value

            VerifyOperationTreeForTest(Of ForEachBlockSyntax)(source, expectedOperationTree)
        End Sub

        <CompilerTrait(CompilerFeature.IOperation)>
        <Fact(), WorkItem(17602, "https://github.com/dotnet/roslyn/issues/17602")>
        Public Sub IForEachLoopStatement_Nested()
            Dim source = <![CDATA[
Class C
    Shared Sub Main()
        Dim c(3)() As Integer
        For Each x As Integer() In c
            ReDim x(3)
            For i As Integer = 0 To 3
                x(i) = i
            Next
            For Each y As Integer In x'BIND:"For Each y As Integer In x"
                System.Console.WriteLine(y)
            Next
        Next
    End Sub
End Class

    ]]>.Value

            Dim expectedOperationTree = <![CDATA[
IForEachLoopStatement (LoopKind.ForEach) (OperationKind.LoopStatement) (Syntax: 'For Each y  ... Next')
  Locals: Local_1: y As System.Int32
  LoopControlVariable: ILocalReferenceExpression: y (OperationKind.LocalReferenceExpression, Type: System.Int32) (Syntax: 'y As Integer')
  Collection: IConversionExpression (Implicit, TryCast: False, Unchecked) (OperationKind.ConversionExpression, Type: System.Collections.IEnumerable) (Syntax: 'x')
      Conversion: CommonConversion (Exists: True, IsIdentity: False, IsNumeric: False, IsReference: True, IsUserDefined: False) (MethodSymbol: null)
      Operand: ILocalReferenceExpression: x (OperationKind.LocalReferenceExpression, Type: System.Int32()) (Syntax: 'x')
  Body: IBlockStatement (1 statements) (OperationKind.BlockStatement) (Syntax: 'For Each y  ... Next')
      IExpressionStatement (OperationKind.ExpressionStatement) (Syntax: 'System.Cons ... riteLine(y)')
        Expression: IInvocationExpression (Sub System.Console.WriteLine(value As System.Int32)) (OperationKind.InvocationExpression, Type: System.Void) (Syntax: 'System.Cons ... riteLine(y)')
            Instance Receiver: null
            Arguments(1):
                IArgument (ArgumentKind.Explicit, Matching Parameter: value) (OperationKind.Argument) (Syntax: 'y')
                  ILocalReferenceExpression: y (OperationKind.LocalReferenceExpression, Type: System.Int32) (Syntax: 'y')
                  InConversion: null
                  OutConversion: null
  NextVariables(0)
]]>.Value

            VerifyOperationTreeForTest(Of ForEachBlockSyntax)(source, expectedOperationTree)
        End Sub

        <CompilerTrait(CompilerFeature.IOperation)>
        <Fact(), WorkItem(17602, "https://github.com/dotnet/roslyn/issues/17602")>
        Public Sub IForEachLoopStatement_Nested1()
            Dim source = <![CDATA[
Class C
    Public Shared Sub Main()
        Dim S As String() = New String() {"ABC", "XYZ"}
        For Each x As String In S'BIND:"For Each x As String In S"
            For Each y As Char In x
                System.Console.WriteLine(y)
            Next
        Next
    End Sub
End Class

    ]]>.Value

            Dim expectedOperationTree = <![CDATA[
IForEachLoopStatement (LoopKind.ForEach) (OperationKind.LoopStatement) (Syntax: 'For Each x  ... Next')
  Locals: Local_1: x As System.String
  LoopControlVariable: ILocalReferenceExpression: x (OperationKind.LocalReferenceExpression, Type: System.String) (Syntax: 'x As String')
  Collection: IConversionExpression (Implicit, TryCast: False, Unchecked) (OperationKind.ConversionExpression, Type: System.Collections.IEnumerable) (Syntax: 'S')
      Conversion: CommonConversion (Exists: True, IsIdentity: False, IsNumeric: False, IsReference: True, IsUserDefined: False) (MethodSymbol: null)
      Operand: ILocalReferenceExpression: S (OperationKind.LocalReferenceExpression, Type: System.String()) (Syntax: 'S')
  Body: IBlockStatement (1 statements) (OperationKind.BlockStatement) (Syntax: 'For Each x  ... Next')
      IForEachLoopStatement (LoopKind.ForEach) (OperationKind.LoopStatement) (Syntax: 'For Each y  ... Next')
        Locals: Local_1: y As System.Char
        LoopControlVariable: ILocalReferenceExpression: y (OperationKind.LocalReferenceExpression, Type: System.Char) (Syntax: 'y As Char')
        Collection: ILocalReferenceExpression: x (OperationKind.LocalReferenceExpression, Type: System.String) (Syntax: 'x')
        Body: IBlockStatement (1 statements) (OperationKind.BlockStatement) (Syntax: 'For Each y  ... Next')
            IExpressionStatement (OperationKind.ExpressionStatement) (Syntax: 'System.Cons ... riteLine(y)')
              Expression: IInvocationExpression (Sub System.Console.WriteLine(value As System.Char)) (OperationKind.InvocationExpression, Type: System.Void) (Syntax: 'System.Cons ... riteLine(y)')
                  Instance Receiver: null
                  Arguments(1):
                      IArgument (ArgumentKind.Explicit, Matching Parameter: value) (OperationKind.Argument) (Syntax: 'y')
                        ILocalReferenceExpression: y (OperationKind.LocalReferenceExpression, Type: System.Char) (Syntax: 'y')
                        InConversion: null
                        OutConversion: null
        NextVariables(0)
  NextVariables(0)
]]>.Value

            VerifyOperationTreeForTest(Of ForEachBlockSyntax)(source, expectedOperationTree)
        End Sub

        <CompilerTrait(CompilerFeature.IOperation)>
        <Fact(), WorkItem(17602, "https://github.com/dotnet/roslyn/issues/17602")>
        Public Sub IForEachLoopStatement_Interface()
            Dim source = <![CDATA[
Option Infer On

Class C
    Public Shared Sub Main()
        For Each x In New Enumerable()'BIND:"For Each x In New Enumerable()"
            System.Console.WriteLine(x)
        Next
    End Sub
End Class

Class Enumerable
    Implements System.Collections.IEnumerable
    Private Function System_Collections_IEnumerable_GetEnumerator() As System.Collections.IEnumerator Implements System.Collections.IEnumerable.GetEnumerator
        Dim list As New System.Collections.Generic.List(Of Integer)()
        list.Add(3)
        list.Add(2)
        list.Add(1)
        Return list.GetEnumerator()
    End Function
End Class
    ]]>.Value

            Dim expectedOperationTree = <![CDATA[
IForEachLoopStatement (LoopKind.ForEach) (OperationKind.LoopStatement) (Syntax: 'For Each x  ... Next')
  Locals: Local_1: x As System.Object
  LoopControlVariable: ILocalReferenceExpression: x (OperationKind.LocalReferenceExpression, Type: System.Object) (Syntax: 'x')
  Collection: IConversionExpression (Implicit, TryCast: False, Unchecked) (OperationKind.ConversionExpression, Type: System.Collections.IEnumerable) (Syntax: 'New Enumerable()')
      Conversion: CommonConversion (Exists: True, IsIdentity: False, IsNumeric: False, IsReference: True, IsUserDefined: False) (MethodSymbol: null)
      Operand: IObjectCreationExpression (Constructor: Sub Enumerable..ctor()) (OperationKind.ObjectCreationExpression, Type: Enumerable) (Syntax: 'New Enumerable()')
          Arguments(0)
          Initializer: null
  Body: IBlockStatement (1 statements) (OperationKind.BlockStatement) (Syntax: 'For Each x  ... Next')
      IExpressionStatement (OperationKind.ExpressionStatement) (Syntax: 'System.Cons ... riteLine(x)')
        Expression: IInvocationExpression (Sub System.Console.WriteLine(value As System.Object)) (OperationKind.InvocationExpression, Type: System.Void) (Syntax: 'System.Cons ... riteLine(x)')
            Instance Receiver: null
            Arguments(1):
                IArgument (ArgumentKind.Explicit, Matching Parameter: value) (OperationKind.Argument) (Syntax: 'x')
                  ILocalReferenceExpression: x (OperationKind.LocalReferenceExpression, Type: System.Object) (Syntax: 'x')
                  InConversion: null
                  OutConversion: null
  NextVariables(0)
]]>.Value

            VerifyOperationTreeForTest(Of ForEachBlockSyntax)(source, expectedOperationTree)
        End Sub

        <CompilerTrait(CompilerFeature.IOperation)>
        <Fact(), WorkItem(17602, "https://github.com/dotnet/roslyn/issues/17602")>
        Public Sub IForEachLoopStatement_String()
            Dim source = <![CDATA[
Option Infer On
Class Program
    Public Shared Sub Main()
        Const s As String = Nothing
        For Each y In s'BIND:"For Each y In s"
            System.Console.WriteLine(y)
        Next
    End Sub
End Class
    ]]>.Value

            Dim expectedOperationTree = <![CDATA[
IForEachLoopStatement (LoopKind.ForEach) (OperationKind.LoopStatement) (Syntax: 'For Each y  ... Next')
  Locals: Local_1: y As System.Char
  LoopControlVariable: ILocalReferenceExpression: y (OperationKind.LocalReferenceExpression, Type: System.Char) (Syntax: 'y')
  Collection: ILocalReferenceExpression: s (OperationKind.LocalReferenceExpression, Type: System.String, Constant: null) (Syntax: 's')
  Body: IBlockStatement (1 statements) (OperationKind.BlockStatement) (Syntax: 'For Each y  ... Next')
      IExpressionStatement (OperationKind.ExpressionStatement) (Syntax: 'System.Cons ... riteLine(y)')
        Expression: IInvocationExpression (Sub System.Console.WriteLine(value As System.Char)) (OperationKind.InvocationExpression, Type: System.Void) (Syntax: 'System.Cons ... riteLine(y)')
            Instance Receiver: null
            Arguments(1):
                IArgument (ArgumentKind.Explicit, Matching Parameter: value) (OperationKind.Argument) (Syntax: 'y')
                  ILocalReferenceExpression: y (OperationKind.LocalReferenceExpression, Type: System.Char) (Syntax: 'y')
                  InConversion: null
                  OutConversion: null
  NextVariables(0)
]]>.Value

            VerifyOperationTreeForTest(Of ForEachBlockSyntax)(source, expectedOperationTree)
        End Sub

        <CompilerTrait(CompilerFeature.IOperation)>
        <Fact(), WorkItem(17602, "https://github.com/dotnet/roslyn/issues/17602")>
        Public Sub IForEachLoopStatement_IterateStruct()
            Dim source = <![CDATA[
Option Infer On
Imports System.Collections
Class C
    Public Shared Sub Main()
        For Each x In New Enumerable()'BIND:"For Each x In New Enumerable()"
            System.Console.WriteLine(x)
        Next
    End Sub
End Class
Structure Enumerable
    Implements IEnumerable
    Private Function IEnumerable_GetEnumerator() As IEnumerator Implements IEnumerable.GetEnumerator
        Return New Integer() {1, 2, 3}.GetEnumerator()
    End Function
End Structure
    ]]>.Value

            Dim expectedOperationTree = <![CDATA[
IForEachLoopStatement (LoopKind.ForEach) (OperationKind.LoopStatement) (Syntax: 'For Each x  ... Next')
  Locals: Local_1: x As System.Object
  LoopControlVariable: ILocalReferenceExpression: x (OperationKind.LocalReferenceExpression, Type: System.Object) (Syntax: 'x')
  Collection: IConversionExpression (Implicit, TryCast: False, Unchecked) (OperationKind.ConversionExpression, Type: System.Collections.IEnumerable) (Syntax: 'New Enumerable()')
      Conversion: CommonConversion (Exists: True, IsIdentity: False, IsNumeric: False, IsReference: False, IsUserDefined: False) (MethodSymbol: null)
      Operand: IObjectCreationExpression (Constructor: Sub Enumerable..ctor()) (OperationKind.ObjectCreationExpression, Type: Enumerable) (Syntax: 'New Enumerable()')
          Arguments(0)
          Initializer: null
  Body: IBlockStatement (1 statements) (OperationKind.BlockStatement) (Syntax: 'For Each x  ... Next')
      IExpressionStatement (OperationKind.ExpressionStatement) (Syntax: 'System.Cons ... riteLine(x)')
        Expression: IInvocationExpression (Sub System.Console.WriteLine(value As System.Object)) (OperationKind.InvocationExpression, Type: System.Void) (Syntax: 'System.Cons ... riteLine(x)')
            Instance Receiver: null
            Arguments(1):
                IArgument (ArgumentKind.Explicit, Matching Parameter: value) (OperationKind.Argument) (Syntax: 'x')
                  ILocalReferenceExpression: x (OperationKind.LocalReferenceExpression, Type: System.Object) (Syntax: 'x')
                  InConversion: null
                  OutConversion: null
  NextVariables(0)
]]>.Value

            VerifyOperationTreeForTest(Of ForEachBlockSyntax)(source, expectedOperationTree)
        End Sub

        <CompilerTrait(CompilerFeature.IOperation)>
        <Fact(), WorkItem(17602, "https://github.com/dotnet/roslyn/issues/17602")>
        Public Sub IForEachLoopStatement_QueryExpression()
            Dim source = <![CDATA[
Imports System
Imports System.Collections.Generic
Imports System.Diagnostics
Imports System.Linq

Module Program
    Sub Main(args As String())
        ' Obtain a list of customers.
        Dim customers As List(Of Customer) = GetCustomers()

        ' Return customers that are grouped based on country.
        Dim countries = From cust In customers
                        Order By cust.Country, cust.City
                        Group By CountryName = cust.Country
                        Into CustomersInCountry = Group, Count()
                        Order By CountryName

        ' Output the results.
        For Each country In countries'BIND:"For Each country In countries"
            Debug.WriteLine(country.CountryName & " count=" & country.Count)

            For Each customer In country.CustomersInCountry
                Debug.WriteLine("   " & customer.CompanyName & "  " & customer.City)
            Next
        Next
    End Sub

    Private Function GetCustomers() As List(Of Customer)
        Return New List(Of Customer) From
            {
                New Customer With {.CustomerID = 1, .CompanyName = "C", .City = "H", .Country = "C"},
                New Customer With {.CustomerID = 2, .CompanyName = "M", .City = "R", .Country = "U"},
                New Customer With {.CustomerID = 3, .CompanyName = "F", .City = "V", .Country = "C"}
            }
    End Function
End Module

Class Customer
    Public Property CustomerID As Integer
    Public Property CompanyName As String
    Public Property City As String
    Public Property Country As String
End Class

]]>.Value

            Dim expectedOperationTree = <![CDATA[
IForEachLoopStatement (LoopKind.ForEach) (OperationKind.LoopStatement) (Syntax: 'For Each co ... Next')
  Locals: Local_1: country As <anonymous type: Key CountryName As System.String, Key CustomersInCountry As System.Collections.Generic.IEnumerable(Of Customer), Key Count As System.Int32>
  LoopControlVariable: ILocalReferenceExpression: country (OperationKind.LocalReferenceExpression, Type: <anonymous type: Key CountryName As System.String, Key CustomersInCountry As System.Collections.Generic.IEnumerable(Of Customer), Key Count As System.Int32>) (Syntax: 'country')
  Collection: ILocalReferenceExpression: countries (OperationKind.LocalReferenceExpression, Type: System.Linq.IOrderedEnumerable(Of <anonymous type: Key CountryName As System.String, Key CustomersInCountry As System.Collections.Generic.IEnumerable(Of Customer), Key Count As System.Int32>)) (Syntax: 'countries')
  Body: IBlockStatement (2 statements) (OperationKind.BlockStatement) (Syntax: 'For Each co ... Next')
      IExpressionStatement (OperationKind.ExpressionStatement) (Syntax: 'Debug.Write ... ntry.Count)')
        Expression: IInvocationExpression (Sub System.Diagnostics.Debug.WriteLine(message As System.String)) (OperationKind.InvocationExpression, Type: System.Void) (Syntax: 'Debug.Write ... ntry.Count)')
            Instance Receiver: null
            Arguments(1):
                IArgument (ArgumentKind.Explicit, Matching Parameter: message) (OperationKind.Argument) (Syntax: 'country.Cou ... untry.Count')
                  IBinaryOperatorExpression (BinaryOperatorKind.Concatenate, Checked) (OperationKind.BinaryOperatorExpression, Type: System.String) (Syntax: 'country.Cou ... untry.Count')
                    Left: IBinaryOperatorExpression (BinaryOperatorKind.Concatenate, Checked) (OperationKind.BinaryOperatorExpression, Type: System.String) (Syntax: 'country.Cou ... & " count="')
                        Left: IPropertyReferenceExpression: ReadOnly Property <anonymous type: Key CountryName As System.String, Key CustomersInCountry As System.Collections.Generic.IEnumerable(Of Customer), Key Count As System.Int32>.CountryName As System.String (OperationKind.PropertyReferenceExpression, Type: System.String) (Syntax: 'country.CountryName')
                            Instance Receiver: ILocalReferenceExpression: country (OperationKind.LocalReferenceExpression, Type: <anonymous type: Key CountryName As System.String, Key CustomersInCountry As System.Collections.Generic.IEnumerable(Of Customer), Key Count As System.Int32>) (Syntax: 'country')
                        Right: ILiteralExpression (OperationKind.LiteralExpression, Type: System.String, Constant: " count=") (Syntax: '" count="')
                    Right: IConversionExpression (Explicit, TryCast: False, Unchecked) (OperationKind.ConversionExpression, Type: System.String) (Syntax: 'country.Count')
                        Conversion: CommonConversion (Exists: True, IsIdentity: False, IsNumeric: False, IsReference: False, IsUserDefined: False) (MethodSymbol: null)
                        Operand: IPropertyReferenceExpression: ReadOnly Property <anonymous type: Key CountryName As System.String, Key CustomersInCountry As System.Collections.Generic.IEnumerable(Of Customer), Key Count As System.Int32>.Count As System.Int32 (OperationKind.PropertyReferenceExpression, Type: System.Int32) (Syntax: 'country.Count')
                            Instance Receiver: ILocalReferenceExpression: country (OperationKind.LocalReferenceExpression, Type: <anonymous type: Key CountryName As System.String, Key CustomersInCountry As System.Collections.Generic.IEnumerable(Of Customer), Key Count As System.Int32>) (Syntax: 'country')
                  InConversion: null
                  OutConversion: null
      IForEachLoopStatement (LoopKind.ForEach) (OperationKind.LoopStatement) (Syntax: 'For Each cu ... Next')
        Locals: Local_1: customer As Customer
        LoopControlVariable: ILocalReferenceExpression: customer (OperationKind.LocalReferenceExpression, Type: Customer) (Syntax: 'customer')
        Collection: IPropertyReferenceExpression: ReadOnly Property <anonymous type: Key CountryName As System.String, Key CustomersInCountry As System.Collections.Generic.IEnumerable(Of Customer), Key Count As System.Int32>.CustomersInCountry As System.Collections.Generic.IEnumerable(Of Customer) (OperationKind.PropertyReferenceExpression, Type: System.Collections.Generic.IEnumerable(Of Customer)) (Syntax: 'country.Cus ... rsInCountry')
            Instance Receiver: ILocalReferenceExpression: country (OperationKind.LocalReferenceExpression, Type: <anonymous type: Key CountryName As System.String, Key CustomersInCountry As System.Collections.Generic.IEnumerable(Of Customer), Key Count As System.Int32>) (Syntax: 'country')
        Body: IBlockStatement (1 statements) (OperationKind.BlockStatement) (Syntax: 'For Each cu ... Next')
            IExpressionStatement (OperationKind.ExpressionStatement) (Syntax: 'Debug.Write ... tomer.City)')
              Expression: IInvocationExpression (Sub System.Diagnostics.Debug.WriteLine(message As System.String)) (OperationKind.InvocationExpression, Type: System.Void) (Syntax: 'Debug.Write ... tomer.City)')
                  Instance Receiver: null
                  Arguments(1):
                      IArgument (ArgumentKind.Explicit, Matching Parameter: message) (OperationKind.Argument) (Syntax: '"   " & cus ... stomer.City')
                        IBinaryOperatorExpression (BinaryOperatorKind.Concatenate, Checked) (OperationKind.BinaryOperatorExpression, Type: System.String) (Syntax: '"   " & cus ... stomer.City')
                          Left: IBinaryOperatorExpression (BinaryOperatorKind.Concatenate, Checked) (OperationKind.BinaryOperatorExpression, Type: System.String) (Syntax: '"   " & cus ... Name & "  "')
                              Left: IBinaryOperatorExpression (BinaryOperatorKind.Concatenate, Checked) (OperationKind.BinaryOperatorExpression, Type: System.String) (Syntax: '"   " & cus ... CompanyName')
                                  Left: ILiteralExpression (OperationKind.LiteralExpression, Type: System.String, Constant: "   ") (Syntax: '"   "')
                                  Right: IPropertyReferenceExpression: Property Customer.CompanyName As System.String (OperationKind.PropertyReferenceExpression, Type: System.String) (Syntax: 'customer.CompanyName')
                                      Instance Receiver: ILocalReferenceExpression: customer (OperationKind.LocalReferenceExpression, Type: Customer) (Syntax: 'customer')
                              Right: ILiteralExpression (OperationKind.LiteralExpression, Type: System.String, Constant: "  ") (Syntax: '"  "')
                          Right: IPropertyReferenceExpression: Property Customer.City As System.String (OperationKind.PropertyReferenceExpression, Type: System.String) (Syntax: 'customer.City')
                              Instance Receiver: ILocalReferenceExpression: customer (OperationKind.LocalReferenceExpression, Type: Customer) (Syntax: 'customer')
                        InConversion: null
                        OutConversion: null
        NextVariables(0)
  NextVariables(0)
]]>.Value

            Dim expectedDiagnostics = String.Empty

            VerifyOperationTreeAndDiagnosticsForTest(Of ForEachBlockSyntax)(source, expectedOperationTree, expectedDiagnostics)
        End Sub



        <CompilerTrait(CompilerFeature.IOperation)>
        <Fact(), WorkItem(17602, "https://github.com/dotnet/roslyn/issues/17602")>
        Public Sub IForEachLoopStatement_Multidimensional()
            Dim source = <![CDATA[
Option Strict On
Imports System

Module Program
    Sub Main()

        Dim k(,) = {{1}, {1}}
        For Each [Custom] In k'BIND:"For Each [Custom] In k"
            Console.Write(VerifyStaticType([Custom], GetType(Integer)))
            Console.Write(VerifyStaticType([Custom], GetType(Object)))
            Exit For
        Next
    End Sub

    Function VerifyStaticType(Of T)(ByVal x As T, ByVal y As System.Type) As Boolean
        Return GetType(T) Is y
    End Function
End Module

    ]]>.Value

            Dim expectedOperationTree = <![CDATA[
IForEachLoopStatement (LoopKind.ForEach) (OperationKind.LoopStatement) (Syntax: 'For Each [C ... Next')
  Locals: Local_1: Custom As System.Int32
  LoopControlVariable: ILocalReferenceExpression: Custom (OperationKind.LocalReferenceExpression, Type: System.Int32) (Syntax: '[Custom]')
  Collection: ILocalReferenceExpression: k (OperationKind.LocalReferenceExpression, Type: System.Int32(,)) (Syntax: 'k')
  Body: IBlockStatement (3 statements) (OperationKind.BlockStatement) (Syntax: 'For Each [C ... Next')
      IExpressionStatement (OperationKind.ExpressionStatement) (Syntax: 'Console.Wri ... (Integer)))')
        Expression: IInvocationExpression (Sub System.Console.Write(value As System.Boolean)) (OperationKind.InvocationExpression, Type: System.Void) (Syntax: 'Console.Wri ... (Integer)))')
            Instance Receiver: null
            Arguments(1):
                IArgument (ArgumentKind.Explicit, Matching Parameter: value) (OperationKind.Argument) (Syntax: 'VerifyStati ... e(Integer))')
                  IInvocationExpression (Function Program.VerifyStaticType(Of System.Int32)(x As System.Int32, y As System.Type) As System.Boolean) (OperationKind.InvocationExpression, Type: System.Boolean) (Syntax: 'VerifyStati ... e(Integer))')
                    Instance Receiver: null
                    Arguments(2):
                        IArgument (ArgumentKind.Explicit, Matching Parameter: x) (OperationKind.Argument) (Syntax: '[Custom]')
                          ILocalReferenceExpression: Custom (OperationKind.LocalReferenceExpression, Type: System.Int32) (Syntax: '[Custom]')
                          InConversion: null
                          OutConversion: null
                        IArgument (ArgumentKind.Explicit, Matching Parameter: y) (OperationKind.Argument) (Syntax: 'GetType(Integer)')
                          IOperation:  (OperationKind.None) (Syntax: 'GetType(Integer)')
                          InConversion: null
                          OutConversion: null
                  InConversion: null
                  OutConversion: null
      IExpressionStatement (OperationKind.ExpressionStatement) (Syntax: 'Console.Wri ... e(Object)))')
        Expression: IInvocationExpression (Sub System.Console.Write(value As System.Boolean)) (OperationKind.InvocationExpression, Type: System.Void) (Syntax: 'Console.Wri ... e(Object)))')
            Instance Receiver: null
            Arguments(1):
                IArgument (ArgumentKind.Explicit, Matching Parameter: value) (OperationKind.Argument) (Syntax: 'VerifyStati ... pe(Object))')
                  IInvocationExpression (Function Program.VerifyStaticType(Of System.Int32)(x As System.Int32, y As System.Type) As System.Boolean) (OperationKind.InvocationExpression, Type: System.Boolean) (Syntax: 'VerifyStati ... pe(Object))')
                    Instance Receiver: null
                    Arguments(2):
                        IArgument (ArgumentKind.Explicit, Matching Parameter: x) (OperationKind.Argument) (Syntax: '[Custom]')
                          ILocalReferenceExpression: Custom (OperationKind.LocalReferenceExpression, Type: System.Int32) (Syntax: '[Custom]')
                          InConversion: null
                          OutConversion: null
                        IArgument (ArgumentKind.Explicit, Matching Parameter: y) (OperationKind.Argument) (Syntax: 'GetType(Object)')
                          IOperation:  (OperationKind.None) (Syntax: 'GetType(Object)')
                          InConversion: null
                          OutConversion: null
                  InConversion: null
                  OutConversion: null
      IBranchStatement (BranchKind.Break, Label: exit) (OperationKind.BranchStatement) (Syntax: 'Exit For')
  NextVariables(0)
]]>.Value

            VerifyOperationTreeForTest(Of ForEachBlockSyntax)(source, expectedOperationTree)
        End Sub

        <CompilerTrait(CompilerFeature.IOperation)>
        <Fact(), WorkItem(17602, "https://github.com/dotnet/roslyn/issues/17602")>
        Public Sub IForEachLoopStatement_LateBinding()
            Dim source = <![CDATA[
Option Strict Off
Imports System
Class C
    Shared Sub Main()
        Dim o As Object = {1, 2, 3}
        For Each x In o'BIND:"For Each x In o"
            Console.WriteLine(x)
        Next
    End Sub
End Class

    ]]>.Value

            Dim expectedOperationTree = <![CDATA[
IForEachLoopStatement (LoopKind.ForEach) (OperationKind.LoopStatement) (Syntax: 'For Each x  ... Next')
  Locals: Local_1: x As System.Object
  LoopControlVariable: ILocalReferenceExpression: x (OperationKind.LocalReferenceExpression, Type: System.Object) (Syntax: 'x')
  Collection: IConversionExpression (Implicit, TryCast: False, Unchecked) (OperationKind.ConversionExpression, Type: System.Collections.IEnumerable) (Syntax: 'o')
      Conversion: CommonConversion (Exists: True, IsIdentity: False, IsNumeric: False, IsReference: True, IsUserDefined: False) (MethodSymbol: null)
      Operand: ILocalReferenceExpression: o (OperationKind.LocalReferenceExpression, Type: System.Object) (Syntax: 'o')
  Body: IBlockStatement (1 statements) (OperationKind.BlockStatement) (Syntax: 'For Each x  ... Next')
      IExpressionStatement (OperationKind.ExpressionStatement) (Syntax: 'Console.WriteLine(x)')
        Expression: IInvocationExpression (Sub System.Console.WriteLine(value As System.Object)) (OperationKind.InvocationExpression, Type: System.Void) (Syntax: 'Console.WriteLine(x)')
            Instance Receiver: null
            Arguments(1):
                IArgument (ArgumentKind.Explicit, Matching Parameter: value) (OperationKind.Argument) (Syntax: 'x')
                  ILocalReferenceExpression: x (OperationKind.LocalReferenceExpression, Type: System.Object) (Syntax: 'x')
                  InConversion: null
                  OutConversion: null
  NextVariables(0)
]]>.Value

            VerifyOperationTreeForTest(Of ForEachBlockSyntax)(source, expectedOperationTree)
        End Sub

        <CompilerTrait(CompilerFeature.IOperation)>
        <Fact(), WorkItem(17602, "https://github.com/dotnet/roslyn/issues/17602")>
        Public Sub IForEachLoopStatement_Pattern()
            Dim source = <![CDATA[
Option Infer On
Class C
    Public Shared Sub Main()
        For Each x In New Enumerable()'BIND:"For Each x In New Enumerable()"
            System.Console.WriteLine(x)
        Next
    End Sub
End Class

Class Enumerable
    Public Function GetEnumerator() As Enumerator
        Return New Enumerator()
    End Function
End Class

Class Enumerator
    Private x As Integer = 0
    Public ReadOnly Property Current() As Integer
        Get
            Return x
        End Get
    End Property
    Public Function MoveNext() As Boolean
        Return System.Threading.Interlocked.Increment(x) & lt; 4
    End Function
End Class
    ]]>.Value

            Dim expectedOperationTree = <![CDATA[
IForEachLoopStatement (LoopKind.ForEach) (OperationKind.LoopStatement) (Syntax: 'For Each x  ... Next')
  Locals: Local_1: x As System.Int32
  LoopControlVariable: ILocalReferenceExpression: x (OperationKind.LocalReferenceExpression, Type: System.Int32) (Syntax: 'x')
  Collection: IObjectCreationExpression (Constructor: Sub Enumerable..ctor()) (OperationKind.ObjectCreationExpression, Type: Enumerable) (Syntax: 'New Enumerable()')
      Arguments(0)
      Initializer: null
  Body: IBlockStatement (1 statements) (OperationKind.BlockStatement) (Syntax: 'For Each x  ... Next')
      IExpressionStatement (OperationKind.ExpressionStatement) (Syntax: 'System.Cons ... riteLine(x)')
        Expression: IInvocationExpression (Sub System.Console.WriteLine(value As System.Int32)) (OperationKind.InvocationExpression, Type: System.Void) (Syntax: 'System.Cons ... riteLine(x)')
            Instance Receiver: null
            Arguments(1):
                IArgument (ArgumentKind.Explicit, Matching Parameter: value) (OperationKind.Argument) (Syntax: 'x')
                  ILocalReferenceExpression: x (OperationKind.LocalReferenceExpression, Type: System.Int32) (Syntax: 'x')
                  InConversion: null
                  OutConversion: null
  NextVariables(0)
]]>.Value

            VerifyOperationTreeForTest(Of ForEachBlockSyntax)(source, expectedOperationTree)
        End Sub

        <CompilerTrait(CompilerFeature.IOperation)>
        <Fact(), WorkItem(17602, "https://github.com/dotnet/roslyn/issues/17602")>
        Public Sub IForEachLoopStatement_lamda()
            Dim source = <![CDATA[
Option Strict On
Option Infer On

Imports System

Class C1
    Private element_lambda_field As Integer

    Public Shared Sub Main()
        Dim c1 As New C1()
        c1.DoStuff()
    End Sub

    Public Sub DoStuff()
        Dim arr As Integer() = New Integer(1) {}
        arr(0) = 23
        arr(1) = 42

        Dim myDelegate As Action = Sub()
                                       Dim element_lambda_local As Integer
                                       For Each element_lambda_local In arr'BIND:"For Each element_lambda_local In arr"
                                           Console.WriteLine(element_lambda_local)
                                       Next element_lambda_local


                                   End Sub

        myDelegate.Invoke()
    End Sub
End Class

    ]]>.Value

            Dim expectedOperationTree = <![CDATA[
IForEachLoopStatement (LoopKind.ForEach) (OperationKind.LoopStatement) (Syntax: 'For Each el ... ambda_local')
  LoopControlVariable: ILocalReferenceExpression: element_lambda_local (OperationKind.LocalReferenceExpression, Type: System.Int32) (Syntax: 'element_lambda_local')
  Collection: IConversionExpression (Implicit, TryCast: False, Unchecked) (OperationKind.ConversionExpression, Type: System.Collections.IEnumerable) (Syntax: 'arr')
      Conversion: CommonConversion (Exists: True, IsIdentity: False, IsNumeric: False, IsReference: True, IsUserDefined: False) (MethodSymbol: null)
      Operand: ILocalReferenceExpression: arr (OperationKind.LocalReferenceExpression, Type: System.Int32()) (Syntax: 'arr')
  Body: IBlockStatement (1 statements) (OperationKind.BlockStatement) (Syntax: 'For Each el ... ambda_local')
      IExpressionStatement (OperationKind.ExpressionStatement) (Syntax: 'Console.Wri ... mbda_local)')
        Expression: IInvocationExpression (Sub System.Console.WriteLine(value As System.Int32)) (OperationKind.InvocationExpression, Type: System.Void) (Syntax: 'Console.Wri ... mbda_local)')
            Instance Receiver: null
            Arguments(1):
                IArgument (ArgumentKind.Explicit, Matching Parameter: value) (OperationKind.Argument) (Syntax: 'element_lambda_local')
                  ILocalReferenceExpression: element_lambda_local (OperationKind.LocalReferenceExpression, Type: System.Int32) (Syntax: 'element_lambda_local')
                  InConversion: null
                  OutConversion: null
  NextVariables(1):
      ILocalReferenceExpression: element_lambda_local (OperationKind.LocalReferenceExpression, Type: System.Int32) (Syntax: 'element_lambda_local')
]]>.Value

            VerifyOperationTreeForTest(Of ForEachBlockSyntax)(source, expectedOperationTree)
        End Sub

        <CompilerTrait(CompilerFeature.IOperation)>
        <Fact(), WorkItem(17602, "https://github.com/dotnet/roslyn/issues/17602")>
        Public Sub IForEachLoopStatement_InvalidConversion()
            Dim source = <![CDATA[
Imports System

Class C1
    Public Shared Sub Main()
        For Each element As Integer In "Hello World."'BIND:"For Each element As Integer In "Hello World.""
            Console.WriteLine(element)
        Next
    End Sub
End Class
    ]]>.Value

            Dim expectedOperationTree = <![CDATA[
IForEachLoopStatement (LoopKind.ForEach) (OperationKind.LoopStatement, IsInvalid) (Syntax: 'For Each el ... Next')
  Locals: Local_1: element As System.Int32
  LoopControlVariable: ILocalReferenceExpression: element (OperationKind.LocalReferenceExpression, Type: System.Int32) (Syntax: 'element As Integer')
  Collection: ILiteralExpression (OperationKind.LiteralExpression, Type: System.String, Constant: "Hello World.", IsInvalid) (Syntax: '"Hello World."')
  Body: IBlockStatement (1 statements) (OperationKind.BlockStatement, IsInvalid) (Syntax: 'For Each el ... Next')
      IExpressionStatement (OperationKind.ExpressionStatement) (Syntax: 'Console.Wri ... ne(element)')
        Expression: IInvocationExpression (Sub System.Console.WriteLine(value As System.Int32)) (OperationKind.InvocationExpression, Type: System.Void) (Syntax: 'Console.Wri ... ne(element)')
            Instance Receiver: null
            Arguments(1):
                IArgument (ArgumentKind.Explicit, Matching Parameter: value) (OperationKind.Argument) (Syntax: 'element')
                  ILocalReferenceExpression: element (OperationKind.LocalReferenceExpression, Type: System.Int32) (Syntax: 'element')
                  InConversion: null
                  OutConversion: null
  NextVariables(0)
]]>.Value

            VerifyOperationTreeForTest(Of ForEachBlockSyntax)(source, expectedOperationTree)
        End Sub

        <CompilerTrait(CompilerFeature.IOperation)>
        <Fact(), WorkItem(17602, "https://github.com/dotnet/roslyn/issues/17602")>
        Public Sub IForEachLoopStatement_Throw()
            Dim source = <![CDATA[
Imports System
Class C
    Shared Sub Main()
        Dim arr As String() = New String(1) {}
        arr(0) = "one"
        arr(1) = "two"
        For Each s As String In arr'BIND:"For Each s As String In arr"
            If (s = "one") Then
                Throw New Exception
            End If
            Console.WriteLine(s)
        Next
    End Sub
End Class
    ]]>.Value

<<<<<<< HEAD
            Dim expectedOperationTree = <![CDATA[
IForEachLoopStatement (LoopKind.ForEach) (OperationKind.LoopStatement) (Syntax: 'For Each s  ... Next')
  Locals: Local_1: s As System.String
  LoopControlVariable: ILocalReferenceExpression: s (OperationKind.LocalReferenceExpression, Type: System.String) (Syntax: 's As String')
=======
Dim expectedOperationTree = <![CDATA[
IForEachLoopStatement (Iteration variable: null) (LoopKind.ForEach) (OperationKind.LoopStatement) (Syntax: 'For Each s  ... Next')
>>>>>>> e1a41ca3
  Collection: IConversionExpression (Implicit, TryCast: False, Unchecked) (OperationKind.ConversionExpression, Type: System.Collections.IEnumerable) (Syntax: 'arr')
      Conversion: CommonConversion (Exists: True, IsIdentity: False, IsNumeric: False, IsReference: True, IsUserDefined: False) (MethodSymbol: null)
      Operand: ILocalReferenceExpression: arr (OperationKind.LocalReferenceExpression, Type: System.String()) (Syntax: 'arr')
  Body: IBlockStatement (2 statements) (OperationKind.BlockStatement) (Syntax: 'For Each s  ... Next')
      IIfStatement (OperationKind.IfStatement) (Syntax: 'If (s = "on ... End If')
        Condition: IParenthesizedExpression (OperationKind.ParenthesizedExpression, Type: System.Boolean) (Syntax: '(s = "one")')
            Operand: IBinaryOperatorExpression (BinaryOperatorKind.Equals, Checked) (OperationKind.BinaryOperatorExpression, Type: System.Boolean) (Syntax: 's = "one"')
                Left: ILocalReferenceExpression: s (OperationKind.LocalReferenceExpression, Type: System.String) (Syntax: 's')
                Right: ILiteralExpression (OperationKind.LiteralExpression, Type: System.String, Constant: "one") (Syntax: '"one"')
        IfTrue: IBlockStatement (1 statements) (OperationKind.BlockStatement) (Syntax: 'If (s = "on ... End If')
            IExpressionStatement (OperationKind.ExpressionStatement) (Syntax: 'Throw New Exception')
              Expression: IThrowExpression (OperationKind.ThrowExpression, Type: System.Exception) (Syntax: 'Throw New Exception')
                  IObjectCreationExpression (Constructor: Sub System.Exception..ctor()) (OperationKind.ObjectCreationExpression, Type: System.Exception) (Syntax: 'New Exception')
                    Arguments(0)
                    Initializer: null
        IfFalse: null
      IExpressionStatement (OperationKind.ExpressionStatement) (Syntax: 'Console.WriteLine(s)')
        Expression: IInvocationExpression (Sub System.Console.WriteLine(value As System.String)) (OperationKind.InvocationExpression, Type: System.Void) (Syntax: 'Console.WriteLine(s)')
            Instance Receiver: null
            Arguments(1):
                IArgument (ArgumentKind.Explicit, Matching Parameter: value) (OperationKind.Argument) (Syntax: 's')
                  ILocalReferenceExpression: s (OperationKind.LocalReferenceExpression, Type: System.String) (Syntax: 's')
                  InConversion: null
                  OutConversion: null
  NextVariables(0)
]]>.Value

            VerifyOperationTreeForTest(Of ForEachBlockSyntax)(source, expectedOperationTree)
        End Sub

        <CompilerTrait(CompilerFeature.IOperation)>
        <Fact(), WorkItem(17602, "https://github.com/dotnet/roslyn/issues/17602")>
        Public Sub IForEachLoopStatement_WithReturn()
            Dim source = <![CDATA[
Class C
    Private F As Object
    Shared Function M(c As Object()) As Boolean
        For Each o In c'BIND:"For Each o In c"
            If o IsNot Nothing Then Return True
        Next
        Return False
    End Function
End Class
    ]]>.Value

            Dim expectedOperationTree = <![CDATA[
IForEachLoopStatement (LoopKind.ForEach) (OperationKind.LoopStatement) (Syntax: 'For Each o  ... Next')
  Locals: Local_1: o As System.Object
  LoopControlVariable: ILocalReferenceExpression: o (OperationKind.LocalReferenceExpression, Type: System.Object) (Syntax: 'o')
  Collection: IConversionExpression (Implicit, TryCast: False, Unchecked) (OperationKind.ConversionExpression, Type: System.Collections.IEnumerable) (Syntax: 'c')
      Conversion: CommonConversion (Exists: True, IsIdentity: False, IsNumeric: False, IsReference: True, IsUserDefined: False) (MethodSymbol: null)
      Operand: IParameterReferenceExpression: c (OperationKind.ParameterReferenceExpression, Type: System.Object()) (Syntax: 'c')
  Body: IBlockStatement (1 statements) (OperationKind.BlockStatement) (Syntax: 'For Each o  ... Next')
      IIfStatement (OperationKind.IfStatement) (Syntax: 'If o IsNot  ... Return True')
        Condition: IBinaryOperatorExpression (BinaryOperatorKind.NotEquals) (OperationKind.BinaryOperatorExpression, Type: System.Boolean) (Syntax: 'o IsNot Nothing')
            Left: ILocalReferenceExpression: o (OperationKind.LocalReferenceExpression, Type: System.Object) (Syntax: 'o')
            Right: IConversionExpression (Implicit, TryCast: False, Unchecked) (OperationKind.ConversionExpression, Type: System.Object, Constant: null) (Syntax: 'Nothing')
                Conversion: CommonConversion (Exists: True, IsIdentity: False, IsNumeric: False, IsReference: False, IsUserDefined: False) (MethodSymbol: null)
                Operand: ILiteralExpression (OperationKind.LiteralExpression, Type: null, Constant: null) (Syntax: 'Nothing')
        IfTrue: IBlockStatement (1 statements) (OperationKind.BlockStatement) (Syntax: 'If o IsNot  ... Return True')
            IReturnStatement (OperationKind.ReturnStatement) (Syntax: 'Return True')
              ReturnedValue: ILiteralExpression (OperationKind.LiteralExpression, Type: System.Boolean, Constant: True) (Syntax: 'True')
        IfFalse: null
  NextVariables(0)
]]>.Value

            VerifyOperationTreeForTest(Of ForEachBlockSyntax)(source, expectedOperationTree)
        End Sub

        <CompilerTrait(CompilerFeature.IOperation)>
        <Fact(), WorkItem(17602, "https://github.com/dotnet/roslyn/issues/17602")>
        Public Sub IForEachLoopStatement_FieldAsIterationVariable()
            Dim source = <![CDATA[
Imports System
Imports System.Collections.Generic
Imports System.Linq

Class C
    Private X As Integer = 0
    Sub M(args As Integer())
        For Each X In args'BIND:"For Each X In args"
        Next X
    End Sub
End Class]]>.Value

            Dim expectedOperationTree = <![CDATA[
IForEachLoopStatement (LoopKind.ForEach) (OperationKind.LoopStatement) (Syntax: 'For Each X  ... Next X')
  LoopControlVariable: IFieldReferenceExpression: C.X As System.Int32 (OperationKind.FieldReferenceExpression, Type: System.Int32) (Syntax: 'X')
      Instance Receiver: IInstanceReferenceExpression (InstanceReferenceKind.Implicit) (OperationKind.InstanceReferenceExpression, Type: C) (Syntax: 'X')
  Collection: IConversionExpression (Implicit, TryCast: False, Unchecked) (OperationKind.ConversionExpression, Type: System.Collections.IEnumerable) (Syntax: 'args')
      Conversion: CommonConversion (Exists: False, IsIdentity: False, IsNumeric: False, IsReference: False, IsUserDefined: False) (MethodSymbol: null)
      Operand: IParameterReferenceExpression: args (OperationKind.ParameterReferenceExpression, Type: System.Int32()) (Syntax: 'args')
  Body: IBlockStatement (0 statements) (OperationKind.BlockStatement) (Syntax: 'For Each X  ... Next X')
  NextVariables(1):
      IFieldReferenceExpression: C.X As System.Int32 (OperationKind.FieldReferenceExpression, Type: System.Int32) (Syntax: 'X')
        Instance Receiver: IInstanceReferenceExpression (InstanceReferenceKind.Implicit) (OperationKind.InstanceReferenceExpression, Type: C) (Syntax: 'X')
]]>.Value

            Dim expectedDiagnostics = String.Empty

            VerifyOperationTreeAndDiagnosticsForTest(Of ForEachBlockSyntax)(source, expectedOperationTree, expectedDiagnostics)
        End Sub

        <CompilerTrait(CompilerFeature.IOperation)>
        <Fact(), WorkItem(17602, "https://github.com/dotnet/roslyn/issues/17602")>
        Public Sub IForEachLoopStatement_FieldWithExplicitReceiverAsIterationVariable()
            Dim source = <![CDATA[
Imports System
Imports System.Collections.Generic
Imports System.Linq

Class C
    Private X As Integer = 0
    Sub M(c As C, args As Integer())
        For Each c.X In args'BIND:"For Each c.X In args"
        Next c.X
    End Sub
End Class]]>.Value

            Dim expectedOperationTree = <![CDATA[
IForEachLoopStatement (LoopKind.ForEach) (OperationKind.LoopStatement) (Syntax: 'For Each c. ... Next c.X')
  LoopControlVariable: IFieldReferenceExpression: C.X As System.Int32 (OperationKind.FieldReferenceExpression, Type: System.Int32) (Syntax: 'c.X')
      Instance Receiver: IParameterReferenceExpression: c (OperationKind.ParameterReferenceExpression, Type: C) (Syntax: 'c')
  Collection: IConversionExpression (Implicit, TryCast: False, Unchecked) (OperationKind.ConversionExpression, Type: System.Collections.IEnumerable) (Syntax: 'args')
      Conversion: CommonConversion (Exists: False, IsIdentity: False, IsNumeric: False, IsReference: False, IsUserDefined: False) (MethodSymbol: null)
      Operand: IParameterReferenceExpression: args (OperationKind.ParameterReferenceExpression, Type: System.Int32()) (Syntax: 'args')
  Body: IBlockStatement (0 statements) (OperationKind.BlockStatement) (Syntax: 'For Each c. ... Next c.X')
  NextVariables(1):
      IFieldReferenceExpression: C.X As System.Int32 (OperationKind.FieldReferenceExpression, Type: System.Int32) (Syntax: 'c.X')
        Instance Receiver: IParameterReferenceExpression: c (OperationKind.ParameterReferenceExpression, Type: C) (Syntax: 'c')
]]>.Value

            Dim expectedDiagnostics = String.Empty

            VerifyOperationTreeAndDiagnosticsForTest(Of ForEachBlockSyntax)(source, expectedOperationTree, expectedDiagnostics)
        End Sub

    End Class
End Namespace<|MERGE_RESOLUTION|>--- conflicted
+++ resolved
@@ -108,15 +108,10 @@
 
     ]]>.Value
 
-<<<<<<< HEAD
             Dim expectedOperationTree = <![CDATA[
 IForEachLoopStatement (LoopKind.ForEach) (OperationKind.LoopStatement) (Syntax: 'For Each y  ... Next')
   Locals: Local_1: y As System.Char
   LoopControlVariable: ILocalReferenceExpression: y (OperationKind.LocalReferenceExpression, Type: System.Char) (Syntax: 'y As Char')
-=======
-Dim expectedOperationTree = <![CDATA[
-IForEachLoopStatement (Iteration variable: null) (LoopKind.ForEach) (OperationKind.LoopStatement) (Syntax: 'For Each y  ... Next')
->>>>>>> e1a41ca3
   Collection: ILocalReferenceExpression: x (OperationKind.LocalReferenceExpression, Type: System.String) (Syntax: 'x')
   Body: IBlockStatement (1 statements) (OperationKind.BlockStatement) (Syntax: 'For Each y  ... Next')
       IIfStatement (OperationKind.IfStatement) (Syntax: 'If y = "B"c ... End If')
@@ -159,15 +154,10 @@
 
     ]]>.Value
 
-<<<<<<< HEAD
             Dim expectedOperationTree = <![CDATA[
 IForEachLoopStatement (LoopKind.ForEach) (OperationKind.LoopStatement) (Syntax: 'For Each x  ... Next y, x')
   Locals: Local_1: x As System.String
   LoopControlVariable: ILocalReferenceExpression: x (OperationKind.LocalReferenceExpression, Type: System.String) (Syntax: 'x As String')
-=======
-Dim expectedOperationTree = <![CDATA[
-IForEachLoopStatement (Iteration variable: null) (LoopKind.ForEach) (OperationKind.LoopStatement) (Syntax: 'For Each x  ... Next y, x')
->>>>>>> e1a41ca3
   Collection: IConversionExpression (Implicit, TryCast: False, Unchecked) (OperationKind.ConversionExpression, Type: System.Collections.IEnumerable) (Syntax: 'S')
       Conversion: CommonConversion (Exists: True, IsIdentity: False, IsNumeric: False, IsReference: True, IsUserDefined: False) (MethodSymbol: null)
       Operand: ILocalReferenceExpression: S (OperationKind.LocalReferenceExpression, Type: System.String()) (Syntax: 'S')
@@ -805,15 +795,10 @@
 End Class
     ]]>.Value
 
-<<<<<<< HEAD
             Dim expectedOperationTree = <![CDATA[
 IForEachLoopStatement (LoopKind.ForEach) (OperationKind.LoopStatement) (Syntax: 'For Each s  ... Next')
   Locals: Local_1: s As System.String
   LoopControlVariable: ILocalReferenceExpression: s (OperationKind.LocalReferenceExpression, Type: System.String) (Syntax: 's As String')
-=======
-Dim expectedOperationTree = <![CDATA[
-IForEachLoopStatement (Iteration variable: null) (LoopKind.ForEach) (OperationKind.LoopStatement) (Syntax: 'For Each s  ... Next')
->>>>>>> e1a41ca3
   Collection: IConversionExpression (Implicit, TryCast: False, Unchecked) (OperationKind.ConversionExpression, Type: System.Collections.IEnumerable) (Syntax: 'arr')
       Conversion: CommonConversion (Exists: True, IsIdentity: False, IsNumeric: False, IsReference: True, IsUserDefined: False) (MethodSymbol: null)
       Operand: ILocalReferenceExpression: arr (OperationKind.LocalReferenceExpression, Type: System.String()) (Syntax: 'arr')
@@ -902,14 +887,14 @@
             Dim expectedOperationTree = <![CDATA[
 IForEachLoopStatement (LoopKind.ForEach) (OperationKind.LoopStatement) (Syntax: 'For Each X  ... Next X')
   LoopControlVariable: IFieldReferenceExpression: C.X As System.Int32 (OperationKind.FieldReferenceExpression, Type: System.Int32) (Syntax: 'X')
-      Instance Receiver: IInstanceReferenceExpression (InstanceReferenceKind.Implicit) (OperationKind.InstanceReferenceExpression, Type: C) (Syntax: 'X')
+      Instance Receiver: IInstanceReferenceExpression (OperationKind.InstanceReferenceExpression, Type: C) (Syntax: 'X')
   Collection: IConversionExpression (Implicit, TryCast: False, Unchecked) (OperationKind.ConversionExpression, Type: System.Collections.IEnumerable) (Syntax: 'args')
-      Conversion: CommonConversion (Exists: False, IsIdentity: False, IsNumeric: False, IsReference: False, IsUserDefined: False) (MethodSymbol: null)
+      Conversion: CommonConversion (Exists: True, IsIdentity: False, IsNumeric: False, IsReference: True, IsUserDefined: False) (MethodSymbol: null)
       Operand: IParameterReferenceExpression: args (OperationKind.ParameterReferenceExpression, Type: System.Int32()) (Syntax: 'args')
   Body: IBlockStatement (0 statements) (OperationKind.BlockStatement) (Syntax: 'For Each X  ... Next X')
   NextVariables(1):
       IFieldReferenceExpression: C.X As System.Int32 (OperationKind.FieldReferenceExpression, Type: System.Int32) (Syntax: 'X')
-        Instance Receiver: IInstanceReferenceExpression (InstanceReferenceKind.Implicit) (OperationKind.InstanceReferenceExpression, Type: C) (Syntax: 'X')
+        Instance Receiver: IInstanceReferenceExpression (OperationKind.InstanceReferenceExpression, Type: C) (Syntax: 'X')
 ]]>.Value
 
             Dim expectedDiagnostics = String.Empty
@@ -938,7 +923,7 @@
   LoopControlVariable: IFieldReferenceExpression: C.X As System.Int32 (OperationKind.FieldReferenceExpression, Type: System.Int32) (Syntax: 'c.X')
       Instance Receiver: IParameterReferenceExpression: c (OperationKind.ParameterReferenceExpression, Type: C) (Syntax: 'c')
   Collection: IConversionExpression (Implicit, TryCast: False, Unchecked) (OperationKind.ConversionExpression, Type: System.Collections.IEnumerable) (Syntax: 'args')
-      Conversion: CommonConversion (Exists: False, IsIdentity: False, IsNumeric: False, IsReference: False, IsUserDefined: False) (MethodSymbol: null)
+      Conversion: CommonConversion (Exists: True, IsIdentity: False, IsNumeric: False, IsReference: True, IsUserDefined: False) (MethodSymbol: null)
       Operand: IParameterReferenceExpression: args (OperationKind.ParameterReferenceExpression, Type: System.Int32()) (Syntax: 'args')
   Body: IBlockStatement (0 statements) (OperationKind.BlockStatement) (Syntax: 'For Each c. ... Next c.X')
   NextVariables(1):
