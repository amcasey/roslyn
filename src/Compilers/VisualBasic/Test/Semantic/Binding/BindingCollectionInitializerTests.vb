--- conflicted
+++ resolved
@@ -1397,13 +1397,9 @@
                   Instance Receiver: ILocalReferenceExpression: x (OperationKind.LocalReferenceExpression, Type: System.Collections.Generic.List(Of System.String)) (Syntax: 'x')
                   Arguments(1):
                       IArgument (ArgumentKind.Explicit, Matching Parameter: index) (OperationKind.Argument) (Syntax: '0')
-<<<<<<< HEAD
-                        ILiteralExpression (Text: 0) (OperationKind.LiteralExpression, Type: System.Int32, Constant: 0) (Syntax: '0')
-=======
                         ILiteralExpression (OperationKind.LiteralExpression, Type: System.Int32, Constant: 0) (Syntax: '0')
                         InConversion: null
                         OutConversion: null
->>>>>>> 5d2d334b
 ]]>.Value
 
             Dim expectedDiagnostics = <![CDATA[
