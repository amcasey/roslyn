﻿' Copyright (c) Microsoft.  All Rights Reserved.  Licensed under the Apache License, Version 2.0.  See License.txt in the project root for license information.

Imports System.Runtime.CompilerServices
Imports Microsoft.CodeAnalysis.VisualBasic.Syntax.InternalSyntax

Public Class TestOptions
    Public Shared ReadOnly Script As New VisualBasicParseOptions(kind:=SourceCodeKind.Script)
    Public Shared ReadOnly Regular As New VisualBasicParseOptions(kind:=SourceCodeKind.Regular)

    Public Shared ReadOnly ReleaseDll As VisualBasicCompilationOptions = New VisualBasicCompilationOptions(OutputKind.DynamicallyLinkedLibrary, optimizationLevel:=OptimizationLevel.Release)
    Public Shared ReadOnly ReleaseExe As VisualBasicCompilationOptions = New VisualBasicCompilationOptions(OutputKind.ConsoleApplication, optimizationLevel:=OptimizationLevel.Release)

    Public Shared ReadOnly ReleaseDebugDll As VisualBasicCompilationOptions = New VisualBasicCompilationOptions(OutputKind.DynamicallyLinkedLibrary, optimizationLevel:=OptimizationLevel.Release).
        WithDebugPlusMode(True)

    Public Shared ReadOnly ReleaseDebugExe As VisualBasicCompilationOptions = New VisualBasicCompilationOptions(OutputKind.ConsoleApplication, optimizationLevel:=OptimizationLevel.Release).
        WithDebugPlusMode(True)

    Public Shared ReadOnly DebugDll As VisualBasicCompilationOptions = New VisualBasicCompilationOptions(OutputKind.DynamicallyLinkedLibrary, optimizationLevel:=OptimizationLevel.Debug)
    Public Shared ReadOnly DebugExe As VisualBasicCompilationOptions = New VisualBasicCompilationOptions(OutputKind.ConsoleApplication, optimizationLevel:=OptimizationLevel.Debug)

    Public Shared ReadOnly ReleaseModule As New VisualBasicCompilationOptions(OutputKind.NetModule, optimizationLevel:=OptimizationLevel.Release)
    Public Shared ReadOnly ReleaseWinMD As New VisualBasicCompilationOptions(OutputKind.WindowsRuntimeMetadata, optimizationLevel:=OptimizationLevel.Release)
    Public Shared ReadOnly DebugWinMD As New VisualBasicCompilationOptions(OutputKind.WindowsRuntimeMetadata, optimizationLevel:=OptimizationLevel.Debug)
End Class

Friend Module TestOptionExtensions
    <Extension()>
    Public Function WithStrictFeature(options As VisualBasicParseOptions) As VisualBasicParseOptions
        Return options.WithFeatures(options.Features.Concat(New KeyValuePair(Of String, String)() {New KeyValuePair(Of String, String)("Strict", "true")}))
    End Function
<<<<<<< HEAD
=======

    <Extension()>
    Public Function WithFlowAnalysisFeature(options As VisualBasicParseOptions) As VisualBasicParseOptions
        Return options.WithFeatures(options.Features.Concat(New KeyValuePair(Of String, String)() {New KeyValuePair(Of String, String)("flow-analysis", "true")}))
    End Function

    <Extension()>
    Friend Function WithExperimental(options As VisualBasicParseOptions, ParamArray features As Feature()) As VisualBasicParseOptions
        If features.Length = 0 Then
            Throw New InvalidOperationException("Need at least one feature to enable")
        End If
        Dim list As New List(Of KeyValuePair(Of String, String))
        For Each feature In features
            Dim flagName = feature.GetFeatureFlag()
            If flagName Is Nothing Then
                Throw New InvalidOperationException($"{feature} is not an experimental feature")
            End If
            list.Add(New KeyValuePair(Of String, String)(flagName, "True"))
        Next
        Return options.WithFeatures(options.Features.Concat(list))
    End Function
>>>>>>> 06cd9928
End Module<|MERGE_RESOLUTION|>--- conflicted
+++ resolved
@@ -29,8 +29,6 @@
     Public Function WithStrictFeature(options As VisualBasicParseOptions) As VisualBasicParseOptions
         Return options.WithFeatures(options.Features.Concat(New KeyValuePair(Of String, String)() {New KeyValuePair(Of String, String)("Strict", "true")}))
     End Function
-<<<<<<< HEAD
-=======
 
     <Extension()>
     Public Function WithFlowAnalysisFeature(options As VisualBasicParseOptions) As VisualBasicParseOptions
@@ -52,5 +50,4 @@
         Next
         Return options.WithFeatures(options.Features.Concat(list))
     End Function
->>>>>>> 06cd9928
 End Module