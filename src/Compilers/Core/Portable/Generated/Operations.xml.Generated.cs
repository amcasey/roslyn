﻿// Copyright (c) Microsoft.  All Rights Reserved.  Licensed under the Apache License, Version 2.0.  See License.txt in the project root for license information.

using System;
using System.Collections.Generic;
using System.Collections.Immutable;
using System.Diagnostics;

namespace Microsoft.CodeAnalysis.Semantics
{
    /// <summary>
    /// Represents an expression that creates a pointer value by taking the address of a reference.
    /// </summary>
    internal abstract partial class BaseAddressOfExpression : Operation, IAddressOfExpression
    {
        protected BaseAddressOfExpression(SemanticModel semanticModel, SyntaxNode syntax, ITypeSymbol type, Optional<object> constantValue) :
            base(OperationKind.AddressOfExpression, semanticModel, syntax, type, constantValue)
        {
        }

        protected abstract IOperation ReferenceImpl { get; }
        public override IEnumerable<IOperation> Children
        {
            get
            {
                yield return Reference;
            }
        }
        /// <summary>
        /// Addressed reference.
        /// </summary>
        public IOperation Reference => Operation.SetParentOperation(ReferenceImpl, this);
        public override void Accept(OperationVisitor visitor)
        {
            visitor.VisitAddressOfExpression(this);
        }
        public override TResult Accept<TArgument, TResult>(OperationVisitor<TArgument, TResult> visitor, TArgument argument)
        {
            return visitor.VisitAddressOfExpression(this, argument);
        }
    }
    /// <summary>
    /// Represents an expression that creates a pointer value by taking the address of a reference.
    /// </summary>
    internal sealed partial class AddressOfExpression : BaseAddressOfExpression, IAddressOfExpression
    {
        public AddressOfExpression(IOperation reference, SemanticModel semanticModel, SyntaxNode syntax, ITypeSymbol type, Optional<object> constantValue) :
            base(semanticModel, syntax, type, constantValue)
        {
            ReferenceImpl = reference;
        }

        protected override IOperation ReferenceImpl { get; }
    }
    /// <summary>
    /// Represents an expression that creates a pointer value by taking the address of a reference.
    /// </summary>
    internal sealed partial class LazyAddressOfExpression : BaseAddressOfExpression, IAddressOfExpression
    {
        private readonly Lazy<IOperation> _lazyReference;

        public LazyAddressOfExpression(Lazy<IOperation> reference, SemanticModel semanticModel, SyntaxNode syntax, ITypeSymbol type, Optional<object> constantValue) : base(semanticModel, syntax, type, constantValue)
        {
            _lazyReference = reference ?? throw new System.ArgumentNullException(nameof(reference));
        }

        protected override IOperation ReferenceImpl => _lazyReference.Value;
    }

    /// <summary>
    /// Represents C# nameof and VB NameOf expression.
    /// </summary>
    internal abstract partial class BaseNameOfExpression : Operation, INameOfExpression
    {
        protected BaseNameOfExpression(SemanticModel semanticModel, SyntaxNode syntax, ITypeSymbol type, Optional<object> constantValue) :
                    base(OperationKind.NameOfExpression, semanticModel, syntax, type, constantValue)
        {
        }

        protected abstract IOperation ArgumentImpl { get; }
        public override IEnumerable<IOperation> Children
        {
            get
            {
                yield return Argument;
            }
        }
        /// <summary>
        /// Argument to name of expression.
        /// </summary>
        public IOperation Argument => Operation.SetParentOperation(ArgumentImpl, this);
        public override void Accept(OperationVisitor visitor)
        {
            visitor.VisitNameOfExpression(this);
        }
        public override TResult Accept<TArgument, TResult>(OperationVisitor<TArgument, TResult> visitor, TArgument argument)
        {
            return visitor.VisitNameOfExpression(this, argument);
        }
    }
    /// <summary>
    /// Represents C# nameof and VB NameOf expression.
    /// </summary>
    internal sealed partial class NameOfExpression : BaseNameOfExpression, INameOfExpression
    {
        public NameOfExpression(IOperation argument, SemanticModel semanticModel, SyntaxNode syntax, ITypeSymbol type, Optional<object> constantValue) :
            base(semanticModel, syntax, type, constantValue)
        {
            ArgumentImpl = argument;
        }

        protected override IOperation ArgumentImpl { get; }
    }
    /// <summary>
    /// Represents C# nameof and VB NameOf expression.
    /// </summary>
    internal sealed partial class LazyNameOfExpression : BaseNameOfExpression, INameOfExpression
    {
        private readonly Lazy<IOperation> _lazyArgument;

        public LazyNameOfExpression(Lazy<IOperation> argument, SemanticModel semanticModel, SyntaxNode syntax, ITypeSymbol type, Optional<object> constantValue) :
            base(semanticModel, syntax, type, constantValue)
        {
            _lazyArgument = argument ?? throw new System.ArgumentNullException(nameof(argument));
        }

        protected override IOperation ArgumentImpl => _lazyArgument.Value;
    }

    /// <summary>
    /// Represents C# throw expression.
    /// </summary>
    internal abstract partial class BaseThrowExpression : Operation, IThrowExpression
    {
        protected BaseThrowExpression(SemanticModel semanticModel, SyntaxNode syntax, ITypeSymbol type, Optional<object> constantValue) :
            base(OperationKind.ThrowExpression, semanticModel, syntax, type, constantValue)
        {
        }

        protected abstract IOperation ExpressionImpl { get; }
        public override IEnumerable<IOperation> Children
        {
            get
            {
                yield return Expression;
            }
        }
        /// <summary>
        /// Expression.
        /// </summary>
        public IOperation Expression => Operation.SetParentOperation(ExpressionImpl, this);
        public override void Accept(OperationVisitor visitor)
        {
            visitor.VisitThrowExpression(this);
        }
        public override TResult Accept<TArgument, TResult>(OperationVisitor<TArgument, TResult> visitor, TArgument argument)
        {
            return visitor.VisitThrowExpression(this, argument);
        }
    }
    /// <summary>
    /// Represents C# throw expression.
    /// </summary>
    internal sealed partial class ThrowExpression : BaseThrowExpression, IThrowExpression
    {
        public ThrowExpression(IOperation expression, SemanticModel semanticModel, SyntaxNode syntax, ITypeSymbol type, Optional<object> constantValue) :
            base(semanticModel, syntax, type, constantValue)
        {
            ExpressionImpl = expression;
        }

        protected override IOperation ExpressionImpl { get; }
    }
    /// <summary>
    /// Represents C# throw expression.
    /// </summary>
    internal sealed partial class LazyThrowExpression : BaseThrowExpression, IThrowExpression
    {
        private readonly Lazy<IOperation> _lazyExpression;

        public LazyThrowExpression(Lazy<IOperation> expression, SemanticModel semanticModel, SyntaxNode syntax, ITypeSymbol type, Optional<object> constantValue) :
            base(semanticModel, syntax, type, constantValue)
        {
            _lazyExpression = expression ?? throw new System.ArgumentNullException(nameof(expression));
        }

        protected override IOperation ExpressionImpl => _lazyExpression.Value;
    }

    /// <summary>
    /// Represents an argument in a method invocation.
    /// </summary>
    internal abstract partial class BaseArgument : Operation, IArgument
    {
        protected BaseArgument(ArgumentKind argumentKind, IParameterSymbol parameter, SemanticModel semanticModel, SyntaxNode syntax, ITypeSymbol type, Optional<object> constantValue) :
                    base(OperationKind.Argument, semanticModel, syntax, type, constantValue)
        {
            ArgumentKind = argumentKind;
            Parameter = parameter;
        }
        /// <summary>
        /// Kind of argument.
        /// </summary>
        public ArgumentKind ArgumentKind { get; }
        /// <summary>
        /// Parameter the argument matches.
        /// </summary>
        public IParameterSymbol Parameter { get; }
        protected abstract IOperation ValueImpl { get; }
        protected abstract IOperation InConversionImpl { get; }
        protected abstract IOperation OutConversionImpl { get; }
        public override IEnumerable<IOperation> Children
        {
            get
            {
                yield return Value;
                yield return InConversion;
                yield return OutConversion;
            }
        }
        /// <summary>
        /// Value supplied for the argument.
        /// </summary>
        public IOperation Value => Operation.SetParentOperation(ValueImpl, this);
        /// <summary>
        /// Conversion applied to the argument value passing it into the target method. Applicable only to VB Reference arguments.
        /// </summary>
        public IOperation InConversion => Operation.SetParentOperation(InConversionImpl, this);
        /// <summary>
        /// Conversion applied to the argument value after the invocation. Applicable only to VB Reference arguments.
        /// </summary>
        public IOperation OutConversion => Operation.SetParentOperation(OutConversionImpl, this);
        public override void Accept(OperationVisitor visitor)
        {
            visitor.VisitArgument(this);
        }
        public override TResult Accept<TArgument, TResult>(OperationVisitor<TArgument, TResult> visitor, TArgument argument)
        {
            return visitor.VisitArgument(this, argument);
        }
    }

    /// <summary>
    /// Represents an argument in a method invocation.
    /// </summary>
    internal sealed partial class Argument : BaseArgument, IArgument
    {
        public Argument(ArgumentKind argumentKind, IParameterSymbol parameter, IOperation value, IOperation inConversion, IOperation outConversion, SemanticModel semanticModel, SyntaxNode syntax, ITypeSymbol type, Optional<object> constantValue) :
            base(argumentKind, parameter, semanticModel, syntax, type, constantValue)
        {
            ValueImpl = value;
            InConversionImpl = inConversion;
            OutConversionImpl = outConversion;
        }

        protected override IOperation ValueImpl { get; }
        protected override IOperation InConversionImpl { get; }
        protected override IOperation OutConversionImpl { get; }
    }

    /// <summary>
    /// Represents an argument in a method invocation.
    /// </summary>
    internal sealed partial class LazyArgument : BaseArgument, IArgument
    {
        private readonly Lazy<IOperation> _lazyValue;
        private readonly Lazy<IOperation> _lazyInConversion;
        private readonly Lazy<IOperation> _lazyOutConversion;

        public LazyArgument(ArgumentKind argumentKind, IParameterSymbol parameter, Lazy<IOperation> value, Lazy<IOperation> inConversion, Lazy<IOperation> outConversion, SemanticModel semanticModel, SyntaxNode syntax, ITypeSymbol type, Optional<object> constantValue) : base(argumentKind, parameter, semanticModel, syntax, type, constantValue)
        {
            _lazyValue = value ?? throw new System.ArgumentNullException(nameof(value));
            _lazyInConversion = inConversion ?? throw new System.ArgumentNullException(nameof(inConversion));
            _lazyOutConversion = outConversion ?? throw new System.ArgumentNullException(nameof(outConversion));
        }

        protected override IOperation ValueImpl => _lazyValue.Value;

        protected override IOperation InConversionImpl => _lazyInConversion.Value;

        protected override IOperation OutConversionImpl => _lazyOutConversion.Value;
    }

    /// <summary>
    /// Represents the creation of an array instance.
    /// </summary>
    internal abstract partial class BaseArrayCreationExpression : Operation, IArrayCreationExpression
    {
        protected BaseArrayCreationExpression(ITypeSymbol elementType, SemanticModel semanticModel, SyntaxNode syntax, ITypeSymbol type, Optional<object> constantValue) :
                    base(OperationKind.ArrayCreationExpression, semanticModel, syntax, type, constantValue)
        {
            ElementType = elementType;
        }
        /// <summary>
        /// Element type of the created array instance.
        /// </summary>
        public ITypeSymbol ElementType { get; }
        protected abstract ImmutableArray<IOperation> DimensionSizesImpl { get; }
        protected abstract IArrayInitializer InitializerImpl { get; }
        public override IEnumerable<IOperation> Children
        {
            get
            {
                foreach (var dimensionSize in DimensionSizes)
                {
                    yield return dimensionSize;
                }
                yield return Initializer;
            }
        }
        /// <summary>
        /// Sizes of the dimensions of the created array instance.
        /// </summary>
        public ImmutableArray<IOperation> DimensionSizes => Operation.SetParentOperation(DimensionSizesImpl, this);
        /// <summary>
        /// Values of elements of the created array instance.
        /// </summary>
        public IArrayInitializer Initializer => Operation.SetParentOperation(InitializerImpl, this);
        public override void Accept(OperationVisitor visitor)
        {
            visitor.VisitArrayCreationExpression(this);
        }
        public override TResult Accept<TArgument, TResult>(OperationVisitor<TArgument, TResult> visitor, TArgument argument)
        {
            return visitor.VisitArrayCreationExpression(this, argument);
        }
    }

    /// <summary>
    /// Represents the creation of an array instance.
    /// </summary>
    internal sealed partial class ArrayCreationExpression : BaseArrayCreationExpression, IArrayCreationExpression
    {
        public ArrayCreationExpression(ITypeSymbol elementType, ImmutableArray<IOperation> dimensionSizes, IArrayInitializer initializer, SemanticModel semanticModel, SyntaxNode syntax, ITypeSymbol type, Optional<object> constantValue) :
            base(elementType, semanticModel, syntax, type, constantValue)
        {
            DimensionSizesImpl = dimensionSizes;
            InitializerImpl = initializer;
        }

        protected override ImmutableArray<IOperation> DimensionSizesImpl { get; }
        protected override IArrayInitializer InitializerImpl { get; }
    }

    /// <summary>
    /// Represents the creation of an array instance.
    /// </summary>
    internal sealed partial class LazyArrayCreationExpression : BaseArrayCreationExpression, IArrayCreationExpression
    {
        private readonly Lazy<ImmutableArray<IOperation>> _lazyDimensionSizes;
        private readonly Lazy<IArrayInitializer> _lazyInitializer;

        public LazyArrayCreationExpression(ITypeSymbol elementType, Lazy<ImmutableArray<IOperation>> dimensionSizes, Lazy<IArrayInitializer> initializer, SemanticModel semanticModel, SyntaxNode syntax, ITypeSymbol type, Optional<object> constantValue) : base(elementType, semanticModel, syntax, type, constantValue)
        {
            _lazyDimensionSizes = dimensionSizes;
            _lazyInitializer = initializer ?? throw new System.ArgumentNullException(nameof(initializer));
        }

        protected override ImmutableArray<IOperation> DimensionSizesImpl => _lazyDimensionSizes.Value;

        protected override IArrayInitializer InitializerImpl => _lazyInitializer.Value;
    }

    /// <summary>
    /// Represents a reference to an array element.
    /// </summary>
    internal abstract partial class BaseArrayElementReferenceExpression : Operation, IArrayElementReferenceExpression
    {
        protected BaseArrayElementReferenceExpression(SemanticModel semanticModel, SyntaxNode syntax, ITypeSymbol type, Optional<object> constantValue) :
                    base(OperationKind.ArrayElementReferenceExpression, semanticModel, syntax, type, constantValue)
        {
        }

        protected abstract IOperation ArrayReferenceImpl { get; }
        protected abstract ImmutableArray<IOperation> IndicesImpl { get; }
        public override IEnumerable<IOperation> Children
        {
            get
            {
                yield return ArrayReference;
                foreach (var index in Indices)
                {
                    yield return index;
                }
            }
        }
        /// <summary>
        /// Array to be indexed.
        /// </summary>
        public IOperation ArrayReference => Operation.SetParentOperation(ArrayReferenceImpl, this);
        /// <summary>
        /// Indices that specify an individual element.
        /// </summary>
        public ImmutableArray<IOperation> Indices => Operation.SetParentOperation(IndicesImpl, this);
        public override void Accept(OperationVisitor visitor)
        {
            visitor.VisitArrayElementReferenceExpression(this);
        }
        public override TResult Accept<TArgument, TResult>(OperationVisitor<TArgument, TResult> visitor, TArgument argument)
        {
            return visitor.VisitArrayElementReferenceExpression(this, argument);
        }
    }

    /// <summary>
    /// Represents a reference to an array element.
    /// </summary>
    internal sealed partial class ArrayElementReferenceExpression : BaseArrayElementReferenceExpression, IArrayElementReferenceExpression
    {
        public ArrayElementReferenceExpression(IOperation arrayReference, ImmutableArray<IOperation> indices, SemanticModel semanticModel, SyntaxNode syntax, ITypeSymbol type, Optional<object> constantValue) :
            base(semanticModel, syntax, type, constantValue)
        {
            ArrayReferenceImpl = arrayReference;
            IndicesImpl = indices;
        }

        protected override IOperation ArrayReferenceImpl { get; }
        protected override ImmutableArray<IOperation> IndicesImpl { get; }
    }

    /// <summary>
    /// Represents a reference to an array element.
    /// </summary>
    internal sealed partial class LazyArrayElementReferenceExpression : BaseArrayElementReferenceExpression, IArrayElementReferenceExpression
    {
        private readonly Lazy<IOperation> _lazyArrayReference;
        private readonly Lazy<ImmutableArray<IOperation>> _lazyIndices;

        public LazyArrayElementReferenceExpression(Lazy<IOperation> arrayReference, Lazy<ImmutableArray<IOperation>> indices, SemanticModel semanticModel, SyntaxNode syntax, ITypeSymbol type, Optional<object> constantValue) : base(semanticModel, syntax, type, constantValue)
        {
            _lazyArrayReference = arrayReference ?? throw new System.ArgumentNullException(nameof(arrayReference));
            _lazyIndices = indices;
        }

        protected override IOperation ArrayReferenceImpl => _lazyArrayReference.Value;

        protected override ImmutableArray<IOperation> IndicesImpl => _lazyIndices.Value;
    }

    /// <summary>
    /// Represents the initialization of an array instance.
    /// </summary>
    internal abstract partial class BaseArrayInitializer : Operation, IArrayInitializer
    {
        protected BaseArrayInitializer(SemanticModel semanticModel, SyntaxNode syntax, ITypeSymbol type, Optional<object> constantValue) :
                    base(OperationKind.ArrayInitializer, semanticModel, syntax, type, constantValue)
        {
        }

        protected abstract ImmutableArray<IOperation> ElementValuesImpl { get; }
        public override IEnumerable<IOperation> Children
        {
            get
            {
                foreach (var elementValue in ElementValues)
                {
                    yield return elementValue;
                }
            }
        }
        /// <summary>
        /// Values to initialize array elements.
        /// </summary>
        public ImmutableArray<IOperation> ElementValues => Operation.SetParentOperation(ElementValuesImpl, this);
        public override void Accept(OperationVisitor visitor)
        {
            visitor.VisitArrayInitializer(this);
        }
        public override TResult Accept<TArgument, TResult>(OperationVisitor<TArgument, TResult> visitor, TArgument argument)
        {
            return visitor.VisitArrayInitializer(this, argument);
        }
    }

    /// <summary>
    /// Represents the initialization of an array instance.
    /// </summary>
    internal sealed partial class ArrayInitializer : BaseArrayInitializer, IArrayInitializer
    {
        public ArrayInitializer(ImmutableArray<IOperation> elementValues, SemanticModel semanticModel, SyntaxNode syntax, ITypeSymbol type, Optional<object> constantValue) :
            base(semanticModel, syntax, type, constantValue)
        {
            ElementValuesImpl = elementValues;
        }

        protected override ImmutableArray<IOperation> ElementValuesImpl { get; }
    }

    /// <summary>
    /// Represents the initialization of an array instance.
    /// </summary>
    internal sealed partial class LazyArrayInitializer : BaseArrayInitializer, IArrayInitializer
    {
        private readonly Lazy<ImmutableArray<IOperation>> _lazyElementValues;

        public LazyArrayInitializer(Lazy<ImmutableArray<IOperation>> elementValues, SemanticModel semanticModel, SyntaxNode syntax, ITypeSymbol type, Optional<object> constantValue) : base(semanticModel, syntax, type, constantValue)
        {
            _lazyElementValues = elementValues;
        }

        protected override ImmutableArray<IOperation> ElementValuesImpl => _lazyElementValues.Value;
    }

    /// <summary>
    /// Represents an base type of assignment expression.
    /// </summary>
    internal abstract partial class AssignmentExpression : Operation, IAssignmentExpression
    {
        protected AssignmentExpression(OperationKind kind, SemanticModel semanticModel, SyntaxNode syntax, ITypeSymbol type, Optional<object> constantValue) :
            base(kind, semanticModel, syntax, type, constantValue)
        {
        }
        protected abstract IOperation TargetImpl { get; }
        protected abstract IOperation ValueImpl { get; }
        /// <summary>
        /// Target of the assignment.
        /// </summary>
        public IOperation Target => Operation.SetParentOperation(TargetImpl, this);
        /// <summary>
        /// Value to be assigned to the target of the assignment.
        /// </summary>
        public IOperation Value => Operation.SetParentOperation(ValueImpl, this);
    }

    /// <summary>
    /// Represents a simple assignment expression.
    /// </summary>
    internal abstract partial class BaseSimpleAssignmentExpression : AssignmentExpression, ISimpleAssignmentExpression
    {
        public BaseSimpleAssignmentExpression(SemanticModel semanticModel, SyntaxNode syntax, ITypeSymbol type, Optional<object> constantValue) :
            base(OperationKind.SimpleAssignmentExpression, semanticModel, syntax, type, constantValue)
        {
        }
        public override IEnumerable<IOperation> Children
        {
            get
            {
                yield return Target;
                yield return Value;
            }
        }
        public override void Accept(OperationVisitor visitor)
        {
            visitor.VisitSimpleAssignmentExpression(this);
        }
        public override TResult Accept<TArgument, TResult>(OperationVisitor<TArgument, TResult> visitor, TArgument argument)
        {
            return visitor.VisitSimpleAssignmentExpression(this, argument);
        }
    }

    /// <summary>
    /// Represents a simple assignment expression.
    /// </summary>
    internal sealed partial class SimpleAssignmentExpression : BaseSimpleAssignmentExpression, ISimpleAssignmentExpression
    {
        public SimpleAssignmentExpression(IOperation target, IOperation value, SemanticModel semanticModel, SyntaxNode syntax, ITypeSymbol type, Optional<object> constantValue) :
            base(semanticModel, syntax, type, constantValue)
        {
            TargetImpl = target;
            ValueImpl = value;
        }
        protected override IOperation TargetImpl { get; }
        protected override IOperation ValueImpl { get; }
    }

    /// <summary>
    /// Represents a simple assignment expression.
    /// </summary>
    internal sealed partial class LazySimpleAssignmentExpression : BaseSimpleAssignmentExpression, ISimpleAssignmentExpression
    {
        private readonly Lazy<IOperation> _lazyTarget;
        private readonly Lazy<IOperation> _lazyValue;

        public LazySimpleAssignmentExpression(Lazy<IOperation> target, Lazy<IOperation> value, SemanticModel semanticModel, SyntaxNode syntax, ITypeSymbol type, Optional<object> constantValue) :
            base(semanticModel, syntax, type, constantValue)
        {
            _lazyTarget = target ?? throw new System.ArgumentNullException(nameof(target));
            _lazyValue = value ?? throw new System.ArgumentNullException(nameof(value));
        }
        protected override IOperation TargetImpl => _lazyTarget.Value;
        protected override IOperation ValueImpl => _lazyValue.Value;
    }

    /// <summary>
    /// Represents an await expression.
    /// </summary>
    internal abstract partial class BaseAwaitExpression : Operation, IAwaitExpression
    {
        protected BaseAwaitExpression(SemanticModel semanticModel, SyntaxNode syntax, ITypeSymbol type, Optional<object> constantValue) :
                    base(OperationKind.AwaitExpression, semanticModel, syntax, type, constantValue)
        {
        }

        protected abstract IOperation AwaitedValueImpl { get; }
        public override IEnumerable<IOperation> Children
        {
            get
            {
                yield return AwaitedValue;
            }
        }
        /// <summary>
        /// Value to be awaited.
        /// </summary>
        public IOperation AwaitedValue => Operation.SetParentOperation(AwaitedValueImpl, this);
        public override void Accept(OperationVisitor visitor)
        {
            visitor.VisitAwaitExpression(this);
        }
        public override TResult Accept<TArgument, TResult>(OperationVisitor<TArgument, TResult> visitor, TArgument argument)
        {
            return visitor.VisitAwaitExpression(this, argument);
        }
    }

    /// <summary>
    /// Represents an await expression.
    /// </summary>
    internal sealed partial class AwaitExpression : BaseAwaitExpression, IAwaitExpression
    {
        public AwaitExpression(IOperation awaitedValue, SemanticModel semanticModel, SyntaxNode syntax, ITypeSymbol type, Optional<object> constantValue) :
            base(semanticModel, syntax, type, constantValue)
        {
            AwaitedValueImpl = awaitedValue;
        }

        protected override IOperation AwaitedValueImpl { get; }
    }

    /// <summary>
    /// Represents an await expression.
    /// </summary>
    internal sealed partial class LazyAwaitExpression : BaseAwaitExpression, IAwaitExpression
    {
        private readonly Lazy<IOperation> _lazyAwaitedValue;

        public LazyAwaitExpression(Lazy<IOperation> awaitedValue, SemanticModel semanticModel, SyntaxNode syntax, ITypeSymbol type, Optional<object> constantValue) : base(semanticModel, syntax, type, constantValue)
        {
            _lazyAwaitedValue = awaitedValue ?? throw new System.ArgumentNullException(nameof(awaitedValue));
        }

        protected override IOperation AwaitedValueImpl => _lazyAwaitedValue.Value;
    }

    /// <summary>
    /// Represents an operation with two operands that produces a result with the same type as at least one of the operands.
    /// </summary>
    internal abstract partial class BaseBinaryOperatorExpression : Operation, IHasOperatorMethodExpression, IBinaryOperatorExpression
    {
        protected BaseBinaryOperatorExpression(BinaryOperationKind binaryOperationKind, bool isLifted, bool usesOperatorMethod, IMethodSymbol operatorMethod, SemanticModel semanticModel, SyntaxNode syntax, ITypeSymbol type, Optional<object> constantValue) :
                    base(OperationKind.BinaryOperatorExpression, semanticModel, syntax, type, constantValue)
        {
            BinaryOperationKind = binaryOperationKind;
            UsesOperatorMethod = usesOperatorMethod;
            OperatorMethod = operatorMethod;
            IsLifted = isLifted;
        }
        /// <summary>
        /// Kind of binary operation.
        /// </summary>
        public BinaryOperationKind BinaryOperationKind { get; }
        protected abstract IOperation LeftOperandImpl { get; }
        protected abstract IOperation RightOperandImpl { get; }
        /// <summary>
        /// True if and only if the operation is performed by an operator method.
        /// </summary>
        public bool UsesOperatorMethod { get; }
        /// <summary>
        /// Operation method used by the operation, null if the operation does not use an operator method.
        /// </summary>
        public IMethodSymbol OperatorMethod { get; }

        public bool IsLifted { get; }

        public override IEnumerable<IOperation> Children
        {
            get
            {
                yield return LeftOperand;
                yield return RightOperand;
            }
        }
        /// <summary>
        /// Left operand.
        /// </summary>
        public IOperation LeftOperand => Operation.SetParentOperation(LeftOperandImpl, this);
        /// <summary>
        /// Right operand.
        /// </summary>
        public IOperation RightOperand => Operation.SetParentOperation(RightOperandImpl, this);
        public override void Accept(OperationVisitor visitor)
        {
            visitor.VisitBinaryOperatorExpression(this);
        }
        public override TResult Accept<TArgument, TResult>(OperationVisitor<TArgument, TResult> visitor, TArgument argument)
        {
            return visitor.VisitBinaryOperatorExpression(this, argument);
        }
    }

    /// <summary>
    /// Represents an operation with two operands that produces a result with the same type as at least one of the operands.
    /// </summary>
    internal sealed partial class BinaryOperatorExpression : BaseBinaryOperatorExpression, IHasOperatorMethodExpression, IBinaryOperatorExpression
    {
        public BinaryOperatorExpression(BinaryOperationKind binaryOperationKind, IOperation leftOperand, IOperation rightOperand, bool isLifted, bool usesOperatorMethod, IMethodSymbol operatorMethod, SemanticModel semanticModel, SyntaxNode syntax, ITypeSymbol type, Optional<object> constantValue) :
            base(binaryOperationKind, isLifted, usesOperatorMethod, operatorMethod, semanticModel, syntax, type, constantValue)
        {
            LeftOperandImpl = leftOperand;
            RightOperandImpl = rightOperand;
        }

        protected override IOperation LeftOperandImpl { get; }
        protected override IOperation RightOperandImpl { get; }
    }

    /// <summary>
    /// Represents an operation with two operands that produces a result with the same type as at least one of the operands.
    /// </summary>
    internal sealed partial class LazyBinaryOperatorExpression : BaseBinaryOperatorExpression, IHasOperatorMethodExpression, IBinaryOperatorExpression
    {
        private readonly Lazy<IOperation> _lazyLeftOperand;
        private readonly Lazy<IOperation> _lazyRightOperand;

        public LazyBinaryOperatorExpression(BinaryOperationKind binaryOperationKind, Lazy<IOperation> leftOperand, Lazy<IOperation> rightOperand, bool isLifted, bool usesOperatorMethod, IMethodSymbol operatorMethod, SemanticModel semanticModel, SyntaxNode syntax, ITypeSymbol type, Optional<object> constantValue) : 
            base(binaryOperationKind, isLifted, usesOperatorMethod, operatorMethod, semanticModel, syntax, type, constantValue)
        {
            _lazyLeftOperand = leftOperand ?? throw new System.ArgumentNullException(nameof(leftOperand));
            _lazyRightOperand = rightOperand ?? throw new System.ArgumentNullException(nameof(rightOperand));
        }

        protected override IOperation LeftOperandImpl => _lazyLeftOperand.Value;

        protected override IOperation RightOperandImpl => _lazyRightOperand.Value;
    }

    /// <summary>
    /// Represents a block scope.
    /// </summary>
    internal abstract partial class BaseBlockStatement : Operation, IBlockStatement
    {
        protected BaseBlockStatement(ImmutableArray<ILocalSymbol> locals, SemanticModel semanticModel, SyntaxNode syntax, ITypeSymbol type, Optional<object> constantValue) :
                    base(OperationKind.BlockStatement, semanticModel, syntax, type, constantValue)
        {
            Locals = locals;
        }

        protected abstract ImmutableArray<IOperation> StatementsImpl { get; }
        /// <summary>
        /// Local declarations contained within the block.
        /// </summary>
        public ImmutableArray<ILocalSymbol> Locals { get; }
        public override IEnumerable<IOperation> Children
        {
            get
            {
                foreach (var statement in Statements)
                {
                    yield return statement;
                }
            }
        }
        /// <summary>
        /// Statements contained within the block.
        /// </summary>
        public ImmutableArray<IOperation> Statements => Operation.SetParentOperation(StatementsImpl, this);
        public override void Accept(OperationVisitor visitor)
        {
            visitor.VisitBlockStatement(this);
        }
        public override TResult Accept<TArgument, TResult>(OperationVisitor<TArgument, TResult> visitor, TArgument argument)
        {
            return visitor.VisitBlockStatement(this, argument);
        }
    }

    /// <summary>
    /// Represents a block scope.
    /// </summary>
    internal sealed partial class BlockStatement : BaseBlockStatement, IBlockStatement
    {
        public BlockStatement(ImmutableArray<IOperation> statements, ImmutableArray<ILocalSymbol> locals, SemanticModel semanticModel, SyntaxNode syntax, ITypeSymbol type, Optional<object> constantValue) :
            base(locals, semanticModel, syntax, type, constantValue)
        {
            StatementsImpl = statements;
        }

        protected override ImmutableArray<IOperation> StatementsImpl { get; }
    }

    /// <summary>
    /// Represents a block scope.
    /// </summary>
    internal sealed partial class LazyBlockStatement : BaseBlockStatement, IBlockStatement
    {
        private readonly Lazy<ImmutableArray<IOperation>> _lazyStatements;

        public LazyBlockStatement(Lazy<ImmutableArray<IOperation>> statements, ImmutableArray<ILocalSymbol> locals, SemanticModel semanticModel, SyntaxNode syntax, ITypeSymbol type, Optional<object> constantValue) : base(locals, semanticModel, syntax, type, constantValue)
        {
            _lazyStatements = statements;
        }

        protected override ImmutableArray<IOperation> StatementsImpl => _lazyStatements.Value;
    }

    /// <summary>
    /// Represents a C# goto, break, or continue statement, or a VB GoTo, Exit ***, or Continue *** statement
    /// </summary>
    internal sealed partial class BranchStatement : Operation, IBranchStatement
    {
        public BranchStatement(ILabelSymbol target, BranchKind branchKind, SemanticModel semanticModel, SyntaxNode syntax, ITypeSymbol type, Optional<object> constantValue) :
            base(OperationKind.BranchStatement, semanticModel, syntax, type, constantValue)
        {
            Target = target;
            BranchKind = branchKind;
        }
        /// <summary>
        /// Label that is the target of the branch.
        /// </summary>
        public ILabelSymbol Target { get; }
        /// <summary>
        /// Kind of the branch.
        /// </summary>
        public BranchKind BranchKind { get; }
        public override IEnumerable<IOperation> Children
        {
            get
            {
                yield break;
            }
        }
        public override void Accept(OperationVisitor visitor)
        {
            visitor.VisitBranchStatement(this);
        }
        public override TResult Accept<TArgument, TResult>(OperationVisitor<TArgument, TResult> visitor, TArgument argument)
        {
            return visitor.VisitBranchStatement(this, argument);
        }
    }

    /// <summary>
    /// Represents a clause of a C# case or a VB Case.
    /// </summary>
    internal abstract partial class CaseClause : Operation, ICaseClause
    {
        protected CaseClause(CaseKind caseKind, OperationKind kind, SemanticModel semanticModel, SyntaxNode syntax, ITypeSymbol type, Optional<object> constantValue) :
            base(kind, semanticModel, syntax, type, constantValue)
        {
            CaseKind = caseKind;
        }
        /// <summary>
        /// Kind of the clause.
        /// </summary>
        public CaseKind CaseKind { get; }
    }

    /// <summary>
    /// Represents a C# catch or VB Catch clause.
    /// </summary>
    internal abstract partial class BaseCatchClause : Operation, ICatchClause
    {
        protected BaseCatchClause(ITypeSymbol caughtType, ILocalSymbol exceptionLocal, SemanticModel semanticModel, SyntaxNode syntax, ITypeSymbol type, Optional<object> constantValue) :
                    base(OperationKind.CatchClause, semanticModel, syntax, type, constantValue)
        {
            CaughtType = caughtType;
            ExceptionLocal = exceptionLocal;
        }

        protected abstract IBlockStatement HandlerImpl { get; }
        /// <summary>
        /// Type of exception to be handled.
        /// </summary>
        public ITypeSymbol CaughtType { get; }
        protected abstract IOperation FilterImpl { get; }
        /// <summary>
        /// Symbol for the local catch variable bound to the caught exception.
        /// </summary>
        public ILocalSymbol ExceptionLocal { get; }
        public override IEnumerable<IOperation> Children
        {
            get
            {
                yield return Filter;
                yield return Handler;
            }
        }
        /// <summary>
        /// Body of the exception handler.
        /// </summary>
        public IBlockStatement Handler => Operation.SetParentOperation(HandlerImpl, this);
        /// <summary>
        /// Filter expression to be executed to determine whether to handle the exception.
        /// </summary>
        public IOperation Filter => Operation.SetParentOperation(FilterImpl, this);
        public override void Accept(OperationVisitor visitor)
        {
            visitor.VisitCatchClause(this);
        }
        public override TResult Accept<TArgument, TResult>(OperationVisitor<TArgument, TResult> visitor, TArgument argument)
        {
            return visitor.VisitCatchClause(this, argument);
        }
    }

    /// <summary>
    /// Represents a C# catch or VB Catch clause.
    /// </summary>
    internal sealed partial class CatchClause : BaseCatchClause, ICatchClause
    {
        public CatchClause(IBlockStatement handler, ITypeSymbol caughtType, IOperation filter, ILocalSymbol exceptionLocal, SemanticModel semanticModel, SyntaxNode syntax, ITypeSymbol type, Optional<object> constantValue) :
            base(caughtType, exceptionLocal, semanticModel, syntax, type, constantValue)
        {
            HandlerImpl = handler;
            FilterImpl = filter;
        }

        protected override IBlockStatement HandlerImpl { get; }
        protected override IOperation FilterImpl { get; }
    }

    /// <summary>
    /// Represents a C# catch or VB Catch clause.
    /// </summary>
    internal sealed partial class LazyCatchClause : BaseCatchClause, ICatchClause
    {
        private readonly Lazy<IBlockStatement> _lazyHandler;
        private readonly Lazy<IOperation> _lazyFilter;

        public LazyCatchClause(Lazy<IBlockStatement> handler, ITypeSymbol caughtType, Lazy<IOperation> filter, ILocalSymbol exceptionLocal, SemanticModel semanticModel, SyntaxNode syntax, ITypeSymbol type, Optional<object> constantValue) : base(caughtType, exceptionLocal, semanticModel, syntax, type, constantValue)
        {
            _lazyHandler = handler ?? throw new System.ArgumentNullException(nameof(handler));
            _lazyFilter = filter ?? throw new System.ArgumentNullException(nameof(filter));
        }

        protected override IBlockStatement HandlerImpl => _lazyHandler.Value;

        protected override IOperation FilterImpl => _lazyFilter.Value;
    }

    /// <summary>
    /// Represents an assignment expression that includes a binary operation.
    /// </summary>
    internal abstract partial class BaseCompoundAssignmentExpression : AssignmentExpression, IHasOperatorMethodExpression, ICompoundAssignmentExpression
    {
        protected BaseCompoundAssignmentExpression(BinaryOperationKind binaryOperationKind, bool isLifted, bool usesOperatorMethod, IMethodSymbol operatorMethod, SemanticModel semanticModel, SyntaxNode syntax, ITypeSymbol type, Optional<object> constantValue) :
            base(OperationKind.CompoundAssignmentExpression, semanticModel, syntax, type, constantValue)
        {
            BinaryOperationKind = binaryOperationKind;
            IsLifted = isLifted;
            UsesOperatorMethod = usesOperatorMethod;
            OperatorMethod = operatorMethod;
        }
        /// <summary>
        /// Kind of binary operation.
        /// </summary>
        public BinaryOperationKind BinaryOperationKind { get; }
        /// <summary>
        /// <code>true</code> if this assignment contains a 'lifted' binary operation.
        /// </summary>
        public bool IsLifted { get; }
        /// <summary>
        /// True if and only if the operation is performed by an operator method.
        /// </summary>
        public bool UsesOperatorMethod { get; }
        /// <summary>
        /// Operation method used by the operation, null if the operation does not use an operator method.
        /// </summary>
        public IMethodSymbol OperatorMethod { get; }
        public override IEnumerable<IOperation> Children
        {
            get
            {
                yield return Target;
                yield return Value;
            }
        }

        public override void Accept(OperationVisitor visitor)
        {
            visitor.VisitCompoundAssignmentExpression(this);
        }
        public override TResult Accept<TArgument, TResult>(OperationVisitor<TArgument, TResult> visitor, TArgument argument)
        {
            return visitor.VisitCompoundAssignmentExpression(this, argument);
        }
    }

    /// <summary>
    /// Represents an assignment expression that includes a binary operation.
    /// </summary>
    internal sealed partial class CompoundAssignmentExpression : BaseCompoundAssignmentExpression, IHasOperatorMethodExpression, ICompoundAssignmentExpression
    {
        public CompoundAssignmentExpression(BinaryOperationKind binaryOperationKind, bool isLifted, IOperation target, IOperation value, bool usesOperatorMethod, IMethodSymbol operatorMethod, SemanticModel semanticModel, SyntaxNode syntax, ITypeSymbol type, Optional<object> constantValue) :
            base(binaryOperationKind, isLifted, usesOperatorMethod, operatorMethod, semanticModel, syntax, type, constantValue)
        {
            TargetImpl = target;
            ValueImpl = value;
        }
        protected override IOperation TargetImpl { get; }
        protected override IOperation ValueImpl { get; }
    }

    /// <summary>
    /// Represents an assignment expression that includes a binary operation.
    /// </summary>
    internal sealed partial class LazyCompoundAssignmentExpression : BaseCompoundAssignmentExpression, IHasOperatorMethodExpression, ICompoundAssignmentExpression
    {
        private readonly Lazy<IOperation> _lazyTarget;
        private readonly Lazy<IOperation> _lazyValue;

        public LazyCompoundAssignmentExpression(BinaryOperationKind binaryOperationKind, bool isLifted, Lazy<IOperation> target, Lazy<IOperation> value, bool usesOperatorMethod, IMethodSymbol operatorMethod, SemanticModel semanticModel, SyntaxNode syntax, ITypeSymbol type, Optional<object> constantValue) :
            base(binaryOperationKind, isLifted, usesOperatorMethod, operatorMethod, semanticModel, syntax, type, constantValue)
        {
            _lazyTarget = target ?? throw new System.ArgumentNullException(nameof(target));
            _lazyValue = value ?? throw new System.ArgumentNullException(nameof(value));
        }
        protected override IOperation TargetImpl => _lazyTarget.Value;
        protected override IOperation ValueImpl => _lazyValue.Value;
    }

    /// <summary>
    /// Represents an expression that includes a ? or ?. conditional access instance expression.
    /// </summary>
    internal abstract partial class BaseConditionalAccessExpression : Operation, IConditionalAccessExpression
    {
        protected BaseConditionalAccessExpression(SemanticModel semanticModel, SyntaxNode syntax, ITypeSymbol type, Optional<object> constantValue) :
                    base(OperationKind.ConditionalAccessExpression, semanticModel, syntax, type, constantValue)
        {
        }

        protected abstract IOperation ConditionalValueImpl { get; }
        protected abstract IOperation ConditionalInstanceImpl { get; }
        public override IEnumerable<IOperation> Children
        {
            get
            {
                yield return ConditionalInstance;
                yield return ConditionalValue;
            }
        }
        /// <summary>
        /// Expression to be evaluated if the conditional instance is non null.
        /// </summary>
        public IOperation ConditionalValue => Operation.SetParentOperation(ConditionalValueImpl, this);
        /// <summary>
        /// Expresson that is conditionally accessed.
        /// </summary>
        public IOperation ConditionalInstance => Operation.SetParentOperation(ConditionalInstanceImpl, this);
        public override void Accept(OperationVisitor visitor)
        {
            visitor.VisitConditionalAccessExpression(this);
        }
        public override TResult Accept<TArgument, TResult>(OperationVisitor<TArgument, TResult> visitor, TArgument argument)
        {
            return visitor.VisitConditionalAccessExpression(this, argument);
        }
    }

    /// <summary>
    /// Represents an expression that includes a ? or ?. conditional access instance expression.
    /// </summary>
    internal sealed partial class ConditionalAccessExpression : BaseConditionalAccessExpression, IConditionalAccessExpression
    {
        public ConditionalAccessExpression(IOperation conditionalValue, IOperation conditionalInstance, SemanticModel semanticModel, SyntaxNode syntax, ITypeSymbol type, Optional<object> constantValue) :
            base(semanticModel, syntax, type, constantValue)
        {
            ConditionalValueImpl = conditionalValue;
            ConditionalInstanceImpl = conditionalInstance;
        }

        protected override IOperation ConditionalValueImpl { get; }
        protected override IOperation ConditionalInstanceImpl { get; }
    }

    /// <summary>
    /// Represents an expression that includes a ? or ?. conditional access instance expression.
    /// </summary>
    internal sealed partial class LazyConditionalAccessExpression : BaseConditionalAccessExpression, IConditionalAccessExpression
    {
        private readonly Lazy<IOperation> _lazyConditionalValue;
        private readonly Lazy<IOperation> _lazyConditionalInstance;

        public LazyConditionalAccessExpression(Lazy<IOperation> conditionalValue, Lazy<IOperation> conditionalInstance, SemanticModel semanticModel, SyntaxNode syntax, ITypeSymbol type, Optional<object> constantValue) : base(semanticModel, syntax, type, constantValue)
        {
            _lazyConditionalValue = conditionalValue ?? throw new System.ArgumentNullException(nameof(conditionalValue));
            _lazyConditionalInstance = conditionalInstance ?? throw new System.ArgumentNullException(nameof(conditionalInstance));
        }

        protected override IOperation ConditionalValueImpl => _lazyConditionalValue.Value;

        protected override IOperation ConditionalInstanceImpl => _lazyConditionalInstance.Value;
    }

    /// <summary>
    /// Represents the value of a conditionally-accessed expression within an expression containing a conditional access.
    /// </summary>
    internal sealed partial class ConditionalAccessInstanceExpression : Operation, IConditionalAccessInstanceExpression
    {
        public ConditionalAccessInstanceExpression(SemanticModel semanticModel, SyntaxNode syntax, ITypeSymbol type, Optional<object> constantValue) :
            base(OperationKind.ConditionalAccessInstanceExpression, semanticModel, syntax, type, constantValue)
        {
        }
        public override IEnumerable<IOperation> Children
        {
            get
            {
                yield break;
            }
        }
        public override void Accept(OperationVisitor visitor)
        {
            visitor.VisitConditionalAccessInstanceExpression(this);
        }
        public override TResult Accept<TArgument, TResult>(OperationVisitor<TArgument, TResult> visitor, TArgument argument)
        {
            return visitor.VisitConditionalAccessInstanceExpression(this, argument);
        }
    }

    /// <summary>
    /// Represents a C# ?: or VB If expression.
    /// </summary>
    internal abstract partial class BaseConditionalChoiceExpression : Operation, IConditionalChoiceExpression
    {
        protected BaseConditionalChoiceExpression(SemanticModel semanticModel, SyntaxNode syntax, ITypeSymbol type, Optional<object> constantValue) :
                    base(OperationKind.ConditionalChoiceExpression, semanticModel, syntax, type, constantValue)
        {
        }

        protected abstract IOperation ConditionImpl { get; }
        protected abstract IOperation IfTrueValueImpl { get; }
        protected abstract IOperation IfFalseValueImpl { get; }
        public override IEnumerable<IOperation> Children
        {
            get
            {
                yield return Condition;
                yield return IfTrueValue;
                yield return IfFalseValue;
            }
        }
        /// <summary>
        /// Condition to be tested.
        /// </summary>
        public IOperation Condition => Operation.SetParentOperation(ConditionImpl, this);
        /// <summary>
        /// Value evaluated if the Condition is true.
        /// </summary>
        public IOperation IfTrueValue => Operation.SetParentOperation(IfTrueValueImpl, this);
        /// <summary>
        /// Value evaluated if the Condition is false.
        /// </summary>
        public IOperation IfFalseValue => Operation.SetParentOperation(IfFalseValueImpl, this);
        public override void Accept(OperationVisitor visitor)
        {
            visitor.VisitConditionalChoiceExpression(this);
        }
        public override TResult Accept<TArgument, TResult>(OperationVisitor<TArgument, TResult> visitor, TArgument argument)
        {
            return visitor.VisitConditionalChoiceExpression(this, argument);
        }
    }

    /// <summary>
    /// Represents a C# ?: or VB If expression.
    /// </summary>
    internal sealed partial class ConditionalChoiceExpression : BaseConditionalChoiceExpression, IConditionalChoiceExpression
    {
        public ConditionalChoiceExpression(IOperation condition, IOperation ifTrueValue, IOperation ifFalseValue, SemanticModel semanticModel, SyntaxNode syntax, ITypeSymbol type, Optional<object> constantValue) :
            base(semanticModel, syntax, type, constantValue)
        {
            ConditionImpl = condition;
            IfTrueValueImpl = ifTrueValue;
            IfFalseValueImpl = ifFalseValue;
        }

        protected override IOperation ConditionImpl { get; }
        protected override IOperation IfTrueValueImpl { get; }
        protected override IOperation IfFalseValueImpl { get; }
    }

    /// <summary>
    /// Represents a C# ?: or VB If expression.
    /// </summary>
    internal sealed partial class LazyConditionalChoiceExpression : BaseConditionalChoiceExpression, IConditionalChoiceExpression
    {
        private readonly Lazy<IOperation> _lazyCondition;
        private readonly Lazy<IOperation> _lazyIfTrueValue;
        private readonly Lazy<IOperation> _lazyIfFalseValue;

        public LazyConditionalChoiceExpression(Lazy<IOperation> condition, Lazy<IOperation> ifTrueValue, Lazy<IOperation> ifFalseValue, SemanticModel semanticModel, SyntaxNode syntax, ITypeSymbol type, Optional<object> constantValue) : base(semanticModel, syntax, type, constantValue)
        {
            _lazyCondition = condition ?? throw new System.ArgumentNullException(nameof(condition));
            _lazyIfTrueValue = ifTrueValue ?? throw new System.ArgumentNullException(nameof(ifTrueValue));
            _lazyIfFalseValue = ifFalseValue ?? throw new System.ArgumentNullException(nameof(ifFalseValue));
        }

        protected override IOperation ConditionImpl => _lazyCondition.Value;

        protected override IOperation IfTrueValueImpl => _lazyIfTrueValue.Value;

        protected override IOperation IfFalseValueImpl => _lazyIfFalseValue.Value;
    }

    /// <summary>
    /// Represents a conversion operation.
    /// </summary>
    internal abstract partial class BaseConversionExpression : Operation, IHasOperatorMethodExpression, IConversionExpression
    {
<<<<<<< HEAD
        protected BaseConversionExpression(bool isExplicitInCode, bool isTryCast, bool isChecked, SyntaxNode syntax, ITypeSymbol type, Optional<object> constantValue) :
                    base(OperationKind.ConversionExpression, syntax, type, constantValue)
=======
        protected BaseConversionExpression(ConversionKind conversionKind, bool isExplicit, bool usesOperatorMethod, IMethodSymbol operatorMethod, SemanticModel semanticModel, SyntaxNode syntax, ITypeSymbol type, Optional<object> constantValue) :
                    base(OperationKind.ConversionExpression, semanticModel, syntax, type, constantValue)
>>>>>>> 8de36852
        {
            IsExplicitInCode = isExplicitInCode;
            IsTryCast = isTryCast;
            IsChecked = isChecked;
        }

<<<<<<< HEAD
        public abstract IOperation Operand { get; }
        public abstract CommonConversion Conversion { get; }
        public bool IsExplicitInCode { get; }
        public bool IsTryCast { get; }
        public bool IsChecked { get; }
        public abstract string LanguageName { get; }
        public bool UsesOperatorMethod => Conversion.IsUserDefined;
        public IMethodSymbol OperatorMethod => Conversion.MethodSymbol;
=======
        protected abstract IOperation OperandImpl { get; }
        /// <summary>
        /// Kind of conversion.
        /// </summary>
        public ConversionKind ConversionKind { get; }
        /// <summary>
        /// True if and only if the conversion is indicated explicity by a cast operation in the source code.
        /// </summary>
        public bool IsExplicit { get; }
        /// <summary>
        /// True if and only if the operation is performed by an operator method.
        /// </summary>
        public bool UsesOperatorMethod { get; }
        /// <summary>
        /// Operation method used by the operation, null if the operation does not use an operator method.
        /// </summary>
        public IMethodSymbol OperatorMethod { get; }
>>>>>>> 8de36852
        public override IEnumerable<IOperation> Children
        {
            get
            {
                yield return Operand;
            }
        }
        /// <summary>
        /// Value to be converted.
        /// </summary>
        public IOperation Operand => Operation.SetParentOperation(OperandImpl, this);
        public override void Accept(OperationVisitor visitor)
        {
            visitor.VisitConversionExpression(this);
        }
        public override TResult Accept<TArgument, TResult>(OperationVisitor<TArgument, TResult> visitor, TArgument argument)
        {
            return visitor.VisitConversionExpression(this, argument);
        }
    }

<<<<<<< HEAD
=======
    /// <summary>
    /// Represents a conversion operation.
    /// </summary>
    internal sealed partial class ConversionExpression : BaseConversionExpression, IHasOperatorMethodExpression, IConversionExpression
    {
        public ConversionExpression(IOperation operand, ConversionKind conversionKind, bool isExplicit, bool usesOperatorMethod, IMethodSymbol operatorMethod, SemanticModel semanticModel, SyntaxNode syntax, ITypeSymbol type, Optional<object> constantValue) :
            base(conversionKind, isExplicit, usesOperatorMethod, operatorMethod, semanticModel, syntax, type, constantValue)
        {
            OperandImpl = operand;
        }

        protected override IOperation OperandImpl { get; }
    }

    /// <summary>
    /// Represents a conversion operation.
    /// </summary>
    internal sealed partial class LazyConversionExpression : BaseConversionExpression, IHasOperatorMethodExpression, IConversionExpression
    {
        private readonly Lazy<IOperation> _lazyOperand;

        public LazyConversionExpression(Lazy<IOperation> operand, ConversionKind conversionKind, bool isExplicit, bool usesOperatorMethod, IMethodSymbol operatorMethod, SemanticModel semanticModel, SyntaxNode syntax, ITypeSymbol type, Optional<object> constantValue) : base(conversionKind, isExplicit, usesOperatorMethod, operatorMethod, semanticModel, syntax, type, constantValue)
        {
            _lazyOperand = operand ?? throw new System.ArgumentNullException(nameof(operand));
        }

        protected override IOperation OperandImpl => _lazyOperand.Value;
    }

>>>>>>> 8de36852
    /// <remarks>
    /// This interface is reserved for implementation by its associated APIs. We reserve the right to
    /// change it in the future.
    /// </remarks>
    internal sealed partial class DefaultValueExpression : Operation, IDefaultValueExpression
    {
        public DefaultValueExpression(SemanticModel semanticModel, SyntaxNode syntax, ITypeSymbol type, Optional<object> constantValue) :
            base(OperationKind.DefaultValueExpression, semanticModel, syntax, type, constantValue)
        {
        }
        public override IEnumerable<IOperation> Children
        {
            get
            {
                yield break;
            }
        }
        public override void Accept(OperationVisitor visitor)
        {
            visitor.VisitDefaultValueExpression(this);
        }
        public override TResult Accept<TArgument, TResult>(OperationVisitor<TArgument, TResult> visitor, TArgument argument)
        {
            return visitor.VisitDefaultValueExpression(this, argument);
        }
    }

    /// <summary>
    /// Reprsents an empty statement.
    /// </summary>
    internal sealed partial class EmptyStatement : Operation, IEmptyStatement
    {
        public EmptyStatement(SemanticModel semanticModel, SyntaxNode syntax, ITypeSymbol type, Optional<object> constantValue) :
            base(OperationKind.EmptyStatement, semanticModel, syntax, type, constantValue)
        {
        }
        public override IEnumerable<IOperation> Children
        {
            get
            {
                yield break;
            }
        }
        public override void Accept(OperationVisitor visitor)
        {
            visitor.VisitEmptyStatement(this);
        }
        public override TResult Accept<TArgument, TResult>(OperationVisitor<TArgument, TResult> visitor, TArgument argument)
        {
            return visitor.VisitEmptyStatement(this, argument);
        }
    }

    /// <summary>
    /// Represents a VB End statement.
    /// </summary>
    internal sealed partial class EndStatement : Operation, IEndStatement
    {
        public EndStatement(SemanticModel semanticModel, SyntaxNode syntax, ITypeSymbol type, Optional<object> constantValue) :
            base(OperationKind.EndStatement, semanticModel, syntax, type, constantValue)
        {
        }
        public override IEnumerable<IOperation> Children
        {
            get
            {
                yield break;
            }
        }
        public override void Accept(OperationVisitor visitor)
        {
            visitor.VisitEndStatement(this);
        }
        public override TResult Accept<TArgument, TResult>(OperationVisitor<TArgument, TResult> visitor, TArgument argument)
        {
            return visitor.VisitEndStatement(this, argument);
        }
    }

    /// <summary>
    /// Represents a binding of an event.
    /// </summary>
    internal abstract partial class BaseEventAssignmentExpression : Operation, IEventAssignmentExpression
    {
        protected BaseEventAssignmentExpression(IEventSymbol @event, bool adds, SemanticModel semanticModel, SyntaxNode syntax, ITypeSymbol type, Optional<object> constantValue) :
                    base(OperationKind.EventAssignmentExpression, semanticModel, syntax, type, constantValue)
        {
            Event = @event;
            Adds = adds;
        }
        /// <summary>
        /// Event being bound.
        /// </summary>
        public IEventSymbol Event { get; }
        protected abstract IOperation EventInstanceImpl { get; }
        protected abstract IOperation HandlerValueImpl { get; }

        /// <summary>
        /// True for adding a binding, false for removing one.
        /// </summary>
        public bool Adds { get; }
        public override IEnumerable<IOperation> Children
        {
            get
            {
                yield return EventInstance;
                yield return HandlerValue;
            }
        }

        /// <summary>
        /// Instance used to refer to the event being bound.
        /// </summary>
        public IOperation EventInstance => Operation.SetParentOperation(EventInstanceImpl, this);

        /// <summary>
        /// Handler supplied for the event.
        /// </summary>
        public IOperation HandlerValue => Operation.SetParentOperation(HandlerValueImpl, this);
        public override void Accept(OperationVisitor visitor)
        {
            visitor.VisitEventAssignmentExpression(this);
        }
        public override TResult Accept<TArgument, TResult>(OperationVisitor<TArgument, TResult> visitor, TArgument argument)
        {
            return visitor.VisitEventAssignmentExpression(this, argument);
        }
    }

    /// <summary>
    /// Represents a binding of an event.
    /// </summary>
    internal sealed partial class EventAssignmentExpression : BaseEventAssignmentExpression, IEventAssignmentExpression
    {
        public EventAssignmentExpression(IEventSymbol @event, IOperation eventInstance, IOperation handlerValue, bool adds, SemanticModel semanticModel, SyntaxNode syntax, ITypeSymbol type, Optional<object> constantValue) :
            base(@event, adds, semanticModel, syntax, type, constantValue)
        {
            EventInstanceImpl = eventInstance;
            HandlerValueImpl = handlerValue;
        }

        protected override IOperation EventInstanceImpl { get; }
        protected override IOperation HandlerValueImpl { get; }
    }

    /// <summary>
    /// Represents a binding of an event.
    /// </summary>
    internal sealed partial class LazyEventAssignmentExpression : BaseEventAssignmentExpression, IEventAssignmentExpression
    {
        private readonly Lazy<IOperation> _lazyEventInstance;
        private readonly Lazy<IOperation> _lazyHandlerValue;

        public LazyEventAssignmentExpression(IEventSymbol @event, Lazy<IOperation> eventInstance, Lazy<IOperation> handlerValue, bool adds, SemanticModel semanticModel, SyntaxNode syntax, ITypeSymbol type, Optional<object> constantValue) : base(@event, adds, semanticModel, syntax, type, constantValue)
        {
            _lazyEventInstance = eventInstance ?? throw new System.ArgumentNullException(nameof(eventInstance));
            _lazyHandlerValue = handlerValue ?? throw new System.ArgumentNullException(nameof(handlerValue));
        }

        protected override IOperation EventInstanceImpl => _lazyEventInstance.Value;

        protected override IOperation HandlerValueImpl => _lazyHandlerValue.Value;
    }

    /// <summary>
    /// Represents a reference to an event.
    /// </summary>
    internal abstract partial class BaseEventReferenceExpression : MemberReferenceExpression, IEventReferenceExpression
    {
        public BaseEventReferenceExpression(IEventSymbol @event, ISymbol member, SemanticModel semanticModel, SyntaxNode syntax, ITypeSymbol type, Optional<object> constantValue) :
            base(member, OperationKind.EventReferenceExpression, semanticModel, syntax, type, constantValue)
        {
            Event = @event;
        }
        /// <summary>
        /// Referenced event.
        /// </summary>
        public IEventSymbol Event { get; }
        public override IEnumerable<IOperation> Children
        {
            get
            {
                yield return Instance;
            }
        }

        public override void Accept(OperationVisitor visitor)
        {
            visitor.VisitEventReferenceExpression(this);
        }
        public override TResult Accept<TArgument, TResult>(OperationVisitor<TArgument, TResult> visitor, TArgument argument)
        {
            return visitor.VisitEventReferenceExpression(this, argument);
        }
    }

    /// <summary>
    /// Represents a reference to an event.
    /// </summary>
    internal sealed partial class EventReferenceExpression : BaseEventReferenceExpression, IEventReferenceExpression
    {
        public EventReferenceExpression(IEventSymbol @event, IOperation instance, ISymbol member, SemanticModel semanticModel, SyntaxNode syntax, ITypeSymbol type, Optional<object> constantValue) :
            base(@event, member, semanticModel, syntax, type, constantValue)
        {
            InstanceImpl = instance;
        }
        protected override IOperation InstanceImpl { get; }
    }

    /// <summary>
    /// Represents a reference to an event.
    /// </summary>
    internal sealed partial class LazyEventReferenceExpression : BaseEventReferenceExpression, IEventReferenceExpression
    {
        private readonly Lazy<IOperation> _lazyInstance;

        public LazyEventReferenceExpression(IEventSymbol @event, Lazy<IOperation> instance, ISymbol member, SemanticModel semanticModel, SyntaxNode syntax, ITypeSymbol type, Optional<object> constantValue) :
            base(@event, member, semanticModel, syntax, type, constantValue)
        {
            _lazyInstance = instance ?? throw new System.ArgumentNullException(nameof(instance));
        }
        protected override IOperation InstanceImpl => _lazyInstance.Value;
    }

    /// <summary>
    /// Represents a C# or VB statement that consists solely of an expression.
    /// </summary>
    internal abstract partial class BaseExpressionStatement : Operation, IExpressionStatement
    {
        protected BaseExpressionStatement(SemanticModel semanticModel, SyntaxNode syntax, ITypeSymbol type, Optional<object> constantValue) :
                    base(OperationKind.ExpressionStatement, semanticModel, syntax, type, constantValue)
        {
        }

        protected abstract IOperation ExpressionImpl { get; }
        public override IEnumerable<IOperation> Children
        {
            get
            {
                yield return Expression;
            }
        }
        /// <summary>
        /// Expression of the statement.
        /// </summary>
        public IOperation Expression => Operation.SetParentOperation(ExpressionImpl, this);
        public override void Accept(OperationVisitor visitor)
        {
            visitor.VisitExpressionStatement(this);
        }
        public override TResult Accept<TArgument, TResult>(OperationVisitor<TArgument, TResult> visitor, TArgument argument)
        {
            return visitor.VisitExpressionStatement(this, argument);
        }
    }

    /// <summary>
    /// Represents a C# or VB statement that consists solely of an expression.
    /// </summary>
    internal sealed partial class ExpressionStatement : BaseExpressionStatement, IExpressionStatement
    {
        public ExpressionStatement(IOperation expression, SemanticModel semanticModel, SyntaxNode syntax, ITypeSymbol type, Optional<object> constantValue) :
            base(semanticModel, syntax, type, constantValue)
        {
            ExpressionImpl = expression;
        }

        protected override IOperation ExpressionImpl { get; }
    }

    /// <summary>
    /// Represents a C# or VB statement that consists solely of an expression.
    /// </summary>
    internal sealed partial class LazyExpressionStatement : BaseExpressionStatement, IExpressionStatement
    {
        private readonly Lazy<IOperation> _lazyExpression;

        public LazyExpressionStatement(Lazy<IOperation> expression, SemanticModel semanticModel, SyntaxNode syntax, ITypeSymbol type, Optional<object> constantValue) : base(semanticModel, syntax, type, constantValue)
        {
            _lazyExpression = expression ?? throw new System.ArgumentNullException(nameof(expression));
        }

        protected override IOperation ExpressionImpl => _lazyExpression.Value;
    }

    /// <summary>
    /// Represents an initialization of a field.
    /// </summary>
    internal abstract partial class BaseFieldInitializer : SymbolInitializer, IFieldInitializer
    {
        public BaseFieldInitializer(ImmutableArray<IFieldSymbol> initializedFields, OperationKind kind, SemanticModel semanticModel, SyntaxNode syntax, ITypeSymbol type, Optional<object> constantValue) :
            base(kind, semanticModel, syntax, type, constantValue)
        {
            InitializedFields = initializedFields;
        }
        /// <summary>
        /// Initialized fields. There can be multiple fields for Visual Basic fields declared with As New.
        /// </summary>
        public ImmutableArray<IFieldSymbol> InitializedFields { get; }
        public override IEnumerable<IOperation> Children
        {
            get
            {
                yield return Value;
            }
        }

        public override void Accept(OperationVisitor visitor)
        {
            visitor.VisitFieldInitializer(this);
        }
        public override TResult Accept<TArgument, TResult>(OperationVisitor<TArgument, TResult> visitor, TArgument argument)
        {
            return visitor.VisitFieldInitializer(this, argument);
        }
    }

    /// <summary>
    /// Represents an initialization of a field.
    /// </summary>
    internal sealed partial class FieldInitializer : BaseFieldInitializer, IFieldInitializer
    {
        public FieldInitializer(ImmutableArray<IFieldSymbol> initializedFields, IOperation value, OperationKind kind, SemanticModel semanticModel, SyntaxNode syntax, ITypeSymbol type, Optional<object> constantValue) :
            base(initializedFields, kind, semanticModel, syntax, type, constantValue)
        {
            ValueImpl = value;
        }
        protected override IOperation ValueImpl { get; }
    }

    /// <summary>
    /// Represents an initialization of a field.
    /// </summary>
    internal sealed partial class LazyFieldInitializer : BaseFieldInitializer, IFieldInitializer
    {
        private readonly Lazy<IOperation> _lazyValue;

        public LazyFieldInitializer(ImmutableArray<IFieldSymbol> initializedFields, Lazy<IOperation> value, OperationKind kind, SemanticModel semanticModel, SyntaxNode syntax, ITypeSymbol type, Optional<object> constantValue) :
            base(initializedFields, kind, semanticModel, syntax, type, constantValue)
        {
            _lazyValue = value ?? throw new System.ArgumentNullException(nameof(value));
        }
        protected override IOperation ValueImpl => _lazyValue.Value;
    }

    /// <summary>
    /// Represents a reference to a field.
    /// </summary>
    internal abstract partial class BaseFieldReferenceExpression : MemberReferenceExpression, IFieldReferenceExpression
    {
        public BaseFieldReferenceExpression(IFieldSymbol field, ISymbol member, SemanticModel semanticModel, SyntaxNode syntax, ITypeSymbol type, Optional<object> constantValue) :
            base(member, OperationKind.FieldReferenceExpression, semanticModel, syntax, type, constantValue)
        {
            Field = field;
        }
        /// <summary>
        /// Referenced field.
        /// </summary>
        public IFieldSymbol Field { get; }
        public override IEnumerable<IOperation> Children
        {
            get
            {
                yield return Instance;
            }
        }

        public override void Accept(OperationVisitor visitor)
        {
            visitor.VisitFieldReferenceExpression(this);
        }
        public override TResult Accept<TArgument, TResult>(OperationVisitor<TArgument, TResult> visitor, TArgument argument)
        {
            return visitor.VisitFieldReferenceExpression(this, argument);
        }
    }

    /// <summary>
    /// Represents a reference to a field.
    /// </summary>
    internal sealed partial class FieldReferenceExpression : BaseFieldReferenceExpression, IFieldReferenceExpression
    {
        public FieldReferenceExpression(IFieldSymbol field, IOperation instance, ISymbol member, SemanticModel semanticModel, SyntaxNode syntax, ITypeSymbol type, Optional<object> constantValue) :
            base(field, member, semanticModel, syntax, type, constantValue)
        {
            InstanceImpl = instance;
        }
        protected override IOperation InstanceImpl { get; }
    }

    /// <summary>
    /// Represents a reference to a field.
    /// </summary>
    internal sealed partial class LazyFieldReferenceExpression : BaseFieldReferenceExpression, IFieldReferenceExpression
    {
        private readonly Lazy<IOperation> _lazyInstance;

        public LazyFieldReferenceExpression(IFieldSymbol field, Lazy<IOperation> instance, ISymbol member, SemanticModel semanticModel, SyntaxNode syntax, ITypeSymbol type, Optional<object> constantValue) :
            base(field, member, semanticModel, syntax, type, constantValue)
        {
            _lazyInstance = instance ?? throw new System.ArgumentNullException(nameof(instance));
        }
        protected override IOperation InstanceImpl => _lazyInstance.Value;
    }

    /// <summary>
    /// Represents a C# fixed statement.
    /// </summary>
    internal abstract partial class BaseFixedStatement : Operation, IFixedStatement
    {
        protected BaseFixedStatement(SemanticModel semanticModel, SyntaxNode syntax, ITypeSymbol type, Optional<object> constantValue) :
                    base(OperationKind.FixedStatement, semanticModel, syntax, type, constantValue)
        {
        }

        protected abstract IVariableDeclarationStatement VariablesImpl { get; }
        protected abstract IOperation BodyImpl { get; }
        public override IEnumerable<IOperation> Children
        {
            get
            {
                yield return Variables;
                yield return Body;
            }
        }
        /// <summary>
        /// Variables to be fixed.
        /// </summary>
        public IVariableDeclarationStatement Variables => Operation.SetParentOperation(VariablesImpl, this);
        /// <summary>
        /// Body of the fixed, over which the variables are fixed.
        /// </summary>
        public IOperation Body => Operation.SetParentOperation(BodyImpl, this);
        public override void Accept(OperationVisitor visitor)
        {
            visitor.VisitFixedStatement(this);
        }
        public override TResult Accept<TArgument, TResult>(OperationVisitor<TArgument, TResult> visitor, TArgument argument)
        {
            return visitor.VisitFixedStatement(this, argument);
        }
    }

    /// <summary>
    /// Represents a C# fixed statement.
    /// </summary>
    internal sealed partial class FixedStatement : BaseFixedStatement, IFixedStatement
    {
        public FixedStatement(IVariableDeclarationStatement variables, IOperation body, SemanticModel semanticModel, SyntaxNode syntax, ITypeSymbol type, Optional<object> constantValue) :
            base(semanticModel, syntax, type, constantValue)
        {
            VariablesImpl = variables;
            BodyImpl = body;
        }

        protected override IVariableDeclarationStatement VariablesImpl { get; }
        protected override IOperation BodyImpl { get; }
    }

    /// <summary>
    /// Represents a C# fixed statement.
    /// </summary>
    internal sealed partial class LazyFixedStatement : BaseFixedStatement, IFixedStatement
    {
        private readonly Lazy<IVariableDeclarationStatement> _lazyVariables;
        private readonly Lazy<IOperation> _lazyBody;

        public LazyFixedStatement(Lazy<IVariableDeclarationStatement> variables, Lazy<IOperation> body, SemanticModel semanticModel, SyntaxNode syntax, ITypeSymbol type, Optional<object> constantValue) : base(semanticModel, syntax, type, constantValue)
        {
            _lazyVariables = variables ?? throw new System.ArgumentNullException(nameof(variables));
            _lazyBody = body ?? throw new System.ArgumentNullException(nameof(body));
        }

        protected override IVariableDeclarationStatement VariablesImpl => _lazyVariables.Value;

        protected override IOperation BodyImpl => _lazyBody.Value;
    }

    /// <summary>
    /// Represents a C# foreach statement or a VB For Each statement.
    /// </summary>
    internal abstract partial class BaseForEachLoopStatement : LoopStatement, IForEachLoopStatement
    {
        public BaseForEachLoopStatement(ILocalSymbol iterationVariable, LoopKind loopKind, SemanticModel semanticModel, SyntaxNode syntax, ITypeSymbol type, Optional<object> constantValue) :
            base(loopKind, OperationKind.LoopStatement, semanticModel, syntax, type, constantValue)
        {
            IterationVariable = iterationVariable;
        }
        /// <summary>
        /// Iteration variable of the loop.
        /// </summary>
        public ILocalSymbol IterationVariable { get; }
        protected abstract IOperation CollectionImpl { get; }
        public override IEnumerable<IOperation> Children
        {
            get
            {
                yield return Collection;
                yield return Body;
            }
        }
        /// <summary>
        /// Collection value over which the loop iterates.
        /// </summary>
        public IOperation Collection => Operation.SetParentOperation(CollectionImpl, this);

        public override void Accept(OperationVisitor visitor)
        {
            visitor.VisitForEachLoopStatement(this);
        }
        public override TResult Accept<TArgument, TResult>(OperationVisitor<TArgument, TResult> visitor, TArgument argument)
        {
            return visitor.VisitForEachLoopStatement(this, argument);
        }
    }

    /// <summary>
    /// Represents a C# foreach statement or a VB For Each statement.
    /// </summary>
    internal sealed partial class ForEachLoopStatement : BaseForEachLoopStatement, IForEachLoopStatement
    {
        public ForEachLoopStatement(ILocalSymbol iterationVariable, IOperation collection, LoopKind loopKind, IOperation body, SemanticModel semanticModel, SyntaxNode syntax, ITypeSymbol type, Optional<object> constantValue) :
            base(iterationVariable, loopKind, semanticModel, syntax, type, constantValue)
        {
            CollectionImpl = collection;
            BodyImpl = body;
        }

        protected override IOperation CollectionImpl { get; }
        protected override IOperation BodyImpl { get; }
    }

    /// <summary>
    /// Represents a C# foreach statement or a VB For Each statement.
    /// </summary>
    internal sealed partial class LazyForEachLoopStatement : BaseForEachLoopStatement, IForEachLoopStatement
    {
        private readonly Lazy<IOperation> _lazyCollection;
        private readonly Lazy<IOperation> _lazyBody;

        public LazyForEachLoopStatement(ILocalSymbol iterationVariable, Lazy<IOperation> collection, LoopKind loopKind, Lazy<IOperation> body, SemanticModel semanticModel, SyntaxNode syntax, ITypeSymbol type, Optional<object> constantValue) :
            base(iterationVariable, loopKind, semanticModel, syntax, type, constantValue)
        {
            _lazyCollection = collection ?? throw new System.ArgumentNullException(nameof(collection));
            _lazyBody = body ?? throw new System.ArgumentNullException(nameof(body));
        }

        protected override IOperation CollectionImpl => _lazyCollection.Value;
        protected override IOperation BodyImpl => _lazyBody.Value;
    }

    /// <summary>
    /// Represents a C# for statement or a VB For statement.
    /// </summary>
    internal abstract partial class BaseForLoopStatement : ForWhileUntilLoopStatement, IForLoopStatement
    {
        public BaseForLoopStatement(ImmutableArray<ILocalSymbol> locals, LoopKind loopKind, SemanticModel semanticModel, SyntaxNode syntax, ITypeSymbol type, Optional<object> constantValue) :
            base(loopKind, OperationKind.LoopStatement, semanticModel, syntax, type, constantValue)
        {
            Locals = locals;
        }

        protected abstract ImmutableArray<IOperation> BeforeImpl { get; }
        protected abstract ImmutableArray<IOperation> AtLoopBottomImpl { get; }
        /// <summary>
        /// Declarations local to the loop.
        /// </summary>
        public ImmutableArray<ILocalSymbol> Locals { get; }
        public override IEnumerable<IOperation> Children
        {
            get
            {
                foreach (var before in Before)
                {
                    yield return before;
                }
                yield return Condition;
                yield return Body;
                foreach (var atLoopBottom in AtLoopBottom)
                {
                    yield return atLoopBottom;
                }
            }
        }
        /// <summary>
        /// Statements to execute before entry to the loop. For C# these come from the first clause of the for statement. For VB these initialize the index variable of the For statement.
        /// </summary>
        public ImmutableArray<IOperation> Before => Operation.SetParentOperation(BeforeImpl, this);
        /// <summary>
        /// Statements to execute at the bottom of the loop. For C# these come from the third clause of the for statement. For VB these increment the index variable of the For statement.
        /// </summary>
        public ImmutableArray<IOperation> AtLoopBottom => Operation.SetParentOperation(AtLoopBottomImpl, this);

        public override void Accept(OperationVisitor visitor)
        {
            visitor.VisitForLoopStatement(this);
        }
        public override TResult Accept<TArgument, TResult>(OperationVisitor<TArgument, TResult> visitor, TArgument argument)
        {
            return visitor.VisitForLoopStatement(this, argument);
        }
    }

    /// <summary>
    /// Represents a C# for statement or a VB For statement.
    /// </summary>
    internal sealed partial class ForLoopStatement : BaseForLoopStatement, IForLoopStatement
    {
        public ForLoopStatement(ImmutableArray<IOperation> before, ImmutableArray<IOperation> atLoopBottom, ImmutableArray<ILocalSymbol> locals, IOperation condition, LoopKind loopKind, IOperation body, SemanticModel semanticModel, SyntaxNode syntax, ITypeSymbol type, Optional<object> constantValue) :
            base(locals, loopKind, semanticModel, syntax, type, constantValue)
        {
            BeforeImpl = before;
            AtLoopBottomImpl = atLoopBottom;
            ConditionImpl = condition;
            BodyImpl = body;
        }

        protected override ImmutableArray<IOperation> BeforeImpl { get; }
        protected override ImmutableArray<IOperation> AtLoopBottomImpl { get; }
        protected override IOperation ConditionImpl { get; }
        protected override IOperation BodyImpl { get; }
    }

    /// <summary>
    /// Represents a C# for statement or a VB For statement.
    /// </summary>
    internal sealed partial class LazyForLoopStatement : BaseForLoopStatement, IForLoopStatement
    {
        private readonly Lazy<ImmutableArray<IOperation>> _lazyBefore;
        private readonly Lazy<ImmutableArray<IOperation>> _lazyAtLoopBottom;
        private readonly Lazy<IOperation> _lazyCondition;
        private readonly Lazy<IOperation> _lazyBody;

        public LazyForLoopStatement(Lazy<ImmutableArray<IOperation>> before, Lazy<ImmutableArray<IOperation>> atLoopBottom, ImmutableArray<ILocalSymbol> locals, Lazy<IOperation> condition, LoopKind loopKind, Lazy<IOperation> body, SemanticModel semanticModel, SyntaxNode syntax, ITypeSymbol type, Optional<object> constantValue) :
            base(locals, loopKind, semanticModel, syntax, type, constantValue)
        {
            _lazyBefore = before;
            _lazyAtLoopBottom = atLoopBottom;
            _lazyCondition = condition ?? throw new System.ArgumentNullException(nameof(condition));
            _lazyBody = body ?? throw new System.ArgumentNullException(nameof(body));
        }

        protected override ImmutableArray<IOperation> BeforeImpl => _lazyBefore.Value;

        protected override ImmutableArray<IOperation> AtLoopBottomImpl => _lazyAtLoopBottom.Value;

        protected override IOperation ConditionImpl => _lazyCondition.Value;

        protected override IOperation BodyImpl => _lazyBody.Value;
    }

    /// <summary>
    /// Represents a C# while, for, or do statement, or a VB While, For, or Do statement.
    /// </summary>
    internal abstract partial class ForWhileUntilLoopStatement : LoopStatement, IForWhileUntilLoopStatement
    {
        protected ForWhileUntilLoopStatement(LoopKind loopKind, OperationKind kind, SemanticModel semanticModel, SyntaxNode syntax, ITypeSymbol type, Optional<object> constantValue) :
            base(loopKind, kind, semanticModel, syntax, type, constantValue)
        {
        }
        protected abstract IOperation ConditionImpl { get; }
        /// <summary>
        /// Condition of the loop.
        /// </summary>
        public IOperation Condition => Operation.SetParentOperation(ConditionImpl, this);
    }

    /// <summary>
    /// Represents an if statement in C# or an If statement in VB.
    /// </summary>
    internal abstract partial class BaseIfStatement : Operation, IIfStatement
    {
        protected BaseIfStatement(SemanticModel semanticModel, SyntaxNode syntax, ITypeSymbol type, Optional<object> constantValue) :
                    base(OperationKind.IfStatement, semanticModel, syntax, type, constantValue)
        {
        }

        protected abstract IOperation ConditionImpl { get; }
        protected abstract IOperation IfTrueStatementImpl { get; }
        protected abstract IOperation IfFalseStatementImpl { get; }
        public override IEnumerable<IOperation> Children
        {
            get
            {
                yield return Condition;
                yield return IfTrueStatement;
                yield return IfFalseStatement;
            }
        }
        /// <summary>
        /// Condition of the if statement. For C# there is naturally one clause per if, but for VB If statements with multiple clauses are rewritten to have only one.
        /// </summary>
        public IOperation Condition => Operation.SetParentOperation(ConditionImpl, this);
        /// <summary>
        /// Statement executed if the condition is true.
        /// </summary>
        public IOperation IfTrueStatement => Operation.SetParentOperation(IfTrueStatementImpl, this);
        /// <summary>
        /// Statement executed if the condition is false.
        /// </summary>
        public IOperation IfFalseStatement => Operation.SetParentOperation(IfFalseStatementImpl, this);
        public override void Accept(OperationVisitor visitor)
        {
            visitor.VisitIfStatement(this);
        }
        public override TResult Accept<TArgument, TResult>(OperationVisitor<TArgument, TResult> visitor, TArgument argument)
        {
            return visitor.VisitIfStatement(this, argument);
        }
    }

    /// <summary>
    /// Represents an if statement in C# or an If statement in VB.
    /// </summary>
    internal sealed partial class IfStatement : BaseIfStatement, IIfStatement
    {
        public IfStatement(IOperation condition, IOperation ifTrueStatement, IOperation ifFalseStatement, SemanticModel semanticModel, SyntaxNode syntax, ITypeSymbol type, Optional<object> constantValue) :
            base(semanticModel, syntax, type, constantValue)
        {
            ConditionImpl = condition;
            IfTrueStatementImpl = ifTrueStatement;
            IfFalseStatementImpl = ifFalseStatement;
        }

        protected override IOperation ConditionImpl { get; }
        protected override IOperation IfTrueStatementImpl { get; }
        protected override IOperation IfFalseStatementImpl { get; }
    }

    /// <summary>
    /// Represents an if statement in C# or an If statement in VB.
    /// </summary>
    internal sealed partial class LazyIfStatement : BaseIfStatement, IIfStatement
    {
        private readonly Lazy<IOperation> _lazyCondition;
        private readonly Lazy<IOperation> _lazyIfTrueStatement;
        private readonly Lazy<IOperation> _lazyIfFalseStatement;

        public LazyIfStatement(Lazy<IOperation> condition, Lazy<IOperation> ifTrueStatement, Lazy<IOperation> ifFalseStatement, SemanticModel semanticModel, SyntaxNode syntax, ITypeSymbol type, Optional<object> constantValue) : base(semanticModel, syntax, type, constantValue)
        {
            _lazyCondition = condition ?? throw new System.ArgumentNullException(nameof(condition));
            _lazyIfTrueStatement = ifTrueStatement ?? throw new System.ArgumentNullException(nameof(ifTrueStatement));
            _lazyIfFalseStatement = ifFalseStatement ?? throw new System.ArgumentNullException(nameof(ifFalseStatement));
        }

        protected override IOperation ConditionImpl => _lazyCondition.Value;

        protected override IOperation IfTrueStatementImpl => _lazyIfTrueStatement.Value;

        protected override IOperation IfFalseStatementImpl => _lazyIfFalseStatement.Value;
    }

    /// <summary>
    /// Represents an increment expression.
    /// </summary>
    internal abstract partial class BaseIncrementExpression : Operation, IIncrementExpression
    {
        public BaseIncrementExpression(UnaryOperationKind incrementOperationKind, bool usesOperatorMethod, IMethodSymbol operatorMethod, SemanticModel semanticModel, SyntaxNode syntax, ITypeSymbol type, Optional<object> constantValue) :
            base(OperationKind.IncrementExpression, semanticModel, syntax, type, constantValue)
        {
            IncrementOperationKind = incrementOperationKind;
            UsesOperatorMethod = usesOperatorMethod;
            OperatorMethod = operatorMethod;
        }
        /// <summary>
        /// Kind of increment.
        /// </summary>
        public UnaryOperationKind IncrementOperationKind { get; }
        protected abstract IOperation TargetImpl { get; }
        /// <summary>
        /// True if and only if the operation is performed by an operator method.
        /// </summary>
        public bool UsesOperatorMethod { get; }
        /// <summary>
        /// Operation method used by the operation, null if the operation does not use an operator method.
        /// </summary>
        public IMethodSymbol OperatorMethod { get; }
        public override IEnumerable<IOperation> Children
        {
            get
            {
                yield return Target;
            }
        }
        /// <summary>
        /// Target of the assignment.
        /// </summary>
        public IOperation Target => Operation.SetParentOperation(TargetImpl, this);

        public override void Accept(OperationVisitor visitor)
        {
            visitor.VisitIncrementExpression(this);
        }
        public override TResult Accept<TArgument, TResult>(OperationVisitor<TArgument, TResult> visitor, TArgument argument)
        {
            return visitor.VisitIncrementExpression(this, argument);
        }
    }

    /// <summary>
    /// Represents an increment expression.
    /// </summary>
    internal sealed partial class IncrementExpression : BaseIncrementExpression, IIncrementExpression
    {
        public IncrementExpression(UnaryOperationKind incrementOperationKind, IOperation target, bool usesOperatorMethod, IMethodSymbol operatorMethod, SemanticModel semanticModel, SyntaxNode syntax, ITypeSymbol type, Optional<object> constantValue) :
            base(incrementOperationKind, usesOperatorMethod, operatorMethod, semanticModel, syntax, type, constantValue)
        {
            TargetImpl = target;
        }

        protected override IOperation TargetImpl { get; }
    }

    /// <summary>
    /// Represents an increment expression.
    /// </summary>
    internal sealed partial class LazyIncrementExpression : BaseIncrementExpression, IIncrementExpression
    {
        private readonly Lazy<IOperation> _lazyTarget;

        public LazyIncrementExpression(UnaryOperationKind incrementOperationKind, Lazy<IOperation> target, bool usesOperatorMethod, IMethodSymbol operatorMethod, SemanticModel semanticModel, SyntaxNode syntax, ITypeSymbol type, Optional<object> constantValue) :
            base(incrementOperationKind, usesOperatorMethod, operatorMethod, semanticModel, syntax, type, constantValue)
        {
            _lazyTarget = target ?? throw new System.ArgumentNullException(nameof(target));
        }

        protected override IOperation TargetImpl => _lazyTarget.Value;
    }

    /// <summary>
    /// Represents a C# this or base expression, or a VB Me, MyClass, or MyBase expression.
    /// </summary>
    internal sealed partial class InstanceReferenceExpression : Operation, IInstanceReferenceExpression
    {
        public InstanceReferenceExpression(InstanceReferenceKind instanceReferenceKind, SemanticModel semanticModel, SyntaxNode syntax, ITypeSymbol type, Optional<object> constantValue) :
            base(OperationKind.InstanceReferenceExpression, semanticModel, syntax, type, constantValue)
        {
            InstanceReferenceKind = instanceReferenceKind;
        }
        ///
        /// <summary>
        /// Kind of instance reference.
        /// </summary>
        public InstanceReferenceKind InstanceReferenceKind { get; }
        public override IEnumerable<IOperation> Children
        {
            get
            {
                yield break;
            }
        }
        public override void Accept(OperationVisitor visitor)
        {
            visitor.VisitInstanceReferenceExpression(this);
        }
        public override TResult Accept<TArgument, TResult>(OperationVisitor<TArgument, TResult> visitor, TArgument argument)
        {
            return visitor.VisitInstanceReferenceExpression(this, argument);
        }
    }

    /// <remarks>
    /// Represents an interpolated string expression.
    /// </remarks>
    internal abstract partial class BaseInterpolatedStringExpression : Operation, IInterpolatedStringExpression
    {
        protected BaseInterpolatedStringExpression(SemanticModel semanticModel, SyntaxNode syntax, ITypeSymbol type, Optional<object> constantValue) :
                    base(OperationKind.InterpolatedStringExpression, semanticModel, syntax, type, constantValue)
        {
        }

        protected abstract ImmutableArray<IInterpolatedStringContent> PartsImpl { get; }
        public override IEnumerable<IOperation> Children
        {
            get
            {
                foreach (var part in Parts)
                {
                    yield return part;
                }
            }
        }
        /// <summary>
        /// Constituent parts of interpolated string, each of which is an <see cref="IInterpolatedStringContent"/>.
        /// </summary>
        public ImmutableArray<IInterpolatedStringContent> Parts => Operation.SetParentOperation(PartsImpl, this);
        public override void Accept(OperationVisitor visitor)
        {
            visitor.VisitInterpolatedStringExpression(this);
        }
        public override TResult Accept<TArgument, TResult>(OperationVisitor<TArgument, TResult> visitor, TArgument argument)
        {
            return visitor.VisitInterpolatedStringExpression(this, argument);
        }
    }

    /// <remarks>
    /// Represents an interpolated string expression.
    /// </remarks>
    internal sealed partial class InterpolatedStringExpression : BaseInterpolatedStringExpression, IInterpolatedStringExpression
    {
        public InterpolatedStringExpression(ImmutableArray<IInterpolatedStringContent> parts, SemanticModel semanticModel, SyntaxNode syntax, ITypeSymbol type, Optional<object> constantValue) :
            base(semanticModel, syntax, type, constantValue)
        {
            PartsImpl = parts;
        }

        protected override ImmutableArray<IInterpolatedStringContent> PartsImpl { get; }
    }

    /// <remarks>
    /// Represents an interpolated string expression.
    /// </remarks>
    internal sealed partial class LazyInterpolatedStringExpression : BaseInterpolatedStringExpression, IInterpolatedStringExpression
    {
        private readonly Lazy<ImmutableArray<IInterpolatedStringContent>> _lazyParts;

        public LazyInterpolatedStringExpression(Lazy<ImmutableArray<IInterpolatedStringContent>> parts, SemanticModel semanticModel, SyntaxNode syntax, ITypeSymbol type, Optional<object> constantValue) : base(semanticModel, syntax, type, constantValue)
        {
            _lazyParts = parts;
        }

        protected override ImmutableArray<IInterpolatedStringContent> PartsImpl => _lazyParts.Value;
    }

    /// <remarks>
    /// Represents a constituent string literal part of an interpolated string expression.
    /// </remarks>
    internal abstract partial class BaseInterpolatedStringText : Operation, IInterpolatedStringText
    {
        protected BaseInterpolatedStringText(SemanticModel semanticModel, SyntaxNode syntax, ITypeSymbol type, Optional<object> constantValue) :
                    base(OperationKind.InterpolatedStringText, semanticModel, syntax, type, constantValue)
        {
        }

        protected abstract IOperation TextImpl { get; }
        public override IEnumerable<IOperation> Children
        {
            get
            {
                yield return Text;
            }
        }
        /// <summary>
        /// Text content.
        /// </summary>
        public IOperation Text => Operation.SetParentOperation(TextImpl, this);
        public override void Accept(OperationVisitor visitor)
        {
            visitor.VisitInterpolatedStringText(this);
        }
        public override TResult Accept<TArgument, TResult>(OperationVisitor<TArgument, TResult> visitor, TArgument argument)
        {
            return visitor.VisitInterpolatedStringText(this, argument);
        }
    }

    /// <remarks>
    /// Represents a constituent string literal part of an interpolated string expression.
    /// </remarks>
    internal sealed partial class InterpolatedStringText : BaseInterpolatedStringText, IInterpolatedStringText
    {
        public InterpolatedStringText(IOperation text, SemanticModel semanticModel, SyntaxNode syntax, ITypeSymbol type, Optional<object> constantValue) :
            base(semanticModel, syntax, type, constantValue)
        {
            TextImpl = text;
        }

        protected override IOperation TextImpl { get; }
    }

    /// <remarks>
    /// Represents a constituent string literal part of an interpolated string expression.
    /// </remarks>
    internal sealed partial class LazyInterpolatedStringText : BaseInterpolatedStringText, IInterpolatedStringText
    {
        private readonly Lazy<IOperation> _lazyText;

        public LazyInterpolatedStringText(Lazy<IOperation> text, SemanticModel semanticModel, SyntaxNode syntax, ITypeSymbol type, Optional<object> constantValue) : base(semanticModel, syntax, type, constantValue)
        {
            _lazyText = text;
        }

        protected override IOperation TextImpl => _lazyText.Value;
    }

    /// <remarks>
    /// Represents a constituent interpolation part of an interpolated string expression.
    /// </remarks>
    internal abstract partial class BaseInterpolation : Operation, IInterpolation
    {
        protected BaseInterpolation(SemanticModel semanticModel, SyntaxNode syntax, ITypeSymbol type, Optional<object> constantValue) :
                    base(OperationKind.Interpolation, semanticModel, syntax, type, constantValue)
        {
        }

        protected abstract IOperation ExpressionImpl { get; }
        protected abstract IOperation AlignmentImpl { get; }
        protected abstract IOperation FormatStringImpl { get; }
        public override IEnumerable<IOperation> Children
        {
            get
            {
                yield return Expression;
                yield return Alignment;
                yield return FormatString;
            }
        }
        /// <summary>
        /// Expression of the interpolation.
        /// </summary>
        public IOperation Expression => Operation.SetParentOperation(ExpressionImpl, this);
        /// <summary>
        /// Optional alignment of the interpolation.
        /// </summary>
        public IOperation Alignment => Operation.SetParentOperation(AlignmentImpl, this);
        /// <summary>
        /// Optional format string of the interpolation.
        /// </summary>
        public IOperation FormatString => Operation.SetParentOperation(FormatStringImpl, this);
        public override void Accept(OperationVisitor visitor)
        {
            visitor.VisitInterpolation(this);
        }
        public override TResult Accept<TArgument, TResult>(OperationVisitor<TArgument, TResult> visitor, TArgument argument)
        {
            return visitor.VisitInterpolation(this, argument);
        }
    }

    /// <remarks>
    /// Represents a constituent interpolation part of an interpolated string expression.
    /// </remarks>
    internal sealed partial class Interpolation : BaseInterpolation, IInterpolation
    {
        public Interpolation(IOperation expression, IOperation alignment, IOperation formatString, SemanticModel semanticModel, SyntaxNode syntax, ITypeSymbol type, Optional<object> constantValue) :
            base(semanticModel, syntax, type, constantValue)
        {
            ExpressionImpl = expression;
            AlignmentImpl = alignment;
            FormatStringImpl = formatString;
        }

        protected override IOperation ExpressionImpl { get; }
        protected override IOperation AlignmentImpl { get; }
        protected override IOperation FormatStringImpl { get; }
    }

    /// <remarks>
    /// Represents a constituent interpolation part of an interpolated string expression.
    /// </remarks>
    internal sealed partial class LazyInterpolation : BaseInterpolation, IInterpolation
    {
        private readonly Lazy<IOperation> _lazyExpression;
        private readonly Lazy<IOperation> _lazyAlignment;
        private readonly Lazy<IOperation> _lazyFormatString;

        public LazyInterpolation(Lazy<IOperation> expression, Lazy<IOperation> alignment, Lazy<IOperation> formatString, SemanticModel semanticModel, SyntaxNode syntax, ITypeSymbol type, Optional<object> constantValue) :
            base(semanticModel, syntax, type, constantValue)
        {
            _lazyExpression = expression;
            _lazyAlignment = alignment;
            _lazyFormatString = formatString;
        }

        protected override IOperation ExpressionImpl => _lazyExpression.Value;

        protected override IOperation AlignmentImpl => _lazyAlignment.Value;

        protected override IOperation FormatStringImpl => _lazyFormatString.Value;
    }

    /// <remarks>
    /// This interface is reserved for implementation by its associated APIs. We reserve the right to
    /// change it in the future.
    /// </remarks>
    internal abstract partial class BaseInvalidExpression : Operation, IInvalidExpression
    {
        protected BaseInvalidExpression(SemanticModel semanticModel, SyntaxNode syntax, ITypeSymbol type, Optional<object> constantValue) :
            base(OperationKind.InvalidExpression, semanticModel, syntax, type, constantValue)
        {
        }
        protected abstract ImmutableArray<IOperation> ChildrenImpl { get; }
        /// <summary>
        /// Child operations.
        /// </summary>
        public override IEnumerable<IOperation> Children => Operation.SetParentOperation(ChildrenImpl, this);
        public override void Accept(OperationVisitor visitor)
        {
            visitor.VisitInvalidExpression(this);
        }
        public override TResult Accept<TArgument, TResult>(OperationVisitor<TArgument, TResult> visitor, TArgument argument)
        {
            return visitor.VisitInvalidExpression(this, argument);
        }
    }

    /// <remarks>
    /// This interface is reserved for implementation by its associated APIs. We reserve the right to
    /// change it in the future.
    /// </remarks>
    internal sealed partial class InvalidExpression : BaseInvalidExpression, IInvalidExpression
    {
        public InvalidExpression(ImmutableArray<IOperation> children, SemanticModel semanticModel, SyntaxNode syntax, ITypeSymbol type, Optional<object> constantValue) :
            base(semanticModel, syntax, type, constantValue)
        {
            ChildrenImpl = children;
        }
        protected override ImmutableArray<IOperation> ChildrenImpl { get; }
    }

    /// <remarks>
    /// This interface is reserved for implementation by its associated APIs. We reserve the right to
    /// change it in the future.
    /// </remarks>
    internal sealed partial class LazyInvalidExpression : BaseInvalidExpression, IInvalidExpression
    {
        private readonly Lazy<ImmutableArray<IOperation>> _lazyChildren;

        public LazyInvalidExpression(Lazy<ImmutableArray<IOperation>> children, SemanticModel semanticModel, SyntaxNode syntax, ITypeSymbol type, Optional<object> constantValue) : base(semanticModel, syntax, type, constantValue)
        {
            _lazyChildren = children;
        }
        protected override ImmutableArray<IOperation> ChildrenImpl => _lazyChildren.Value;
    }

    /// <summary>
    /// Represents a syntactically or semantically invalid C# or VB statement.
    /// </summary>
    internal abstract partial class BaseInvalidStatement : Operation, IInvalidStatement
    {
        protected BaseInvalidStatement(SemanticModel semanticModel, SyntaxNode syntax, ITypeSymbol type, Optional<object> constantValue) :
            base(OperationKind.InvalidStatement, semanticModel, syntax, type, constantValue)
        {
        }
        protected abstract ImmutableArray<IOperation> ChildrenImpl { get; }
        /// <summary>
        /// Child operations.
        /// </summary>
        public override IEnumerable<IOperation> Children => Operation.SetParentOperation(ChildrenImpl, this);
        public override void Accept(OperationVisitor visitor)
        {
            visitor.VisitInvalidStatement(this);
        }
        public override TResult Accept<TArgument, TResult>(OperationVisitor<TArgument, TResult> visitor, TArgument argument)
        {
            return visitor.VisitInvalidStatement(this, argument);
        }
    }

    /// <summary>
    /// Represents a syntactically or semantically invalid C# or VB statement.
    /// </summary>
    internal sealed partial class InvalidStatement : BaseInvalidStatement, IInvalidStatement
    {
        public InvalidStatement(ImmutableArray<IOperation> children, SemanticModel semanticModel, SyntaxNode syntax, ITypeSymbol type, Optional<object> constantValue) :
            base(semanticModel, syntax, type, constantValue)
        {
            ChildrenImpl = children;
        }
        protected override ImmutableArray<IOperation> ChildrenImpl { get; }
    }

    /// <summary>
    /// Represents a syntactically or semantically invalid C# or VB statement.
    /// </summary>
    internal sealed partial class LazyInvalidStatement : BaseInvalidStatement, IInvalidStatement
    {
        private readonly Lazy<ImmutableArray<IOperation>> _lazyChildren;

        public LazyInvalidStatement(Lazy<ImmutableArray<IOperation>> children, SemanticModel semanticModel, SyntaxNode syntax, ITypeSymbol type, Optional<object> constantValue) : base(semanticModel, syntax, type, constantValue)
        {
            _lazyChildren = children;
        }
        protected override ImmutableArray<IOperation> ChildrenImpl => _lazyChildren.Value;
    }

    /// <summary>
    /// Represents a C# or VB method invocation.
    /// </summary>
    internal abstract partial class BaseInvocationExpression : Operation, IHasArgumentsExpression, IInvocationExpression
    {
        protected BaseInvocationExpression(IMethodSymbol targetMethod, bool isVirtual, SemanticModel semanticModel, SyntaxNode syntax, ITypeSymbol type, Optional<object> constantValue) :
                    base(OperationKind.InvocationExpression, semanticModel, syntax, type, constantValue)
        {
            TargetMethod = targetMethod;
            IsVirtual = isVirtual;
        }
        /// <summary>
        /// Method to be invoked.
        /// </summary>
        public IMethodSymbol TargetMethod { get; }
        protected abstract IOperation InstanceImpl { get; }
        /// <summary>
        /// True if the invocation uses a virtual mechanism, and false otherwise.
        /// </summary>
        public bool IsVirtual { get; }
        protected abstract ImmutableArray<IArgument> ArgumentsInEvaluationOrderImpl { get; }
        public override IEnumerable<IOperation> Children
        {
            get
            {
                yield return Instance;
                foreach (var argumentsInEvaluationOrder in ArgumentsInEvaluationOrder)
                {
                    yield return argumentsInEvaluationOrder;
                }
            }
        }
        /// <summary>
        /// 'This' or 'Me' instance to be supplied to the method, or null if the method is static.
        /// </summary>
        public IOperation Instance => Operation.SetParentOperation(InstanceImpl, this);
        /// <summary>
        /// Arguments of the invocation, excluding the instance argument. Arguments are in evaluation order.
        /// </summary>
        /// <remarks>
        /// If the invocation is in its expanded form, then params/ParamArray arguments would be collected into arrays.
        /// Default values are supplied for optional arguments missing in source.
        /// </remarks>
        public ImmutableArray<IArgument> ArgumentsInEvaluationOrder => Operation.SetParentOperation(ArgumentsInEvaluationOrderImpl, this);
        public override void Accept(OperationVisitor visitor)
        {
            visitor.VisitInvocationExpression(this);
        }
        public override TResult Accept<TArgument, TResult>(OperationVisitor<TArgument, TResult> visitor, TArgument argument)
        {
            return visitor.VisitInvocationExpression(this, argument);
        }
    }

    /// <summary>
    /// Represents a C# or VB method invocation.
    /// </summary>
    internal sealed partial class InvocationExpression : BaseInvocationExpression, IHasArgumentsExpression, IInvocationExpression
    {
        public InvocationExpression(IMethodSymbol targetMethod, IOperation instance, bool isVirtual, ImmutableArray<IArgument> argumentsInEvaluationOrder, SemanticModel semanticModel, SyntaxNode syntax, ITypeSymbol type, Optional<object> constantValue) :
            base(targetMethod, isVirtual, semanticModel, syntax, type, constantValue)
        {
            InstanceImpl = instance;
            ArgumentsInEvaluationOrderImpl = argumentsInEvaluationOrder;
        }

        protected override IOperation InstanceImpl { get; }
        protected override ImmutableArray<IArgument> ArgumentsInEvaluationOrderImpl { get; }
    }

    /// <summary>
    /// Represents a C# or VB method invocation.
    /// </summary>
    internal sealed partial class LazyInvocationExpression : BaseInvocationExpression, IHasArgumentsExpression, IInvocationExpression
    {
        private readonly Lazy<IOperation> _lazyInstance;
        private readonly Lazy<ImmutableArray<IArgument>> _lazyArgumentsInEvaluationOrder;

        public LazyInvocationExpression(IMethodSymbol targetMethod, Lazy<IOperation> instance, bool isVirtual, Lazy<ImmutableArray<IArgument>> argumentsInEvaluationOrder, SemanticModel semanticModel, SyntaxNode syntax, ITypeSymbol type, Optional<object> constantValue) : base(targetMethod, isVirtual, semanticModel, syntax, type, constantValue)
        {
            _lazyInstance = instance ?? throw new System.ArgumentNullException(nameof(instance));
            _lazyArgumentsInEvaluationOrder = argumentsInEvaluationOrder;
        }

        protected override IOperation InstanceImpl => _lazyInstance.Value;

        protected override ImmutableArray<IArgument> ArgumentsInEvaluationOrderImpl => _lazyArgumentsInEvaluationOrder.Value;
    }

    /// <summary>
    /// Represents an expression that tests if a value is of a specific type.
    /// </summary>
    internal abstract partial class BaseIsTypeExpression : Operation, IIsTypeExpression
    {
        protected BaseIsTypeExpression(ITypeSymbol isType, SemanticModel semanticModel, SyntaxNode syntax, ITypeSymbol type, Optional<object> constantValue) :
                    base(OperationKind.IsTypeExpression, semanticModel, syntax, type, constantValue)
        {
            IsType = isType;
        }

        protected abstract IOperation OperandImpl { get; }
        /// <summary>
        /// Type for which to test.
        /// </summary>
        public ITypeSymbol IsType { get; }
        public override IEnumerable<IOperation> Children
        {
            get
            {
                yield return Operand;
            }
        }
        /// <summary>
        /// Value to test.
        /// </summary>
        public IOperation Operand => Operation.SetParentOperation(OperandImpl, this);
        public override void Accept(OperationVisitor visitor)
        {
            visitor.VisitIsTypeExpression(this);
        }
        public override TResult Accept<TArgument, TResult>(OperationVisitor<TArgument, TResult> visitor, TArgument argument)
        {
            return visitor.VisitIsTypeExpression(this, argument);
        }
    }

    /// <summary>
    /// Represents an expression that tests if a value is of a specific type.
    /// </summary>
    internal sealed partial class IsTypeExpression : BaseIsTypeExpression, IIsTypeExpression
    {
        public IsTypeExpression(IOperation operand, ITypeSymbol isType, SemanticModel semanticModel, SyntaxNode syntax, ITypeSymbol type, Optional<object> constantValue) :
            base(isType, semanticModel, syntax, type, constantValue)
        {
            OperandImpl = operand;
        }

        protected override IOperation OperandImpl { get; }
    }

    /// <summary>
    /// Represents an expression that tests if a value is of a specific type.
    /// </summary>
    internal sealed partial class LazyIsTypeExpression : BaseIsTypeExpression, IIsTypeExpression
    {
        private readonly Lazy<IOperation> _lazyOperand;

        public LazyIsTypeExpression(Lazy<IOperation> operand, ITypeSymbol isType, SemanticModel semanticModel, SyntaxNode syntax, ITypeSymbol type, Optional<object> constantValue) : base(isType, semanticModel, syntax, type, constantValue)
        {
            _lazyOperand = operand ?? throw new System.ArgumentNullException(nameof(operand));
        }

        protected override IOperation OperandImpl => _lazyOperand.Value;
    }

    /// <summary>
    /// Represents a C# or VB label statement.
    /// </summary>
    internal abstract partial class BaseLabelStatement : Operation, ILabelStatement
    {
        protected BaseLabelStatement(ILabelSymbol label, SemanticModel semanticModel, SyntaxNode syntax, ITypeSymbol type, Optional<object> constantValue) :
                    base(OperationKind.LabelStatement, semanticModel, syntax, type, constantValue)
        {
            Label = label;
        }
        /// <summary>
        ///  Label that can be the target of branches.
        /// </summary>
        public ILabelSymbol Label { get; }
        protected abstract IOperation LabeledStatementImpl { get; }
        public override IEnumerable<IOperation> Children
        {
            get
            {
                yield return LabeledStatement;
            }
        }
        /// <summary>
        /// Statement that has been labeled.
        /// </summary>
        public IOperation LabeledStatement => Operation.SetParentOperation(LabeledStatementImpl, this);
        public override void Accept(OperationVisitor visitor)
        {
            visitor.VisitLabelStatement(this);
        }
        public override TResult Accept<TArgument, TResult>(OperationVisitor<TArgument, TResult> visitor, TArgument argument)
        {
            return visitor.VisitLabelStatement(this, argument);
        }
    }

    /// <summary>
    /// Represents a C# or VB label statement.
    /// </summary>
    internal sealed partial class LabelStatement : BaseLabelStatement, ILabelStatement
    {
        public LabelStatement(ILabelSymbol label, IOperation labeledStatement, SemanticModel semanticModel, SyntaxNode syntax, ITypeSymbol type, Optional<object> constantValue) :
            base(label, semanticModel, syntax, type, constantValue)
        {
            LabeledStatementImpl = labeledStatement;
        }

        protected override IOperation LabeledStatementImpl { get; }
    }

    /// <summary>
    /// Represents a C# or VB label statement.
    /// </summary>
    internal sealed partial class LazyLabelStatement : BaseLabelStatement, ILabelStatement
    {
        private readonly Lazy<IOperation> _lazyLabeledStatement;

        public LazyLabelStatement(ILabelSymbol label, Lazy<IOperation> labeledStatement, SemanticModel semanticModel, SyntaxNode syntax, ITypeSymbol type, Optional<object> constantValue) : base(label, semanticModel, syntax, type, constantValue)
        {
            _lazyLabeledStatement = labeledStatement ?? throw new System.ArgumentNullException(nameof(labeledStatement));
        }

        protected override IOperation LabeledStatementImpl => _lazyLabeledStatement.Value;
    }

    /// <summary>
    /// Represents a lambda expression.
    /// </summary>
    internal abstract partial class BaseLambdaExpression : Operation, ILambdaExpression
    {
        protected BaseLambdaExpression(IMethodSymbol signature, SemanticModel semanticModel, SyntaxNode syntax, ITypeSymbol type, Optional<object> constantValue) :
                    base(OperationKind.LambdaExpression, semanticModel, syntax, type, constantValue)
        {
            Signature = signature;
        }
        /// <summary>
        /// Signature of the lambda.
        /// </summary>
        public IMethodSymbol Signature { get; }
        protected abstract IBlockStatement BodyImpl { get; }
        public override IEnumerable<IOperation> Children
        {
            get
            {
                yield return Body;
            }
        }
        /// <summary>
        /// Body of the lambda.
        /// </summary>
        public IBlockStatement Body => Operation.SetParentOperation(BodyImpl, this);
        public override void Accept(OperationVisitor visitor)
        {
            visitor.VisitLambdaExpression(this);
        }
        public override TResult Accept<TArgument, TResult>(OperationVisitor<TArgument, TResult> visitor, TArgument argument)
        {
            return visitor.VisitLambdaExpression(this, argument);
        }
    }

    /// <summary>
    /// Represents a lambda expression.
    /// </summary>
    internal sealed partial class LambdaExpression : BaseLambdaExpression, ILambdaExpression
    {
        public LambdaExpression(IMethodSymbol signature, IBlockStatement body, SemanticModel semanticModel, SyntaxNode syntax, ITypeSymbol type, Optional<object> constantValue) :
            base(signature, semanticModel, syntax, type, constantValue)
        {
            BodyImpl = body;
        }

        protected override IBlockStatement BodyImpl { get; }
    }

    /// <summary>
    /// Represents a lambda expression.
    /// </summary>
    internal sealed partial class LazyLambdaExpression : BaseLambdaExpression, ILambdaExpression
    {
        private readonly Lazy<IBlockStatement> _lazyBody;

        public LazyLambdaExpression(IMethodSymbol signature, Lazy<IBlockStatement> body, SemanticModel semanticModel, SyntaxNode syntax, ITypeSymbol type, Optional<object> constantValue) : base(signature, semanticModel, syntax, type, constantValue)
        {
            _lazyBody = body ?? throw new System.ArgumentNullException(nameof(body));
        }

        protected override IBlockStatement BodyImpl => _lazyBody.Value;
    }

    /// <summary>
    /// Represents a dynamic access to a member of a class, struct, or module.
    /// </summary>
    internal abstract partial class BaseDynamicMemberReferenceExpression : Operation, IDynamicMemberReferenceExpression
    {
        protected BaseDynamicMemberReferenceExpression(string memberName, ImmutableArray<ITypeSymbol> typeArguments, ITypeSymbol containingType, SemanticModel semanticModel, SyntaxNode syntax, ITypeSymbol type, Optional<object> constantValue) :
            base(OperationKind.DynamicMemberReferenceExpression, semanticModel, syntax, type, constantValue)
        {
            MemberName = memberName;
            TypeArguments = typeArguments;
            ContainingType = containingType;
        }

        protected abstract IOperation InstanceImpl { get; }
        /// <summary>
        /// Name of the member.
        /// </summary>
        public string MemberName { get; }
        /// <summary>
        /// Type arguments.
        /// </summary>
        public ImmutableArray<ITypeSymbol> TypeArguments { get; }
        /// <summary>
        /// The containing type of this expression. In C#, this will always be null.
        /// </summary>
        public ITypeSymbol ContainingType { get; }

        public override IEnumerable<IOperation> Children
        {
            get
            {
                yield return Instance;
            }
        }
        /// <summary>
        /// Instance used to bind the member reference.
        /// </summary>
        public IOperation Instance => Operation.SetParentOperation(InstanceImpl, this);
        public override void Accept(OperationVisitor visitor)
        {
            visitor.VisitDynamicMemberReferenceExpression(this);
        }
        public override TResult Accept<TArgument, TResult>(OperationVisitor<TArgument, TResult> visitor, TArgument argument)
        {
            return visitor.VisitDynamicMemberReferenceExpression(this, argument);
        }

    }

    /// <summary>
    /// Represents a dynamic access to a member of a class, struct, or module.
    /// </summary>
    internal sealed partial class DynamicMemberReferenceExpression : BaseDynamicMemberReferenceExpression, IDynamicMemberReferenceExpression
    {
        public DynamicMemberReferenceExpression(IOperation instance, string memberName, ImmutableArray<ITypeSymbol> typeArguments, ITypeSymbol containingType, SemanticModel semanticModel, SyntaxNode syntax, ITypeSymbol type, Optional<object> constantValue) :
            base(memberName, typeArguments, containingType, semanticModel, syntax, type, constantValue)
        {
            InstanceImpl = instance;
        }

        protected override IOperation InstanceImpl { get; }
    }

    /// <summary>
    /// Represents a dynamic access to a member of a class, struct, or module.
    /// </summary>
    internal sealed partial class LazyDynamicMemberReferenceExpression : BaseDynamicMemberReferenceExpression, IDynamicMemberReferenceExpression
    {
        private readonly Lazy<IOperation> _lazyInstance;

        public LazyDynamicMemberReferenceExpression(Lazy<IOperation> lazyInstance, string memberName, ImmutableArray<ITypeSymbol> typeArguments, ITypeSymbol containingType, SemanticModel semanticModel, SyntaxNode syntax, ITypeSymbol type, Optional<object> constantValue) :
            base(memberName, typeArguments, containingType, semanticModel, syntax, type, constantValue)
        {
            _lazyInstance = lazyInstance;
        }

        protected override IOperation InstanceImpl => _lazyInstance.Value;
    }

    /// <summary>
    /// Represents a textual literal numeric, string, etc. expression.
    /// </summary>
    internal sealed partial class LiteralExpression : Operation, ILiteralExpression
    {
        public LiteralExpression(string text, SemanticModel semanticModel, SyntaxNode syntax, ITypeSymbol type, Optional<object> constantValue) :
            base(OperationKind.LiteralExpression, semanticModel, syntax, type, constantValue)
        {
            Text = text;
        }
        /// <summary>
        /// Textual representation of the literal.
        /// </summary>
        public string Text { get; }
        public override IEnumerable<IOperation> Children
        {
            get
            {
                yield break;
            }
        }
        public override void Accept(OperationVisitor visitor)
        {
            visitor.VisitLiteralExpression(this);
        }
        public override TResult Accept<TArgument, TResult>(OperationVisitor<TArgument, TResult> visitor, TArgument argument)
        {
            return visitor.VisitLiteralExpression(this, argument);
        }
    }

    /// <summary>
    /// Represents a reference to a declared local variable.
    /// </summary>
    internal sealed partial class LocalReferenceExpression : Operation, ILocalReferenceExpression
    {
        public LocalReferenceExpression(ILocalSymbol local, SemanticModel semanticModel, SyntaxNode syntax, ITypeSymbol type, Optional<object> constantValue) :
            base(OperationKind.LocalReferenceExpression, semanticModel, syntax, type, constantValue)
        {
            Local = local;
        }
        /// <summary>
        /// Referenced local variable.
        /// </summary>
        public ILocalSymbol Local { get; }
        public override IEnumerable<IOperation> Children
        {
            get
            {
                yield break;
            }
        }
        public override void Accept(OperationVisitor visitor)
        {
            visitor.VisitLocalReferenceExpression(this);
        }
        public override TResult Accept<TArgument, TResult>(OperationVisitor<TArgument, TResult> visitor, TArgument argument)
        {
            return visitor.VisitLocalReferenceExpression(this, argument);
        }
    }

    /// <summary>
    /// Represents a C# lock or a VB SyncLock statement.
    /// </summary>
    internal abstract partial class BaseLockStatement : Operation, ILockStatement
    {
        protected BaseLockStatement(SemanticModel semanticModel, SyntaxNode syntax, ITypeSymbol type, Optional<object> constantValue) :
                    base(OperationKind.LockStatement, semanticModel, syntax, type, constantValue)
        {
        }

        protected abstract IOperation LockedObjectImpl { get; }
        protected abstract IOperation BodyImpl { get; }
        public override IEnumerable<IOperation> Children
        {
            get
            {
                yield return LockedObject;
                yield return Body;
            }
        }
        /// <summary>
        /// Value to be locked.
        /// </summary>
        public IOperation LockedObject => Operation.SetParentOperation(LockedObjectImpl, this);
        /// <summary>
        /// Body of the lock, to be executed while holding the lock.
        /// </summary>
        public IOperation Body => Operation.SetParentOperation(BodyImpl, this);
        public override void Accept(OperationVisitor visitor)
        {
            visitor.VisitLockStatement(this);
        }
        public override TResult Accept<TArgument, TResult>(OperationVisitor<TArgument, TResult> visitor, TArgument argument)
        {
            return visitor.VisitLockStatement(this, argument);
        }
    }

    /// <summary>
    /// Represents a C# lock or a VB SyncLock statement.
    /// </summary>
    internal sealed partial class LockStatement : BaseLockStatement, ILockStatement
    {
        public LockStatement(IOperation lockedObject, IOperation body, SemanticModel semanticModel, SyntaxNode syntax, ITypeSymbol type, Optional<object> constantValue) :
            base(semanticModel, syntax, type, constantValue)
        {
            LockedObjectImpl = lockedObject;
            BodyImpl = body;
        }

        protected override IOperation LockedObjectImpl { get; }
        protected override IOperation BodyImpl { get; }
    }

    /// <summary>
    /// Represents a C# lock or a VB SyncLock statement.
    /// </summary>
    internal sealed partial class LazyLockStatement : BaseLockStatement, ILockStatement
    {
        private readonly Lazy<IOperation> _lazyLockedObject;
        private readonly Lazy<IOperation> _lazyBody;

        public LazyLockStatement(Lazy<IOperation> lockedObject, Lazy<IOperation> body, SemanticModel semanticModel, SyntaxNode syntax, ITypeSymbol type, Optional<object> constantValue) : base(semanticModel, syntax, type, constantValue)
        {
            _lazyLockedObject = lockedObject ?? throw new System.ArgumentNullException(nameof(lockedObject));
            _lazyBody = body ?? throw new System.ArgumentNullException(nameof(body));
        }

        protected override IOperation LockedObjectImpl => _lazyLockedObject.Value;

        protected override IOperation BodyImpl => _lazyBody.Value;
    }

    /// <summary>
    /// Represents a C# while, for, foreach, or do statement, or a VB While, For, For Each, or Do statement.
    /// </summary>
    internal abstract partial class LoopStatement : Operation, ILoopStatement
    {
        protected LoopStatement(LoopKind loopKind, OperationKind kind, SemanticModel semanticModel, SyntaxNode syntax, ITypeSymbol type, Optional<object> constantValue) :
            base(kind, semanticModel, syntax, type, constantValue)
        {
            LoopKind = loopKind;
        }
        protected abstract IOperation BodyImpl { get; }
        /// <summary>
        /// Kind of the loop.
        /// </summary>
        public LoopKind LoopKind { get; }
        /// <summary>
        /// Body of the loop.
        /// </summary>
        public IOperation Body => Operation.SetParentOperation(BodyImpl, this);
    }

    /// <summary>
    /// Represents a reference to a member of a class, struct, or interface.
    /// </summary>
    internal abstract partial class MemberReferenceExpression : Operation, IMemberReferenceExpression
    {
        protected MemberReferenceExpression(ISymbol member, OperationKind kind, SemanticModel semanticModel, SyntaxNode syntax, ITypeSymbol type, Optional<object> constantValue) :
            base(kind, semanticModel, syntax, type, constantValue)
        {
            Member = member;
        }
        protected abstract IOperation InstanceImpl { get; }
        /// <summary>
        /// Instance of the type. Null if the reference is to a static/shared member.
        /// </summary>
        public IOperation Instance => Operation.SetParentOperation(InstanceImpl, this);

        /// <summary>
        /// Referenced member.
        /// </summary>
        public ISymbol Member { get; }
    }

    /// <summary>
    /// Represents a reference to a method other than as the target of an invocation.
    /// </summary>
    internal abstract partial class BaseMethodBindingExpression : MemberReferenceExpression, IMethodBindingExpression
    {
        public BaseMethodBindingExpression(IMethodSymbol method, bool isVirtual, ISymbol member, SemanticModel semanticModel, SyntaxNode syntax, ITypeSymbol type, Optional<object> constantValue) :
            base(member, OperationKind.MethodBindingExpression, semanticModel, syntax, type, constantValue)
        {
            Method = method;
            IsVirtual = isVirtual;
        }
        /// <summary>
        /// Referenced method.
        /// </summary>
        public IMethodSymbol Method { get; }

        /// <summary>
        /// Indicates whether the reference uses virtual semantics.
        /// </summary>
        public bool IsVirtual { get; }
        public override IEnumerable<IOperation> Children
        {
            get
            {
                yield return Instance;
            }
        }

        public override void Accept(OperationVisitor visitor)
        {
            visitor.VisitMethodBindingExpression(this);
        }
        public override TResult Accept<TArgument, TResult>(OperationVisitor<TArgument, TResult> visitor, TArgument argument)
        {
            return visitor.VisitMethodBindingExpression(this, argument);
        }
    }

    /// <summary>
    /// Represents a reference to a method other than as the target of an invocation.
    /// </summary>
    internal sealed partial class MethodBindingExpression : BaseMethodBindingExpression, IMethodBindingExpression
    {
        public MethodBindingExpression(IMethodSymbol method, bool isVirtual, IOperation instance, ISymbol member, SemanticModel semanticModel, SyntaxNode syntax, ITypeSymbol type, Optional<object> constantValue) :
            base(method, isVirtual, member, semanticModel, syntax, type, constantValue)
        {
            InstanceImpl = instance;
        }
        /// <summary>
        /// Instance of the type. Null if the reference is to a static/shared member.
        /// </summary>
        protected override IOperation InstanceImpl { get; }
    }

    /// <summary>
    /// Represents a reference to a method other than as the target of an invocation.
    /// </summary>
    internal sealed partial class LazyMethodBindingExpression : BaseMethodBindingExpression, IMethodBindingExpression
    {
        private readonly Lazy<IOperation> _lazyInstance;

        public LazyMethodBindingExpression(IMethodSymbol method, bool isVirtual, Lazy<IOperation> instance, ISymbol member, SemanticModel semanticModel, SyntaxNode syntax, ITypeSymbol type, Optional<object> constantValue) :
            base(method, isVirtual, member, semanticModel, syntax, type, constantValue)
        {
            _lazyInstance = instance ?? throw new System.ArgumentNullException(nameof(instance));
        }
        protected override IOperation InstanceImpl => _lazyInstance.Value;
    }

    /// <summary>
    /// Represents a null-coalescing expression.
    /// </summary>
    internal abstract partial class BaseNullCoalescingExpression : Operation, INullCoalescingExpression
    {
        protected BaseNullCoalescingExpression(SemanticModel semanticModel, SyntaxNode syntax, ITypeSymbol type, Optional<object> constantValue) :
                    base(OperationKind.NullCoalescingExpression, semanticModel, syntax, type, constantValue)
        {
        }

        protected abstract IOperation PrimaryOperandImpl { get; }
        protected abstract IOperation SecondaryOperandImpl { get; }
        public override IEnumerable<IOperation> Children
        {
            get
            {
                yield return PrimaryOperand;
                yield return SecondaryOperand;
            }
        }
        /// <summary>
        /// Value to be unconditionally evaluated.
        /// </summary>
        public IOperation PrimaryOperand => Operation.SetParentOperation(PrimaryOperandImpl, this);
        /// <summary>
        /// Value to be evaluated if Primary evaluates to null/Nothing.
        /// </summary>
        public IOperation SecondaryOperand => Operation.SetParentOperation(SecondaryOperandImpl, this);
        public override void Accept(OperationVisitor visitor)
        {
            visitor.VisitNullCoalescingExpression(this);
        }
        public override TResult Accept<TArgument, TResult>(OperationVisitor<TArgument, TResult> visitor, TArgument argument)
        {
            return visitor.VisitNullCoalescingExpression(this, argument);
        }
    }

    /// <summary>
    /// Represents a null-coalescing expression.
    /// </summary>
    internal sealed partial class NullCoalescingExpression : BaseNullCoalescingExpression, INullCoalescingExpression
    {
        public NullCoalescingExpression(IOperation primaryOperand, IOperation secondaryOperand, SemanticModel semanticModel, SyntaxNode syntax, ITypeSymbol type, Optional<object> constantValue) :
            base(semanticModel, syntax, type, constantValue)
        {
            PrimaryOperandImpl = primaryOperand;
            SecondaryOperandImpl = secondaryOperand;
        }

        protected override IOperation PrimaryOperandImpl { get; }
        protected override IOperation SecondaryOperandImpl { get; }
    }

    /// <summary>
    /// Represents a null-coalescing expression.
    /// </summary>
    internal sealed partial class LazyNullCoalescingExpression : BaseNullCoalescingExpression, INullCoalescingExpression
    {
        private readonly Lazy<IOperation> _lazyPrimaryOperand;
        private readonly Lazy<IOperation> _lazySecondaryOperand;

        public LazyNullCoalescingExpression(Lazy<IOperation> primaryOperand, Lazy<IOperation> secondaryOperand, SemanticModel semanticModel, SyntaxNode syntax, ITypeSymbol type, Optional<object> constantValue) : base(semanticModel, syntax, type, constantValue)
        {
            _lazyPrimaryOperand = primaryOperand ?? throw new System.ArgumentNullException(nameof(primaryOperand));
            _lazySecondaryOperand = secondaryOperand ?? throw new System.ArgumentNullException(nameof(secondaryOperand));
        }

        protected override IOperation PrimaryOperandImpl => _lazyPrimaryOperand.Value;

        protected override IOperation SecondaryOperandImpl => _lazySecondaryOperand.Value;
    }

    /// <summary>
    /// Represents a new/New expression.
    /// </summary>
    internal abstract partial class BaseObjectCreationExpression : Operation, IHasArgumentsExpression, IObjectCreationExpression
    {
        protected BaseObjectCreationExpression(IMethodSymbol constructor, SemanticModel semanticModel, SyntaxNode syntax, ITypeSymbol type, Optional<object> constantValue) :
                    base(OperationKind.ObjectCreationExpression, semanticModel, syntax, type, constantValue)
        {
            Constructor = constructor;
        }
        /// <summary>
        /// Constructor to be invoked on the created instance.
        /// </summary>
        public IMethodSymbol Constructor { get; }
        protected abstract IObjectOrCollectionInitializerExpression InitializerImpl { get; }
        protected abstract ImmutableArray<IArgument> ArgumentsInEvaluationOrderImpl { get; }
        public override IEnumerable<IOperation> Children
        {
            get
            {
                foreach (var argumentsInEvaluationOrder in ArgumentsInEvaluationOrder)
                {
                    yield return argumentsInEvaluationOrder;
                }
                yield return Initializer;
            }
        }
        /// <summary>
        /// Object or collection initializer, if any.
        /// </summary>
        public IObjectOrCollectionInitializerExpression Initializer => Operation.SetParentOperation(InitializerImpl, this);
        /// <summary>
        /// Arguments of the invocation, excluding the instance argument. Arguments are in evaluation order.
        /// </summary>
        /// <remarks>
        /// If the invocation is in its expanded form, then params/ParamArray arguments would be collected into arrays. 
        /// Default values are supplied for optional arguments missing in source.
        /// </remarks>
        public ImmutableArray<IArgument> ArgumentsInEvaluationOrder => Operation.SetParentOperation(ArgumentsInEvaluationOrderImpl, this);
        public override void Accept(OperationVisitor visitor)
        {
            visitor.VisitObjectCreationExpression(this);
        }
        public override TResult Accept<TArgument, TResult>(OperationVisitor<TArgument, TResult> visitor, TArgument argument)
        {
            return visitor.VisitObjectCreationExpression(this, argument);
        }
    }

    /// <summary>
    /// Represents a new/New expression.
    /// </summary>
    internal sealed partial class ObjectCreationExpression : BaseObjectCreationExpression, IHasArgumentsExpression, IObjectCreationExpression
    {
        public ObjectCreationExpression(IMethodSymbol constructor, IObjectOrCollectionInitializerExpression initializer, ImmutableArray<IArgument> argumentsInEvaluationOrder, SemanticModel semanticModel, SyntaxNode syntax, ITypeSymbol type, Optional<object> constantValue) :
            base(constructor, semanticModel, syntax, type, constantValue)
        {
            InitializerImpl = initializer;
            ArgumentsInEvaluationOrderImpl = argumentsInEvaluationOrder;
        }

        protected override IObjectOrCollectionInitializerExpression InitializerImpl { get; }
        protected override ImmutableArray<IArgument> ArgumentsInEvaluationOrderImpl { get; }
    }

    /// <summary>
    /// Represents a new/New expression.
    /// </summary>
    internal sealed partial class LazyObjectCreationExpression : BaseObjectCreationExpression, IHasArgumentsExpression, IObjectCreationExpression
    {
        private readonly Lazy<IObjectOrCollectionInitializerExpression> _lazyInitializer;
        private readonly Lazy<ImmutableArray<IArgument>> _lazyArgumentsInEvaluationOrder;

        public LazyObjectCreationExpression(IMethodSymbol constructor, Lazy<IObjectOrCollectionInitializerExpression> initializer, Lazy<ImmutableArray<IArgument>> argumentsInEvaluationOrder, SemanticModel semanticModel, SyntaxNode syntax, ITypeSymbol type, Optional<object> constantValue) : base(constructor, semanticModel, syntax, type, constantValue)
        {
            _lazyInitializer = initializer;
            _lazyArgumentsInEvaluationOrder = argumentsInEvaluationOrder;
        }

        protected override IObjectOrCollectionInitializerExpression InitializerImpl => _lazyInitializer.Value;

        protected override ImmutableArray<IArgument> ArgumentsInEvaluationOrderImpl => _lazyArgumentsInEvaluationOrder.Value;

    }

    /// <summary>
    /// Represents a C# or VB new/New anonymous object creation expression.
    /// </summary>
    internal abstract partial class BaseAnonymousObjectCreationExpression : Operation, IAnonymousObjectCreationExpression
    {
        protected BaseAnonymousObjectCreationExpression(SemanticModel semanticModel, SyntaxNode syntax, ITypeSymbol type, Optional<object> constantValue) :
            base(OperationKind.AnonymousObjectCreationExpression, semanticModel, syntax, type, constantValue)
        {
        }

        protected abstract ImmutableArray<IOperation> InitializersImpl { get; }
        public override IEnumerable<IOperation> Children
        {
            get
            {
                foreach (var initializer in Initializers)
                {
                    yield return initializer;
                }
            }
        }
        /// <summary>
        /// Explicitly-specified member initializers.
        /// </summary>
        public ImmutableArray<IOperation> Initializers => Operation.SetParentOperation(InitializersImpl, this);
        public override void Accept(OperationVisitor visitor)
        {
            visitor.VisitAnonymousObjectCreationExpression(this);
        }
        public override TResult Accept<TArgument, TResult>(OperationVisitor<TArgument, TResult> visitor, TArgument argument)
        {
            return visitor.VisitAnonymousObjectCreationExpression(this, argument);
        }
    }

    /// <summary>
    /// Represents a C# or VB new/New anonymous object creation expression.
    /// </summary>
    internal sealed partial class AnonymousObjectCreationExpression : BaseAnonymousObjectCreationExpression, IAnonymousObjectCreationExpression
    {
        public AnonymousObjectCreationExpression(ImmutableArray<IOperation> initializers, SemanticModel semanticModel, SyntaxNode syntax, ITypeSymbol type, Optional<object> constantValue) :
            base(semanticModel, syntax, type, constantValue)
        {
            InitializersImpl = initializers;
        }

        protected override ImmutableArray<IOperation> InitializersImpl { get; }
    }

    /// <summary>
    /// Represents a C# or VB new/New anonymous object creation expression.
    /// </summary>
    internal sealed partial class LazyAnonymousObjectCreationExpression : BaseAnonymousObjectCreationExpression, IAnonymousObjectCreationExpression
    {
        private readonly Lazy<ImmutableArray<IOperation>> _lazyInitializers;

        public LazyAnonymousObjectCreationExpression(Lazy<ImmutableArray<IOperation>> initializers, SemanticModel semanticModel, SyntaxNode syntax, ITypeSymbol type, Optional<object> constantValue) :
            base(semanticModel, syntax, type, constantValue)
        {
            _lazyInitializers = initializers;
        }

        protected override ImmutableArray<IOperation> InitializersImpl => _lazyInitializers.Value;
    }

    /// <summary>
    /// Represents an argument value that has been omitted in an invocation.
    /// </summary>
    internal sealed partial class OmittedArgumentExpression : Operation, IOmittedArgumentExpression
    {
        public OmittedArgumentExpression(SemanticModel semanticModel, SyntaxNode syntax, ITypeSymbol type, Optional<object> constantValue) :
            base(OperationKind.OmittedArgumentExpression, semanticModel, syntax, type, constantValue)
        {
        }
        public override IEnumerable<IOperation> Children
        {
            get
            {
                yield break;
            }
        }
        public override void Accept(OperationVisitor visitor)
        {
            visitor.VisitOmittedArgumentExpression(this);
        }
        public override TResult Accept<TArgument, TResult>(OperationVisitor<TArgument, TResult> visitor, TArgument argument)
        {
            return visitor.VisitOmittedArgumentExpression(this, argument);
        }
    }

    /// <summary>
    /// Represents an initialization of a parameter at the point of declaration.
    /// </summary>
    internal abstract partial class BaseParameterInitializer : SymbolInitializer, IParameterInitializer
    {
        public BaseParameterInitializer(IParameterSymbol parameter, OperationKind kind, SemanticModel semanticModel, SyntaxNode syntax, ITypeSymbol type, Optional<object> constantValue) :
            base(kind, semanticModel, syntax, type, constantValue)
        {
            Parameter = parameter;
        }
        /// <summary>
        /// Initialized parameter.
        /// </summary>
        public IParameterSymbol Parameter { get; }
        public override IEnumerable<IOperation> Children
        {
            get
            {
                yield return Value;
            }
        }

        public override void Accept(OperationVisitor visitor)
        {
            visitor.VisitParameterInitializer(this);
        }
        public override TResult Accept<TArgument, TResult>(OperationVisitor<TArgument, TResult> visitor, TArgument argument)
        {
            return visitor.VisitParameterInitializer(this, argument);
        }
    }

    /// <summary>
    /// Represents an initialization of a parameter at the point of declaration.
    /// </summary>
    internal sealed partial class ParameterInitializer : BaseParameterInitializer, IParameterInitializer
    {
        public ParameterInitializer(IParameterSymbol parameter, IOperation value, OperationKind kind, SemanticModel semanticModel, SyntaxNode syntax, ITypeSymbol type, Optional<object> constantValue) :
            base(parameter, kind, semanticModel, syntax, type, constantValue)
        {
            ValueImpl = value;
        }
        protected override IOperation ValueImpl { get; }
    }

    /// <summary>
    /// Represents an initialization of a parameter at the point of declaration.
    /// </summary>
    internal sealed partial class LazyParameterInitializer : BaseParameterInitializer, IParameterInitializer
    {
        private readonly Lazy<IOperation> _lazyValue;

        public LazyParameterInitializer(IParameterSymbol parameter, Lazy<IOperation> value, OperationKind kind, SemanticModel semanticModel, SyntaxNode syntax, ITypeSymbol type, Optional<object> constantValue) :
            base(parameter, kind, semanticModel, syntax, type, constantValue)
        {
            _lazyValue = value ?? throw new System.ArgumentNullException(nameof(value));
        }
        protected override IOperation ValueImpl => _lazyValue.Value;
    }

    /// <summary>
    /// Represents a reference to a parameter.
    /// </summary>
    internal sealed partial class ParameterReferenceExpression : Operation, IParameterReferenceExpression
    {
        public ParameterReferenceExpression(IParameterSymbol parameter, SemanticModel semanticModel, SyntaxNode syntax, ITypeSymbol type, Optional<object> constantValue) :
            base(OperationKind.ParameterReferenceExpression, semanticModel, syntax, type, constantValue)
        {
            Parameter = parameter;
        }
        /// <summary>
        /// Referenced parameter.
        /// </summary>
        public IParameterSymbol Parameter { get; }
        public override IEnumerable<IOperation> Children
        {
            get
            {
                yield break;
            }
        }
        public override void Accept(OperationVisitor visitor)
        {
            visitor.VisitParameterReferenceExpression(this);
        }
        public override TResult Accept<TArgument, TResult>(OperationVisitor<TArgument, TResult> visitor, TArgument argument)
        {
            return visitor.VisitParameterReferenceExpression(this, argument);
        }
    }

    /// <summary>
    /// Represents a parenthesized expression.
    /// </summary>
    internal abstract partial class BaseParenthesizedExpression : Operation, IParenthesizedExpression
    {
        protected BaseParenthesizedExpression(SemanticModel semanticModel, SyntaxNode syntax, ITypeSymbol type, Optional<object> constantValue) :
                    base(OperationKind.ParenthesizedExpression, semanticModel, syntax, type, constantValue)
        {
        }

        protected abstract IOperation OperandImpl { get; }
        public override IEnumerable<IOperation> Children
        {
            get
            {
                yield return Operand;
            }
        }
        /// <summary>
        /// Operand enclosed in parentheses.
        /// </summary>
        public IOperation Operand => Operation.SetParentOperation(OperandImpl, this);
        public override void Accept(OperationVisitor visitor)
        {
            visitor.VisitParenthesizedExpression(this);
        }
        public override TResult Accept<TArgument, TResult>(OperationVisitor<TArgument, TResult> visitor, TArgument argument)
        {
            return visitor.VisitParenthesizedExpression(this, argument);
        }
    }

    /// <summary>
    /// Represents a parenthesized expression.
    /// </summary>
    internal sealed partial class ParenthesizedExpression : BaseParenthesizedExpression, IParenthesizedExpression
    {
        public ParenthesizedExpression(IOperation operand, SemanticModel semanticModel, SyntaxNode syntax, ITypeSymbol type, Optional<object> constantValue) :
            base(semanticModel, syntax, type, constantValue)
        {
            OperandImpl = operand;
        }

        protected override IOperation OperandImpl { get; }
    }

    /// <summary>
    /// Represents a parenthesized expression.
    /// </summary>
    internal sealed partial class LazyParenthesizedExpression : BaseParenthesizedExpression, IParenthesizedExpression
    {
        private readonly Lazy<IOperation> _lazyOperand;

        public LazyParenthesizedExpression(Lazy<IOperation> operand, SemanticModel semanticModel, SyntaxNode syntax, ITypeSymbol type, Optional<object> constantValue) : base(semanticModel, syntax, type, constantValue)
        {
            _lazyOperand = operand ?? throw new System.ArgumentNullException(nameof(operand));
        }

        protected override IOperation OperandImpl => _lazyOperand.Value;
    }

    /// <summary>
    /// Represents a general placeholder when no more specific kind of placeholder is available.
    /// A placeholder is an expression whose meaning is inferred from context.
    /// </summary>
    internal sealed partial class PlaceholderExpression : Operation, IPlaceholderExpression
    {
        public PlaceholderExpression(SemanticModel semanticModel, SyntaxNode syntax, ITypeSymbol type, Optional<object> constantValue) :
            base(OperationKind.PlaceholderExpression, semanticModel, syntax, type, constantValue)
        {
        }
        public override IEnumerable<IOperation> Children
        {
            get
            {
                yield break;
            }
        }
        public override void Accept(OperationVisitor visitor)
        {
            visitor.VisitPlaceholderExpression(this);
        }
        public override TResult Accept<TArgument, TResult>(OperationVisitor<TArgument, TResult> visitor, TArgument argument)
        {
            return visitor.VisitPlaceholderExpression(this, argument);
        }
    }

    /// <summary>
    /// Represents a reference through a pointer.
    /// </summary>
    internal abstract partial class BasePointerIndirectionReferenceExpression : Operation, IPointerIndirectionReferenceExpression
    {
        protected BasePointerIndirectionReferenceExpression(SemanticModel semanticModel, SyntaxNode syntax, ITypeSymbol type, Optional<object> constantValue) :
                    base(OperationKind.PointerIndirectionReferenceExpression, semanticModel, syntax, type, constantValue)
        {
        }

        protected abstract IOperation PointerImpl { get; }
        public override IEnumerable<IOperation> Children
        {
            get
            {
                yield return Pointer;
            }
        }
        /// <summary>
        /// Pointer to be dereferenced.
        /// </summary>
        public IOperation Pointer => Operation.SetParentOperation(PointerImpl, this);
        public override void Accept(OperationVisitor visitor)
        {
            visitor.VisitPointerIndirectionReferenceExpression(this);
        }
        public override TResult Accept<TArgument, TResult>(OperationVisitor<TArgument, TResult> visitor, TArgument argument)
        {
            return visitor.VisitPointerIndirectionReferenceExpression(this, argument);
        }
    }

    /// <summary>
    /// Represents a reference through a pointer.
    /// </summary>
    internal sealed partial class PointerIndirectionReferenceExpression : BasePointerIndirectionReferenceExpression, IPointerIndirectionReferenceExpression
    {
        public PointerIndirectionReferenceExpression(IOperation pointer, SemanticModel semanticModel, SyntaxNode syntax, ITypeSymbol type, Optional<object> constantValue) :
            base(semanticModel, syntax, type, constantValue)
        {
            PointerImpl = pointer;
        }

        protected override IOperation PointerImpl { get; }
    }

    /// <summary>
    /// Represents a reference through a pointer.
    /// </summary>
    internal sealed partial class LazyPointerIndirectionReferenceExpression : BasePointerIndirectionReferenceExpression, IPointerIndirectionReferenceExpression
    {
        private readonly Lazy<IOperation> _lazyPointer;

        public LazyPointerIndirectionReferenceExpression(Lazy<IOperation> pointer, SemanticModel semanticModel, SyntaxNode syntax, ITypeSymbol type, Optional<object> constantValue) : base(semanticModel, syntax, type, constantValue)
        {
            _lazyPointer = pointer ?? throw new System.ArgumentNullException(nameof(pointer));
        }

        protected override IOperation PointerImpl => _lazyPointer.Value;
    }

    /// <summary>
    /// Represents an initialization of a property.
    /// </summary>
    internal abstract partial class BasePropertyInitializer : SymbolInitializer, IPropertyInitializer
    {
        public BasePropertyInitializer(IPropertySymbol initializedProperty, OperationKind kind, SemanticModel semanticModel, SyntaxNode syntax, ITypeSymbol type, Optional<object> constantValue) :
            base(kind, semanticModel, syntax, type, constantValue)
        {
            InitializedProperty = initializedProperty;
        }
        /// <summary>
        /// Set method used to initialize the property.
        /// </summary>
        public IPropertySymbol InitializedProperty { get; }
        public override IEnumerable<IOperation> Children
        {
            get
            {
                yield return Value;
            }
        }

        public override void Accept(OperationVisitor visitor)
        {
            visitor.VisitPropertyInitializer(this);
        }
        public override TResult Accept<TArgument, TResult>(OperationVisitor<TArgument, TResult> visitor, TArgument argument)
        {
            return visitor.VisitPropertyInitializer(this, argument);
        }
    }

    /// <summary>
    /// Represents an initialization of a property.
    /// </summary>
    internal sealed partial class PropertyInitializer : BasePropertyInitializer, IPropertyInitializer
    {
        public PropertyInitializer(IPropertySymbol initializedProperty, IOperation value, OperationKind kind, SemanticModel semanticModel, SyntaxNode syntax, ITypeSymbol type, Optional<object> constantValue) :
            base(initializedProperty, kind, semanticModel, syntax, type, constantValue)
        {
            ValueImpl = value;
        }
        protected override IOperation ValueImpl { get; }
    }

    /// <summary>
    /// Represents an initialization of a property.
    /// </summary>
    internal sealed partial class LazyPropertyInitializer : BasePropertyInitializer, IPropertyInitializer
    {
        private readonly Lazy<IOperation> _lazyValue;

        public LazyPropertyInitializer(IPropertySymbol initializedProperty, Lazy<IOperation> value, OperationKind kind, SemanticModel semanticModel, SyntaxNode syntax, ITypeSymbol type, Optional<object> constantValue) :
            base(initializedProperty, kind, semanticModel, syntax, type, constantValue)
        {
            _lazyValue = value ?? throw new System.ArgumentNullException(nameof(value));
        }
        protected override IOperation ValueImpl => _lazyValue.Value;
    }

    /// <summary>
    /// Represents a reference to a property.
    /// </summary>
    internal abstract partial class BasePropertyReferenceExpression : MemberReferenceExpression, IPropertyReferenceExpression, IHasArgumentsExpression
    {
        protected BasePropertyReferenceExpression(IPropertySymbol property, ISymbol member, SemanticModel semanticModel, SyntaxNode syntax, ITypeSymbol type, Optional<object> constantValue) :
            base(member, OperationKind.PropertyReferenceExpression, semanticModel, syntax, type, constantValue)
        {
            Property = property;
        }
        /// <summary>
        /// Referenced property.
        /// </summary>
        public IPropertySymbol Property { get; }
        protected abstract ImmutableArray<IArgument> ArgumentsInEvaluationOrderImpl { get; }
        public override IEnumerable<IOperation> Children
        {
            get
            {
                yield return Instance;
                foreach (var argumentsInEvaluationOrder in ArgumentsInEvaluationOrder)
                {
                    yield return argumentsInEvaluationOrder;
                }
            }
        }
        /// <summary>
        /// Arguments of the invocation, excluding the instance argument. Arguments are in evaluation order.
        /// </summary>
        /// <remarks>
        /// If the invocation is in its expanded form, then params/ParamArray arguments would be collected into arrays. 
        /// Default values are supplied for optional arguments missing in source.
        /// </remarks>
        public ImmutableArray<IArgument> ArgumentsInEvaluationOrder => Operation.SetParentOperation(ArgumentsInEvaluationOrderImpl, this);

        public override void Accept(OperationVisitor visitor)
        {
            visitor.VisitPropertyReferenceExpression(this);
        }
        public override TResult Accept<TArgument, TResult>(OperationVisitor<TArgument, TResult> visitor, TArgument argument)
        {
            return visitor.VisitPropertyReferenceExpression(this, argument);
        }
    }

    /// <summary>
    /// Represents a reference to a property.
    /// </summary>
    internal sealed partial class PropertyReferenceExpression : BasePropertyReferenceExpression, IPropertyReferenceExpression, IHasArgumentsExpression
    {
        public PropertyReferenceExpression(IPropertySymbol property, IOperation instance, ISymbol member, ImmutableArray<IArgument> argumentsInEvaluationOrder, SemanticModel semanticModel, SyntaxNode syntax, ITypeSymbol type, Optional<object> constantValue) :
            base(property, member, semanticModel, syntax, type, constantValue)
        {
            InstanceImpl = instance;
            ArgumentsInEvaluationOrderImpl = argumentsInEvaluationOrder;
        }
        protected override IOperation InstanceImpl { get; }
        protected override ImmutableArray<IArgument> ArgumentsInEvaluationOrderImpl { get; }

        public override void Accept(OperationVisitor visitor)
        {
            visitor.VisitPropertyReferenceExpression(this);
        }
        public override TResult Accept<TArgument, TResult>(OperationVisitor<TArgument, TResult> visitor, TArgument argument)
        {
            return visitor.VisitPropertyReferenceExpression(this, argument);
        }
    }

    /// <summary>
    /// Represents a reference to a property.
    /// </summary>
    internal sealed partial class LazyPropertyReferenceExpression : BasePropertyReferenceExpression, IPropertyReferenceExpression, IHasArgumentsExpression
    {
        private readonly Lazy<IOperation> _lazyInstance;
        private readonly Lazy<ImmutableArray<IArgument>> _lazyArgumentsInEvaluationOrder;

        public LazyPropertyReferenceExpression(IPropertySymbol property, Lazy<IOperation> instance, ISymbol member, Lazy<ImmutableArray<IArgument>> argumentsInEvaluationOrder, SemanticModel semanticModel, SyntaxNode syntax, ITypeSymbol type, Optional<object> constantValue) :
            base(property, member, semanticModel, syntax, type, constantValue)
        {
            _lazyInstance = instance ?? throw new System.ArgumentNullException(nameof(instance));
            _lazyArgumentsInEvaluationOrder = argumentsInEvaluationOrder ?? throw new System.ArgumentNullException(nameof(argumentsInEvaluationOrder));
        }
        protected override IOperation InstanceImpl => _lazyInstance.Value;

        protected override ImmutableArray<IArgument> ArgumentsInEvaluationOrderImpl => _lazyArgumentsInEvaluationOrder.Value;

        public override void Accept(OperationVisitor visitor)
        {
            visitor.VisitPropertyReferenceExpression(this);
        }
        public override TResult Accept<TArgument, TResult>(OperationVisitor<TArgument, TResult> visitor, TArgument argument)
        {
            return visitor.VisitPropertyReferenceExpression(this, argument);
        }
    }

    /// <summary>
    /// Represents Case x To y in VB.
    /// </summary>
    internal abstract partial class BaseRangeCaseClause : CaseClause, IRangeCaseClause
    {
        public BaseRangeCaseClause(CaseKind caseKind, SemanticModel semanticModel, SyntaxNode syntax, ITypeSymbol type, Optional<object> constantValue) :
            base(caseKind, OperationKind.RangeCaseClause, semanticModel, syntax, type, constantValue)
        {
        }

        protected abstract IOperation MinimumValueImpl { get; }
        protected abstract IOperation MaximumValueImpl { get; }
        public override IEnumerable<IOperation> Children
        {
            get
            {
                yield return MinimumValue;
                yield return MaximumValue;
            }
        }
        /// <summary>
        /// Minimum value of the case range.
        /// </summary>
        public IOperation MinimumValue => Operation.SetParentOperation(MinimumValueImpl, this);
        /// <summary>
        /// Maximum value of the case range.
        /// </summary>
        public IOperation MaximumValue => Operation.SetParentOperation(MaximumValueImpl, this);

        public override void Accept(OperationVisitor visitor)
        {
            visitor.VisitRangeCaseClause(this);
        }
        public override TResult Accept<TArgument, TResult>(OperationVisitor<TArgument, TResult> visitor, TArgument argument)
        {
            return visitor.VisitRangeCaseClause(this, argument);
        }
    }

    /// <summary>
    /// Represents Case x To y in VB.
    /// </summary>
    internal sealed partial class RangeCaseClause : BaseRangeCaseClause, IRangeCaseClause
    {
        public RangeCaseClause(IOperation minimumValue, IOperation maximumValue, CaseKind caseKind, SemanticModel semanticModel, SyntaxNode syntax, ITypeSymbol type, Optional<object> constantValue) :
            base(caseKind, semanticModel, syntax, type, constantValue)
        {
            MinimumValueImpl = minimumValue;
            MaximumValueImpl = maximumValue;
        }

        protected override IOperation MinimumValueImpl { get; }
        protected override IOperation MaximumValueImpl { get; }
    }

    /// <summary>
    /// Represents Case x To y in VB.
    /// </summary>
    internal sealed partial class LazyRangeCaseClause : BaseRangeCaseClause, IRangeCaseClause
    {
        private readonly Lazy<IOperation> _lazyMinimumValue;
        private readonly Lazy<IOperation> _lazyMaximumValue;

        public LazyRangeCaseClause(Lazy<IOperation> minimumValue, Lazy<IOperation> maximumValue, CaseKind caseKind, SemanticModel semanticModel, SyntaxNode syntax, ITypeSymbol type, Optional<object> constantValue) :
            base(caseKind, semanticModel, syntax, type, constantValue)
        {
            _lazyMinimumValue = minimumValue ?? throw new System.ArgumentNullException(nameof(minimumValue));
            _lazyMaximumValue = maximumValue ?? throw new System.ArgumentNullException(nameof(maximumValue));
        }

        protected override IOperation MinimumValueImpl => _lazyMinimumValue.Value;

        protected override IOperation MaximumValueImpl => _lazyMaximumValue.Value;
    }

    /// <summary>
    /// Represents Case Is op x in VB.
    /// </summary>
    internal abstract partial class BaseRelationalCaseClause : CaseClause, IRelationalCaseClause
    {
        public BaseRelationalCaseClause(BinaryOperationKind relation, CaseKind caseKind, SemanticModel semanticModel, SyntaxNode syntax, ITypeSymbol type, Optional<object> constantValue) :
            base(caseKind, OperationKind.RelationalCaseClause, semanticModel, syntax, type, constantValue)
        {
            Relation = relation;
        }

        protected abstract IOperation ValueImpl { get; }
        /// <summary>
        /// Relational operator used to compare the switch value with the case value.
        /// </summary>
        public BinaryOperationKind Relation { get; }
        public override IEnumerable<IOperation> Children
        {
            get
            {
                yield return Value;
            }
        }
        /// <summary>
        /// Case value.
        /// </summary>
        public IOperation Value => Operation.SetParentOperation(ValueImpl, this);

        public override void Accept(OperationVisitor visitor)
        {
            visitor.VisitRelationalCaseClause(this);
        }
        public override TResult Accept<TArgument, TResult>(OperationVisitor<TArgument, TResult> visitor, TArgument argument)
        {
            return visitor.VisitRelationalCaseClause(this, argument);
        }
    }

    /// <summary>
    /// Represents Case Is op x in VB.
    /// </summary>
    internal sealed partial class RelationalCaseClause : BaseRelationalCaseClause, IRelationalCaseClause
    {
        public RelationalCaseClause(IOperation value, BinaryOperationKind relation, CaseKind caseKind, SemanticModel semanticModel, SyntaxNode syntax, ITypeSymbol type, Optional<object> constantValue) :
            base(relation, caseKind, semanticModel, syntax, type, constantValue)
        {
            ValueImpl = value;
        }

        protected override IOperation ValueImpl { get; }
    }

    /// <summary>
    /// Represents Case Is op x in VB.
    /// </summary>
    internal sealed partial class LazyRelationalCaseClause : BaseRelationalCaseClause, IRelationalCaseClause
    {
        private readonly Lazy<IOperation> _lazyValue;

        public LazyRelationalCaseClause(Lazy<IOperation> value, BinaryOperationKind relation, CaseKind caseKind, SemanticModel semanticModel, SyntaxNode syntax, ITypeSymbol type, Optional<object> constantValue) :
            base(relation, caseKind, semanticModel, syntax, type, constantValue)
        {
            _lazyValue = value ?? throw new System.ArgumentNullException(nameof(value));
        }

        protected override IOperation ValueImpl => _lazyValue.Value;
    }

    /// <summary>
    /// Represents a C# return or a VB Return statement.
    /// </summary>
    internal abstract partial class BaseReturnStatement : Operation, IReturnStatement
    {
        protected BaseReturnStatement(OperationKind kind, SemanticModel semanticModel, SyntaxNode syntax, ITypeSymbol type, Optional<object> constantValue) :
                    base(kind, semanticModel, syntax, type, constantValue)
        {
            Debug.Assert(kind == OperationKind.ReturnStatement
                      || kind == OperationKind.YieldReturnStatement
                      || kind == OperationKind.YieldBreakStatement);
        }

        protected abstract IOperation ReturnedValueImpl { get; }
        public override IEnumerable<IOperation> Children
        {
            get
            {
                yield return ReturnedValue;
            }
        }
        /// <summary>
        /// Value to be returned.
        /// </summary>
        public IOperation ReturnedValue => Operation.SetParentOperation(ReturnedValueImpl, this);
        public override void Accept(OperationVisitor visitor)
        {
            if (Kind == OperationKind.YieldBreakStatement)
            {
                visitor.VisitYieldBreakStatement(this);
            }
            else
            {
                visitor.VisitReturnStatement(this);
            }
        }
        public override TResult Accept<TArgument, TResult>(OperationVisitor<TArgument, TResult> visitor, TArgument argument)
        {
            if (Kind == OperationKind.YieldBreakStatement)
            {
                return visitor.VisitYieldBreakStatement(this, argument);
            }
            else
            {
                return visitor.VisitReturnStatement(this, argument);
            }
        }
    }

    /// <summary>
    /// Represents a C# return or a VB Return statement.
    /// </summary>
    internal sealed partial class ReturnStatement : BaseReturnStatement, IReturnStatement
    {
        public ReturnStatement(OperationKind kind, IOperation returnedValue, SemanticModel semanticModel, SyntaxNode syntax, ITypeSymbol type, Optional<object> constantValue) :
            base(kind, semanticModel, syntax, type, constantValue)
        {
            ReturnedValueImpl = returnedValue;
        }

        protected override IOperation ReturnedValueImpl { get; }
    }

    /// <summary>
    /// Represents a C# return or a VB Return statement.
    /// </summary>
    internal sealed partial class LazyReturnStatement : BaseReturnStatement, IReturnStatement
    {
        private readonly Lazy<IOperation> _lazyReturnedValue;

        public LazyReturnStatement(OperationKind kind, Lazy<IOperation> returnedValue, SemanticModel semanticModel, SyntaxNode syntax, ITypeSymbol type, Optional<object> constantValue) : base(kind, semanticModel, syntax, type, constantValue)
        {
            _lazyReturnedValue = returnedValue ?? throw new System.ArgumentNullException(nameof(returnedValue));
        }

        protected override IOperation ReturnedValueImpl => _lazyReturnedValue.Value;
    }

    /// <summary>
    /// Represents case x in C# or Case x in VB.
    /// </summary>
    internal abstract partial class BaseSingleValueCaseClause : CaseClause, ISingleValueCaseClause
    {
        public BaseSingleValueCaseClause(BinaryOperationKind equality, CaseKind caseKind, SemanticModel semanticModel, SyntaxNode syntax, ITypeSymbol type, Optional<object> constantValue) :
            base(caseKind, OperationKind.SingleValueCaseClause, semanticModel, syntax, type, constantValue)
        {
            Equality = equality;
        }

        protected abstract IOperation ValueImpl { get; }
        /// <summary>
        /// Relational operator used to compare the switch value with the case value.
        /// </summary>
        public BinaryOperationKind Equality { get; }
        public override IEnumerable<IOperation> Children
        {
            get
            {
                yield return Value;
            }
        }
        /// <summary>
        /// Case value.
        /// </summary>
        public IOperation Value => Operation.SetParentOperation(ValueImpl, this);

        public override void Accept(OperationVisitor visitor)
        {
            visitor.VisitSingleValueCaseClause(this);
        }
        public override TResult Accept<TArgument, TResult>(OperationVisitor<TArgument, TResult> visitor, TArgument argument)
        {
            return visitor.VisitSingleValueCaseClause(this, argument);
        }
    }

    /// <summary>
    /// Represents case x in C# or Case x in VB.
    /// </summary>
    internal sealed partial class SingleValueCaseClause : BaseSingleValueCaseClause, ISingleValueCaseClause
    {
        public SingleValueCaseClause(IOperation value, BinaryOperationKind equality, CaseKind caseKind, SemanticModel semanticModel, SyntaxNode syntax, ITypeSymbol type, Optional<object> constantValue) :
            base(equality, caseKind, semanticModel, syntax, type, constantValue)
        {
            ValueImpl = value;
        }

        protected override IOperation ValueImpl { get; }
    }

    /// <summary>
    /// Represents case x in C# or Case x in VB.
    /// </summary>
    internal sealed partial class LazySingleValueCaseClause : BaseSingleValueCaseClause, ISingleValueCaseClause
    {
        private readonly Lazy<IOperation> _lazyValue;

        public LazySingleValueCaseClause(Lazy<IOperation> value, BinaryOperationKind equality, CaseKind caseKind, SemanticModel semanticModel, SyntaxNode syntax, ITypeSymbol type, Optional<object> constantValue) :
            base(equality, caseKind, semanticModel, syntax, type, constantValue)
        {
            _lazyValue = value ?? throw new System.ArgumentNullException(nameof(value));
        }

        protected override IOperation ValueImpl => _lazyValue.Value;
    }

    /// <summary>
    /// Represents default case in C# or Case Else in VB.
    /// </summary>
    internal sealed partial class DefaultCaseClause : CaseClause, IDefaultCaseClause
    {
        public DefaultCaseClause(SemanticModel semanticModel, SyntaxNode syntax, ITypeSymbol type, Optional<object> constantValue) :
            base(CaseKind.Default, OperationKind.DefaultCaseClause, semanticModel, syntax, type, constantValue)
        {
        }
        public override IEnumerable<IOperation> Children
        {
            get
            {
                yield break;
            }
        }
        public override void Accept(OperationVisitor visitor)
        {
            visitor.VisitDefaultCaseClause(this);
        }
        public override TResult Accept<TArgument, TResult>(OperationVisitor<TArgument, TResult> visitor, TArgument argument)
        {
            return visitor.VisitDefaultCaseClause(this, argument);
        }
    }

    /// <summary>
    /// Represents a SizeOf expression.
    /// </summary>
    internal sealed partial class SizeOfExpression : TypeOperationExpression, ISizeOfExpression
    {
        public SizeOfExpression(ITypeSymbol typeOperand, SemanticModel semanticModel, SyntaxNode syntax, ITypeSymbol type, Optional<object> constantValue) :
            base(typeOperand, OperationKind.SizeOfExpression, semanticModel, syntax, type, constantValue)
        {
        }
        public override IEnumerable<IOperation> Children
        {
            get
            {
                yield break;
            }
        }
        public override void Accept(OperationVisitor visitor)
        {
            visitor.VisitSizeOfExpression(this);
        }
        public override TResult Accept<TArgument, TResult>(OperationVisitor<TArgument, TResult> visitor, TArgument argument)
        {
            return visitor.VisitSizeOfExpression(this, argument);
        }
    }

    /// <summary>
    /// Represents a VB Stop statement.
    /// </summary>
    internal sealed partial class StopStatement : Operation, IStopStatement
    {
        public StopStatement(SemanticModel semanticModel, SyntaxNode syntax, ITypeSymbol type, Optional<object> constantValue) :
            base(OperationKind.StopStatement, semanticModel, syntax, type, constantValue)
        {
        }
        public override IEnumerable<IOperation> Children
        {
            get
            {
                yield break;
            }
        }
        public override void Accept(OperationVisitor visitor)
        {
            visitor.VisitStopStatement(this);
        }
        public override TResult Accept<TArgument, TResult>(OperationVisitor<TArgument, TResult> visitor, TArgument argument)
        {
            return visitor.VisitStopStatement(this, argument);
        }
    }

    /// <summary>
    /// Represents a C# case or VB Case statement.
    /// </summary>
    internal abstract partial class BaseSwitchCase : Operation, ISwitchCase
    {
        protected BaseSwitchCase(SemanticModel semanticModel, SyntaxNode syntax, ITypeSymbol type, Optional<object> constantValue) :
                    base(OperationKind.SwitchCase, semanticModel, syntax, type, constantValue)
        {
        }

        protected abstract ImmutableArray<ICaseClause> ClausesImpl { get; }
        protected abstract ImmutableArray<IOperation> BodyImpl { get; }
        public override IEnumerable<IOperation> Children
        {
            get
            {
                foreach (var clause in Clauses)
                {
                    yield return clause;
                }
                foreach (var body in Body)
                {
                    yield return body;
                }
            }
        }
        /// <summary>
        /// Clauses of the case. For C# there is one clause per case, but for VB there can be multiple.
        /// </summary>
        public ImmutableArray<ICaseClause> Clauses => Operation.SetParentOperation(ClausesImpl, this);
        /// <summary>
        /// Statements of the case.
        /// </summary>
        public ImmutableArray<IOperation> Body => Operation.SetParentOperation(BodyImpl, this);
        public override void Accept(OperationVisitor visitor)
        {
            visitor.VisitSwitchCase(this);
        }
        public override TResult Accept<TArgument, TResult>(OperationVisitor<TArgument, TResult> visitor, TArgument argument)
        {
            return visitor.VisitSwitchCase(this, argument);
        }
    }

    /// <summary>
    /// Represents a C# case or VB Case statement.
    /// </summary>
    internal sealed partial class SwitchCase : BaseSwitchCase, ISwitchCase
    {
        public SwitchCase(ImmutableArray<ICaseClause> clauses, ImmutableArray<IOperation> body, SemanticModel semanticModel, SyntaxNode syntax, ITypeSymbol type, Optional<object> constantValue) :
            base(semanticModel, syntax, type, constantValue)
        {
            ClausesImpl = clauses;
            BodyImpl = body;
        }

        protected override ImmutableArray<ICaseClause> ClausesImpl { get; }
        protected override ImmutableArray<IOperation> BodyImpl { get; }
    }

    /// <summary>
    /// Represents a C# case or VB Case statement.
    /// </summary>
    internal sealed partial class LazySwitchCase : BaseSwitchCase, ISwitchCase
    {
        private readonly Lazy<ImmutableArray<ICaseClause>> _lazyClauses;
        private readonly Lazy<ImmutableArray<IOperation>> _lazyBody;

        public LazySwitchCase(Lazy<ImmutableArray<ICaseClause>> clauses, Lazy<ImmutableArray<IOperation>> body, SemanticModel semanticModel, SyntaxNode syntax, ITypeSymbol type, Optional<object> constantValue) : base(semanticModel, syntax, type, constantValue)
        {
            _lazyClauses = clauses;
            _lazyBody = body;
        }

        protected override ImmutableArray<ICaseClause> ClausesImpl => _lazyClauses.Value;

        protected override ImmutableArray<IOperation> BodyImpl => _lazyBody.Value;
    }

    /// <summary>
    /// Represents a C# switch or VB Select Case statement.
    /// </summary>
    internal abstract partial class BaseSwitchStatement : Operation, ISwitchStatement
    {
        protected BaseSwitchStatement(SemanticModel semanticModel, SyntaxNode syntax, ITypeSymbol type, Optional<object> constantValue) :
                    base(OperationKind.SwitchStatement, semanticModel, syntax, type, constantValue)
        {
        }

        protected abstract IOperation ValueImpl { get; }
        protected abstract ImmutableArray<ISwitchCase> CasesImpl { get; }
        public override IEnumerable<IOperation> Children
        {
            get
            {
                yield return Value;
                foreach (var @case in Cases)
                {
                    yield return @case;
                }
            }
        }
        /// <summary>
        /// Value to be switched upon.
        /// </summary>
        public IOperation Value => Operation.SetParentOperation(ValueImpl, this);
        /// <summary>
        /// Cases of the switch.
        /// </summary>
        public ImmutableArray<ISwitchCase> Cases => Operation.SetParentOperation(CasesImpl, this);
        public override void Accept(OperationVisitor visitor)
        {
            visitor.VisitSwitchStatement(this);
        }
        public override TResult Accept<TArgument, TResult>(OperationVisitor<TArgument, TResult> visitor, TArgument argument)
        {
            return visitor.VisitSwitchStatement(this, argument);
        }
    }

    /// <summary>
    /// Represents a C# switch or VB Select Case statement.
    /// </summary>
    internal sealed partial class SwitchStatement : BaseSwitchStatement, ISwitchStatement
    {
        public SwitchStatement(IOperation value, ImmutableArray<ISwitchCase> cases, SemanticModel semanticModel, SyntaxNode syntax, ITypeSymbol type, Optional<object> constantValue) :
            base(semanticModel, syntax, type, constantValue)
        {
            ValueImpl = value;
            CasesImpl = cases;
        }

        protected override IOperation ValueImpl { get; }
        protected override ImmutableArray<ISwitchCase> CasesImpl { get; }
    }

    /// <summary>
    /// Represents a C# switch or VB Select Case statement.
    /// </summary>
    internal sealed partial class LazySwitchStatement : BaseSwitchStatement, ISwitchStatement
    {
        private readonly Lazy<IOperation> _lazyValue;
        private readonly Lazy<ImmutableArray<ISwitchCase>> _lazyCases;

        public LazySwitchStatement(Lazy<IOperation> value, Lazy<ImmutableArray<ISwitchCase>> cases, SemanticModel semanticModel, SyntaxNode syntax, ITypeSymbol type, Optional<object> constantValue) : base(semanticModel, syntax, type, constantValue)
        {
            _lazyValue = value ?? throw new System.ArgumentNullException(nameof(value));
            _lazyCases = cases;
        }

        protected override IOperation ValueImpl => _lazyValue.Value;

        protected override ImmutableArray<ISwitchCase> CasesImpl => _lazyCases.Value;
    }

    /// <summary>
    /// Represents an initializer for a field, property, or parameter.
    /// </summary>
    internal abstract partial class SymbolInitializer : Operation, ISymbolInitializer
    {
        protected SymbolInitializer(OperationKind kind, SemanticModel semanticModel, SyntaxNode syntax, ITypeSymbol type, Optional<object> constantValue) :
            base(kind, semanticModel, syntax, type, constantValue)
        {
        }
        protected abstract IOperation ValueImpl { get; }
        public IOperation Value => Operation.SetParentOperation(ValueImpl, this);
    }

    /// <summary>
    /// Represents a reference to a local variable synthesized by language analysis.
    /// </summary>
    internal abstract partial class BaseSyntheticLocalReferenceExpression : Operation, ISyntheticLocalReferenceExpression
    {
        protected BaseSyntheticLocalReferenceExpression(SyntheticLocalKind syntheticLocalKind, SemanticModel semanticModel, SyntaxNode syntax, ITypeSymbol type, Optional<object> constantValue) :
                    base(OperationKind.SyntheticLocalReferenceExpression, semanticModel, syntax, type, constantValue)
        {
            SyntheticLocalKind = syntheticLocalKind;
        }
        /// <summary>
        /// Kind of the synthetic local.
        /// </summary>
        public SyntheticLocalKind SyntheticLocalKind { get; }

        public override IEnumerable<IOperation> Children
        {
            get
            {
                yield break;
            }
        }
        public override void Accept(OperationVisitor visitor)
        {
            visitor.VisitSyntheticLocalReferenceExpression(this);
        }
        public override TResult Accept<TArgument, TResult>(OperationVisitor<TArgument, TResult> visitor, TArgument argument)
        {
            return visitor.VisitSyntheticLocalReferenceExpression(this, argument);
        }
    }

    /// <summary>
    /// Represents a reference to a local variable synthesized by language analysis.
    /// </summary>
    internal sealed partial class SyntheticLocalReferenceExpression : BaseSyntheticLocalReferenceExpression, ISyntheticLocalReferenceExpression
    {
        public SyntheticLocalReferenceExpression(SyntheticLocalKind syntheticLocalKind, SemanticModel semanticModel, SyntaxNode syntax, ITypeSymbol type, Optional<object> constantValue) :
            base(syntheticLocalKind, semanticModel, syntax, type, constantValue)
        {
        }
    }

    /// <summary>
    /// Represents a reference to a local variable synthesized by language analysis.
    /// </summary>
    internal sealed partial class LazySyntheticLocalReferenceExpression : BaseSyntheticLocalReferenceExpression, ISyntheticLocalReferenceExpression
    {
        public LazySyntheticLocalReferenceExpression(SyntheticLocalKind syntheticLocalKind, SemanticModel semanticModel, SyntaxNode syntax, ITypeSymbol type, Optional<object> constantValue) :
            base(syntheticLocalKind, semanticModel, syntax, type, constantValue)
        {
        }
    }

    /// <summary>
    /// Represents a C# throw or a VB Throw statement.
    /// </summary>
    internal abstract partial class BaseThrowStatement : Operation, IThrowStatement
    {
        protected BaseThrowStatement(SemanticModel semanticModel, SyntaxNode syntax, ITypeSymbol type, Optional<object> constantValue) :
                    base(OperationKind.ThrowStatement, semanticModel, syntax, type, constantValue)
        {
        }

        protected abstract IOperation ThrownObjectImpl { get; }
        public override IEnumerable<IOperation> Children
        {
            get
            {
                yield return ThrownObject;
            }
        }
        /// <summary>
        /// Value to be thrown.
        /// </summary>
        public IOperation ThrownObject => Operation.SetParentOperation(ThrownObjectImpl, this);
        public override void Accept(OperationVisitor visitor)
        {
            visitor.VisitThrowStatement(this);
        }
        public override TResult Accept<TArgument, TResult>(OperationVisitor<TArgument, TResult> visitor, TArgument argument)
        {
            return visitor.VisitThrowStatement(this, argument);
        }
    }

    /// <summary>
    /// Represents a C# throw or a VB Throw statement.
    /// </summary>
    internal sealed partial class ThrowStatement : BaseThrowStatement, IThrowStatement
    {
        public ThrowStatement(IOperation thrownObject, SemanticModel semanticModel, SyntaxNode syntax, ITypeSymbol type, Optional<object> constantValue) :
            base(semanticModel, syntax, type, constantValue)
        {
            ThrownObjectImpl = thrownObject;
        }

        protected override IOperation ThrownObjectImpl { get; }
    }

    /// <summary>
    /// Represents a C# throw or a VB Throw statement.
    /// </summary>
    internal sealed partial class LazyThrowStatement : BaseThrowStatement, IThrowStatement
    {
        private readonly Lazy<IOperation> _lazyThrownObject;

        public LazyThrowStatement(Lazy<IOperation> thrownObject, SemanticModel semanticModel, SyntaxNode syntax, ITypeSymbol type, Optional<object> constantValue) : base(semanticModel, syntax, type, constantValue)
        {
            _lazyThrownObject = thrownObject ?? throw new System.ArgumentNullException(nameof(thrownObject));
        }

        protected override IOperation ThrownObjectImpl => _lazyThrownObject.Value;
    }

    /// <summary>
    /// Represents a C# try or a VB Try statement.
    /// </summary>
    internal abstract partial class BaseTryStatement : Operation, ITryStatement
    {
        protected BaseTryStatement(SemanticModel semanticModel, SyntaxNode syntax, ITypeSymbol type, Optional<object> constantValue) :
                    base(OperationKind.TryStatement, semanticModel, syntax, type, constantValue)
        {
        }

        protected abstract IBlockStatement BodyImpl { get; }
        protected abstract ImmutableArray<ICatchClause> CatchesImpl { get; }
        protected abstract IBlockStatement FinallyHandlerImpl { get; }
        public override IEnumerable<IOperation> Children
        {
            get
            {
                yield return Body;
                foreach (var catche in Catches)
                {
                    yield return catche;
                }
                yield return FinallyHandler;
            }
        }
        /// <summary>
        /// Body of the try, over which the handlers are active.
        /// </summary>
        public IBlockStatement Body => Operation.SetParentOperation(BodyImpl, this);
        /// <summary>
        /// Catch clauses of the try.
        /// </summary>
        public ImmutableArray<ICatchClause> Catches => Operation.SetParentOperation(CatchesImpl, this);
        /// <summary>
        /// Finally handler of the try.
        /// </summary>
        public IBlockStatement FinallyHandler => Operation.SetParentOperation(FinallyHandlerImpl, this);
        public override void Accept(OperationVisitor visitor)
        {
            visitor.VisitTryStatement(this);
        }
        public override TResult Accept<TArgument, TResult>(OperationVisitor<TArgument, TResult> visitor, TArgument argument)
        {
            return visitor.VisitTryStatement(this, argument);
        }
    }

    /// <summary>
    /// Represents a C# try or a VB Try statement.
    /// </summary>
    internal sealed partial class TryStatement : BaseTryStatement, ITryStatement
    {
        public TryStatement(IBlockStatement body, ImmutableArray<ICatchClause> catches, IBlockStatement finallyHandler, SemanticModel semanticModel, SyntaxNode syntax, ITypeSymbol type, Optional<object> constantValue) :
            base(semanticModel, syntax, type, constantValue)
        {
            BodyImpl = body;
            CatchesImpl = catches;
            FinallyHandlerImpl = finallyHandler;
        }

        protected override IBlockStatement BodyImpl { get; }
        protected override ImmutableArray<ICatchClause> CatchesImpl { get; }
        protected override IBlockStatement FinallyHandlerImpl { get; }
    }

    /// <summary>
    /// Represents a C# try or a VB Try statement.
    /// </summary>
    internal sealed partial class LazyTryStatement : BaseTryStatement, ITryStatement
    {
        private readonly Lazy<IBlockStatement> _lazyBody;
        private readonly Lazy<ImmutableArray<ICatchClause>> _lazyCatches;
        private readonly Lazy<IBlockStatement> _lazyFinallyHandler;

        public LazyTryStatement(Lazy<IBlockStatement> body, Lazy<ImmutableArray<ICatchClause>> catches, Lazy<IBlockStatement> finallyHandler, SemanticModel semanticModel, SyntaxNode syntax, ITypeSymbol type, Optional<object> constantValue) : base(semanticModel, syntax, type, constantValue)
        {
            _lazyBody = body ?? throw new System.ArgumentNullException(nameof(body));
            _lazyCatches = catches;
            _lazyFinallyHandler = finallyHandler ?? throw new System.ArgumentNullException(nameof(finallyHandler));
        }

        protected override IBlockStatement BodyImpl => _lazyBody.Value;

        protected override ImmutableArray<ICatchClause> CatchesImpl => _lazyCatches.Value;

        protected override IBlockStatement FinallyHandlerImpl => _lazyFinallyHandler.Value;
    }

    /// <summary>
    /// Represents a tuple expression.
    /// </summary>
    internal abstract partial class BaseTupleExpression : Operation, ITupleExpression
    {
        protected BaseTupleExpression(SemanticModel semanticModel, SyntaxNode syntax, ITypeSymbol type, Optional<object> constantValue) :
                    base(OperationKind.TupleExpression, semanticModel, syntax, type, constantValue)
        {
        }

        protected abstract ImmutableArray<IOperation> ElementsImpl { get; }
        public override IEnumerable<IOperation> Children
        {
            get
            {
                foreach (var element in Elements)
                {
                    yield return element;
                }
            }
        }
        /// <summary>
        /// Elements for tuple expression.
        /// </summary>
        public ImmutableArray<IOperation> Elements => Operation.SetParentOperation(ElementsImpl, this);
        public override void Accept(OperationVisitor visitor)
        {
            visitor.VisitTupleExpression(this);
        }
        public override TResult Accept<TArgument, TResult>(OperationVisitor<TArgument, TResult> visitor, TArgument argument)
        {
            return visitor.VisitTupleExpression(this, argument);
        }
    }

    /// <summary>
    /// Represents a tuple expression.
    /// </summary>
    internal sealed partial class TupleExpression : BaseTupleExpression, ITupleExpression
    {
        public TupleExpression(ImmutableArray<IOperation> elements, SemanticModel semanticModel, SyntaxNode syntax, ITypeSymbol type, Optional<object> constantValue) :
            base(semanticModel, syntax, type, constantValue)
        {
            ElementsImpl = elements;
        }

        protected override ImmutableArray<IOperation> ElementsImpl { get; }
    }

    /// <summary>
    /// Represents a tuple expression.
    /// </summary>
    internal sealed partial class LazyTupleExpression : BaseTupleExpression, ITupleExpression
    {
        private readonly Lazy<ImmutableArray<IOperation>> _lazyElements;

        public LazyTupleExpression(Lazy<ImmutableArray<IOperation>> elements, SemanticModel semanticModel, SyntaxNode syntax, ITypeSymbol type, Optional<object> constantValue) :
            base(semanticModel, syntax, type, constantValue)
        {
            _lazyElements = elements;
        }

        protected override ImmutableArray<IOperation> ElementsImpl => _lazyElements.Value;
    }

    /// <summary>
    /// Represents a TypeOf expression.
    /// </summary>
    internal sealed partial class TypeOfExpression : TypeOperationExpression, ITypeOfExpression
    {
        public TypeOfExpression(ITypeSymbol typeOperand, SemanticModel semanticModel, SyntaxNode syntax, ITypeSymbol type, Optional<object> constantValue) :
            base(typeOperand, OperationKind.TypeOfExpression, semanticModel, syntax, type, constantValue)
        {
        }
        public override IEnumerable<IOperation> Children
        {
            get
            {
                yield break;
            }
        }
        public override void Accept(OperationVisitor visitor)
        {
            visitor.VisitTypeOfExpression(this);
        }
        public override TResult Accept<TArgument, TResult>(OperationVisitor<TArgument, TResult> visitor, TArgument argument)
        {
            return visitor.VisitTypeOfExpression(this, argument);
        }
    }

    /// <summary>
    /// Represents an expression operating on a type.
    /// </summary>
    internal abstract partial class TypeOperationExpression : Operation, ITypeOperationExpression
    {
        protected TypeOperationExpression(ITypeSymbol typeOperand, OperationKind kind, SemanticModel semanticModel, SyntaxNode syntax, ITypeSymbol type, Optional<object> constantValue) :
            base(kind, semanticModel, syntax, type, constantValue)
        {
            TypeOperand = typeOperand;
        }
        /// <summary>
        /// Type operand.
        /// </summary>
        public ITypeSymbol TypeOperand { get; }
    }

    /// <summary>
    /// Represents a type parameter object creation expression, i.e. new T(), where T is a type parameter with new constraint.
    /// </summary>
    internal abstract partial class BaseTypeParameterObjectCreationExpression : Operation, ITypeParameterObjectCreationExpression
    {
        public BaseTypeParameterObjectCreationExpression(SemanticModel semanticModel, SyntaxNode syntax, ITypeSymbol type, Optional<object> constantValue) :
            base(OperationKind.TypeParameterObjectCreationExpression, semanticModel, syntax, type, constantValue)
        {
        }
        protected abstract IObjectOrCollectionInitializerExpression InitializerImpl { get; }
        public override IEnumerable<IOperation> Children
        {
            get
            {
                yield return Initializer;
            }
        }
        /// <summary>
        /// Object or collection initializer, if any.
        /// </summary>
        public IObjectOrCollectionInitializerExpression Initializer => Operation.SetParentOperation(InitializerImpl, this);
        public override void Accept(OperationVisitor visitor)
        {
            visitor.VisitTypeParameterObjectCreationExpression(this);
        }
        public override TResult Accept<TArgument, TResult>(OperationVisitor<TArgument, TResult> visitor, TArgument argument)
        {
            return visitor.VisitTypeParameterObjectCreationExpression(this, argument);
        }
    }

    /// <summary>
    /// Represents a type parameter object creation expression, i.e. new T(), where T is a type parameter with new constraint.
    /// </summary>
    internal sealed partial class TypeParameterObjectCreationExpression : BaseTypeParameterObjectCreationExpression, ITypeParameterObjectCreationExpression
    {
        public TypeParameterObjectCreationExpression(IObjectOrCollectionInitializerExpression initializer, SemanticModel semanticModel, SyntaxNode syntax, ITypeSymbol type, Optional<object> constantValue) :
            base(semanticModel, syntax, type, constantValue)
        {
            InitializerImpl = initializer;
        }
        protected override IObjectOrCollectionInitializerExpression InitializerImpl { get; }
    }

    /// <summary>
    /// Represents a type parameter object creation expression, i.e. new T(), where T is a type parameter with new constraint.
    /// </summary>
    internal sealed partial class LazyTypeParameterObjectCreationExpression : BaseTypeParameterObjectCreationExpression, ITypeParameterObjectCreationExpression
    {
        private readonly Lazy<IObjectOrCollectionInitializerExpression> _lazyInitializer;
        public LazyTypeParameterObjectCreationExpression(Lazy<IObjectOrCollectionInitializerExpression> initializer, SemanticModel semanticModel, SyntaxNode syntax, ITypeSymbol type, Optional<object> constantValue) :
            base(semanticModel, syntax, type, constantValue)
        {
            _lazyInitializer = initializer ?? throw new System.ArgumentNullException(nameof(initializer));
        }
        protected override IObjectOrCollectionInitializerExpression InitializerImpl => _lazyInitializer.Value;
    }

    /// <remarks>
    /// Represents a dynamically bound new/New expression.
    /// </remarks>
    internal abstract partial class BaseDynamicObjectCreationExpression : Operation, IHasDynamicArgumentsExpression, IDynamicObjectCreationExpression
    {
        public BaseDynamicObjectCreationExpression(string name, ImmutableArray<ISymbol> applicableSymbols, ImmutableArray<string> argumentNames, ImmutableArray<RefKind> argumentRefKinds, SemanticModel semanticModel, SyntaxNode syntax, ITypeSymbol type, Optional<object> constantValue) :
            base(OperationKind.TypeParameterObjectCreationExpression, semanticModel, syntax, type, constantValue)
        {
            Name = name;
            ApplicableSymbols = applicableSymbols;
            ArgumentNames = argumentNames;
            ArgumentRefKinds = argumentRefKinds;
        }
        protected abstract ImmutableArray<IOperation> ArgumentsImpl { get; }
        protected abstract IObjectOrCollectionInitializerExpression InitializerImpl { get; }

        public override IEnumerable<IOperation> Children
        {
            get
            {
                foreach (var argument in Arguments)
                {
                    yield return argument;
                }
                yield return Initializer;
            }
        }
        /// <summary>
        /// Name of the dynamically invoked member.
        /// </summary>
        public string Name { get; }
        /// <summary>
        /// List of applicable symbols that are dynamically bound to the <see cref="Name"/>.
        /// </summary>
        public ImmutableArray<ISymbol> ApplicableSymbols { get; }
        /// <summary>
        /// Optional argument names for named arguments.
        /// </summary>
        public ImmutableArray<string> ArgumentNames { get; }
        /// <summary>
        /// Optional argument ref kinds.
        /// </summary>
        public ImmutableArray<RefKind> ArgumentRefKinds { get; }
        /// <summary>
        /// Dynamically bound arguments, excluding the instance argument.
        /// </summary>
        public ImmutableArray<IOperation> Arguments => Operation.SetParentOperation(ArgumentsImpl, this);
        /// <summary>
        /// Object or collection initializer, if any.
        /// </summary>
        public IObjectOrCollectionInitializerExpression Initializer => Operation.SetParentOperation(InitializerImpl, this);
        public override void Accept(OperationVisitor visitor)
        {
            visitor.VisitDynamicObjectCreationExpression(this);
        }
        public override TResult Accept<TArgument, TResult>(OperationVisitor<TArgument, TResult> visitor, TArgument argument)
        {
            return visitor.VisitDynamicObjectCreationExpression(this, argument);
        }
    }

    /// <remarks>
    /// Represents a dynamically bound new/New expression.
    /// </remarks>
    internal sealed partial class DynamicObjectCreationExpression : BaseDynamicObjectCreationExpression, IHasDynamicArgumentsExpression, IDynamicObjectCreationExpression
    {
        public DynamicObjectCreationExpression(string name, ImmutableArray<ISymbol> applicableSymbols, ImmutableArray<IOperation> arguments, ImmutableArray<string> argumentNames, ImmutableArray<RefKind> argumentRefKinds, IObjectOrCollectionInitializerExpression initializer, SemanticModel semanticModel, SyntaxNode syntax, ITypeSymbol type, Optional<object> constantValue) :
            base(name, applicableSymbols, argumentNames, argumentRefKinds, semanticModel, syntax, type, constantValue)
        {
            ArgumentsImpl = arguments;
            InitializerImpl = initializer;
        }
        protected override ImmutableArray<IOperation> ArgumentsImpl { get; }
        protected override IObjectOrCollectionInitializerExpression InitializerImpl { get; }
    }

    /// <remarks>
    /// Represents a dynamically bound new/New expression.
    /// </remarks>
    internal sealed partial class LazyDynamicObjectCreationExpression : BaseDynamicObjectCreationExpression, IHasDynamicArgumentsExpression, IDynamicObjectCreationExpression
    {
        private readonly Lazy<IObjectOrCollectionInitializerExpression> _lazyInitializer;
        private readonly Lazy<ImmutableArray<IOperation>> _lazyArguments;
        public LazyDynamicObjectCreationExpression(string name, ImmutableArray<ISymbol> applicableSymbols, Lazy<ImmutableArray<IOperation>> arguments, ImmutableArray<string> argumentNames, ImmutableArray<RefKind> argumentRefKinds, Lazy<IObjectOrCollectionInitializerExpression> initializer, SemanticModel semanticModel, SyntaxNode syntax, ITypeSymbol type, Optional<object> constantValue) :
            base(name, applicableSymbols, argumentNames, argumentRefKinds, semanticModel, syntax, type, constantValue)
        {
            _lazyArguments = arguments ?? throw new System.ArgumentNullException(nameof(arguments));
            _lazyInitializer = initializer ?? throw new System.ArgumentNullException(nameof(initializer));
        }
        protected override ImmutableArray<IOperation> ArgumentsImpl => _lazyArguments.Value;
        protected override IObjectOrCollectionInitializerExpression InitializerImpl => _lazyInitializer.Value;
    }

    /// <summary>
    /// Represents an operation with one operand.
    /// </summary>
    internal abstract partial class BaseUnaryOperatorExpression : Operation, IHasOperatorMethodExpression, IUnaryOperatorExpression
    {
        protected BaseUnaryOperatorExpression(UnaryOperationKind unaryOperationKind, bool isLifted, bool usesOperatorMethod, IMethodSymbol operatorMethod, SemanticModel semanticModel, SyntaxNode syntax, ITypeSymbol type, Optional<object> constantValue) :
                    base(OperationKind.UnaryOperatorExpression, semanticModel, syntax, type, constantValue)
        {
            UnaryOperationKind = unaryOperationKind;
            UsesOperatorMethod = usesOperatorMethod;
            OperatorMethod = operatorMethod;
            IsLifted = isLifted;
        }
        /// <summary>
        /// Kind of unary operation.
        /// </summary>
        public UnaryOperationKind UnaryOperationKind { get; }
        protected abstract IOperation OperandImpl { get; }
        /// <summary>
        /// True if and only if the operation is performed by an operator method.
        /// </summary>
        public bool UsesOperatorMethod { get; }
        /// <summary>
        /// Operation method used by the operation, null if the operation does not use an operator method.
        /// </summary>
        public IMethodSymbol OperatorMethod { get; }

        public bool IsLifted { get; }

        public override IEnumerable<IOperation> Children
        {
            get
            {
                yield return Operand;
            }
        }
        /// <summary>
        /// Single operand.
        /// </summary>
        public IOperation Operand => Operation.SetParentOperation(OperandImpl, this);
        public override void Accept(OperationVisitor visitor)
        {
            visitor.VisitUnaryOperatorExpression(this);
        }
        public override TResult Accept<TArgument, TResult>(OperationVisitor<TArgument, TResult> visitor, TArgument argument)
        {
            return visitor.VisitUnaryOperatorExpression(this, argument);
        }
    }

    /// <summary>
    /// Represents an operation with one operand.
    /// </summary>
    internal sealed partial class UnaryOperatorExpression : BaseUnaryOperatorExpression, IHasOperatorMethodExpression, IUnaryOperatorExpression
    {
        public UnaryOperatorExpression(UnaryOperationKind unaryOperationKind, IOperation operand, bool isLifted, bool usesOperatorMethod, IMethodSymbol operatorMethod, SemanticModel semanticModel, SyntaxNode syntax, ITypeSymbol type, Optional<object> constantValue) :
            base(unaryOperationKind, isLifted, usesOperatorMethod, operatorMethod, semanticModel, syntax, type, constantValue)
        {
            OperandImpl = operand;
        }

        protected override IOperation OperandImpl { get; }
    }

    /// <summary>
    /// Represents an operation with one operand.
    /// </summary>
    internal sealed partial class LazyUnaryOperatorExpression : BaseUnaryOperatorExpression, IHasOperatorMethodExpression, IUnaryOperatorExpression
    {
        private readonly Lazy<IOperation> _lazyOperand;

        public LazyUnaryOperatorExpression(UnaryOperationKind unaryOperationKind, Lazy<IOperation> operand, bool isLifted, bool usesOperatorMethod, IMethodSymbol operatorMethod, SemanticModel semanticModel, SyntaxNode syntax, ITypeSymbol type, Optional<object> constantValue) : 
            base(unaryOperationKind, isLifted, usesOperatorMethod, operatorMethod, semanticModel, syntax, type, constantValue)
        {
            _lazyOperand = operand ?? throw new System.ArgumentNullException(nameof(operand));
        }

        protected override IOperation OperandImpl => _lazyOperand.Value;
    }

    /// <summary>
    /// Represents a C# using or VB Using statement.
    /// </summary>
    internal abstract partial class BaseUsingStatement : Operation, IUsingStatement
    {
        protected BaseUsingStatement(SemanticModel semanticModel, SyntaxNode syntax, ITypeSymbol type, Optional<object> constantValue) :
                    base(OperationKind.UsingStatement, semanticModel, syntax, type, constantValue)
        {
        }

        protected abstract IOperation BodyImpl { get; }
        protected abstract IVariableDeclarationStatement DeclarationImpl { get; }
        protected abstract IOperation ValueImpl { get; }
        public override IEnumerable<IOperation> Children
        {
            get
            {
                yield return Declaration;
                yield return Value;
                yield return Body;
            }
        }
        /// <summary>
        /// Body of the using, over which the resources of the using are maintained.
        /// </summary>
        public IOperation Body => Operation.SetParentOperation(BodyImpl, this);

        /// <summary>
        /// Declaration introduced by the using statement. Null if the using statement does not declare any variables.
        /// </summary>
        public IVariableDeclarationStatement Declaration => Operation.SetParentOperation(DeclarationImpl, this);

        /// <summary>
        /// Resource held by the using. Can be null if Declaration is not null.
        /// </summary>
        public IOperation Value => Operation.SetParentOperation(ValueImpl, this);
        public override void Accept(OperationVisitor visitor)
        {
            visitor.VisitUsingStatement(this);
        }
        public override TResult Accept<TArgument, TResult>(OperationVisitor<TArgument, TResult> visitor, TArgument argument)
        {
            return visitor.VisitUsingStatement(this, argument);
        }
    }

    /// <summary>
    /// Represents a C# using or VB Using statement.
    /// </summary>
    internal sealed partial class UsingStatement : BaseUsingStatement, IUsingStatement
    {
        public UsingStatement(IOperation body, IVariableDeclarationStatement declaration, IOperation value, SemanticModel semanticModel, SyntaxNode syntax, ITypeSymbol type, Optional<object> constantValue) :
            base(semanticModel, syntax, type, constantValue)
        {
            BodyImpl = body;
            DeclarationImpl = declaration;
            ValueImpl = value;
        }

        protected override IOperation BodyImpl { get; }
        protected override IVariableDeclarationStatement DeclarationImpl { get; }
        protected override IOperation ValueImpl { get; }
    }

    /// <summary>
    /// Represents a C# using or VB Using statement.
    /// </summary>
    internal sealed partial class LazyUsingStatement : BaseUsingStatement, IUsingStatement
    {
        private readonly Lazy<IOperation> _lazyBody;
        private readonly Lazy<IVariableDeclarationStatement> _lazyDeclaration;
        private readonly Lazy<IOperation> _lazyValue;

        public LazyUsingStatement(Lazy<IOperation> body, Lazy<IVariableDeclarationStatement> declaration, Lazy<IOperation> value, SemanticModel semanticModel, SyntaxNode syntax, ITypeSymbol type, Optional<object> constantValue) : base(semanticModel, syntax, type, constantValue)
        {
            _lazyBody = body ?? throw new System.ArgumentNullException(nameof(body));
            _lazyDeclaration = declaration ?? throw new System.ArgumentNullException(nameof(declaration));
            _lazyValue = value ?? throw new System.ArgumentNullException(nameof(value));
        }

        protected override IOperation BodyImpl => _lazyBody.Value;

        protected override IVariableDeclarationStatement DeclarationImpl => _lazyDeclaration.Value;

        protected override IOperation ValueImpl => _lazyValue.Value;
    }

    /// <summary>
    /// Represents a local variable declaration.
    /// </summary>
    internal abstract partial class BaseVariableDeclaration : Operation, IVariableDeclaration
    {
        protected BaseVariableDeclaration(ImmutableArray<ILocalSymbol> variables, SemanticModel semanticModel, SyntaxNode syntax, ITypeSymbol type, Optional<object> constantValue) :
                    base(OperationKind.VariableDeclaration, semanticModel, syntax, type, constantValue)
        {
            Variables = variables;
        }
        /// <summary>
        /// Symbols declared by the declaration. In VB, it's possible to declare multiple variables with the
        /// same initializer. In C#, this will always have a single symbol.
        /// </summary>
        public ImmutableArray<ILocalSymbol> Variables { get; }
        protected abstract IOperation InitializerImpl { get; }
        public override IEnumerable<IOperation> Children
        {
            get
            {
                yield return Initializer;
            }
        }

        /// <summary>
        /// Optional initializer of the variable.
        /// </summary>
        public IOperation Initializer => Operation.SetParentOperation(InitializerImpl, this);
        public override void Accept(OperationVisitor visitor)
        {
            visitor.VisitVariableDeclaration(this);
        }
        public override TResult Accept<TArgument, TResult>(OperationVisitor<TArgument, TResult> visitor, TArgument argument)
        {
            return visitor.VisitVariableDeclaration(this, argument);
        }
    }

    /// <summary>
    /// Represents a local variable declaration.
    /// </summary>
    internal sealed partial class VariableDeclaration : BaseVariableDeclaration, IVariableDeclaration
    {
        public VariableDeclaration(ImmutableArray<ILocalSymbol> variables, IOperation initializer, SemanticModel semanticModel, SyntaxNode syntax, ITypeSymbol type, Optional<object> constantValue) :
            base(variables, semanticModel, syntax, type, constantValue)
        {
            InitializerImpl = initializer;
        }

        protected override IOperation InitializerImpl { get; }
    }

    /// <summary>
    /// Represents a local variable declaration.
    /// </summary>
    internal sealed partial class LazyVariableDeclaration : BaseVariableDeclaration, IVariableDeclaration
    {
        private readonly Lazy<IOperation> _lazyInitializer;

        public LazyVariableDeclaration(ImmutableArray<ILocalSymbol> variables, Lazy<IOperation> initializer, SemanticModel semanticModel, SyntaxNode syntax, ITypeSymbol type, Optional<object> constantValue) : base(variables, semanticModel, syntax, type, constantValue)
        {
            _lazyInitializer = initializer ?? throw new System.ArgumentNullException(nameof(initializer));
        }

        protected override IOperation InitializerImpl => _lazyInitializer.Value;
    }

    /// <summary>
    /// Represents a local variable declaration statement.
    /// </summary>
    internal abstract partial class BaseVariableDeclarationStatement : Operation, IVariableDeclarationStatement
    {
        protected BaseVariableDeclarationStatement(SemanticModel semanticModel, SyntaxNode syntax, ITypeSymbol type, Optional<object> constantValue) :
                    base(OperationKind.VariableDeclarationStatement, semanticModel, syntax, type, constantValue)
        {
        }

        protected abstract ImmutableArray<IVariableDeclaration> DeclarationsImpl { get; }
        public override IEnumerable<IOperation> Children
        {
            get
            {
                foreach (var declaration in Declarations)
                {
                    yield return declaration;
                }
            }
        }
        /// <summary>
        /// Variables declared by the statement.
        /// </summary>
        public ImmutableArray<IVariableDeclaration> Declarations => Operation.SetParentOperation(DeclarationsImpl, this);
        public override void Accept(OperationVisitor visitor)
        {
            visitor.VisitVariableDeclarationStatement(this);
        }
        public override TResult Accept<TArgument, TResult>(OperationVisitor<TArgument, TResult> visitor, TArgument argument)
        {
            return visitor.VisitVariableDeclarationStatement(this, argument);
        }
    }

    /// <summary>
    /// Represents a local variable declaration statement.
    /// </summary>
    internal sealed partial class VariableDeclarationStatement : BaseVariableDeclarationStatement, IVariableDeclarationStatement
    {
        public VariableDeclarationStatement(ImmutableArray<IVariableDeclaration> declarations, SemanticModel semanticModel, SyntaxNode syntax, ITypeSymbol type, Optional<object> constantValue) :
            base(semanticModel, syntax, type, constantValue)
        {
            DeclarationsImpl = declarations;
        }

        protected override ImmutableArray<IVariableDeclaration> DeclarationsImpl { get; }
    }

    /// <summary>
    /// Represents a local variable declaration statement.
    /// </summary>
    internal sealed partial class LazyVariableDeclarationStatement : BaseVariableDeclarationStatement, IVariableDeclarationStatement
    {
        private readonly Lazy<ImmutableArray<IVariableDeclaration>> _lazyDeclarations;

        public LazyVariableDeclarationStatement(Lazy<ImmutableArray<IVariableDeclaration>> declarations, SemanticModel semanticModel, SyntaxNode syntax, ITypeSymbol type, Optional<object> constantValue) : base(semanticModel, syntax, type, constantValue)
        {
            _lazyDeclarations = declarations;
        }

        protected override ImmutableArray<IVariableDeclaration> DeclarationsImpl => _lazyDeclarations.Value;
    }

    /// <summary>
    /// Represents a C# while or do statement, or a VB While or Do statement.
    /// </summary>
    internal abstract partial class BaseWhileUntilLoopStatement : ForWhileUntilLoopStatement, IWhileUntilLoopStatement
    {
        public BaseWhileUntilLoopStatement(bool isTopTest, bool isWhile, LoopKind loopKind, SemanticModel semanticModel, SyntaxNode syntax, ITypeSymbol type, Optional<object> constantValue) :
            base(loopKind, OperationKind.LoopStatement, semanticModel, syntax, type, constantValue)
        {
            IsTopTest = isTopTest;
            IsWhile = isWhile;
        }
        /// <summary>
        /// True if the loop test executes at the top of the loop; false if the loop test executes at the bottom of the loop.
        /// </summary>
        public bool IsTopTest { get; }
        /// <summary>
        /// True if the loop is a while loop; false if the loop is an until loop.
        /// </summary>
        public bool IsWhile { get; }
        public override IEnumerable<IOperation> Children
        {
            get
            {
                yield return Condition;
                yield return Body;
            }
        }

        public override void Accept(OperationVisitor visitor)
        {
            visitor.VisitWhileUntilLoopStatement(this);
        }
        public override TResult Accept<TArgument, TResult>(OperationVisitor<TArgument, TResult> visitor, TArgument argument)
        {
            return visitor.VisitWhileUntilLoopStatement(this, argument);
        }
    }

    /// <summary>
    /// Represents a C# while or do statement, or a VB While or Do statement.
    /// </summary>
    internal sealed partial class WhileUntilLoopStatement : BaseWhileUntilLoopStatement, IWhileUntilLoopStatement
    {
        public WhileUntilLoopStatement(bool isTopTest, bool isWhile, IOperation condition, LoopKind loopKind, IOperation body, SemanticModel semanticModel, SyntaxNode syntax, ITypeSymbol type, Optional<object> constantValue) :
            base(isTopTest, isWhile, loopKind, semanticModel, syntax, type, constantValue)
        {
            ConditionImpl = condition;
            BodyImpl = body;
        }
        protected override IOperation ConditionImpl { get; }
        protected override IOperation BodyImpl { get; }
    }

    /// <summary>
    /// Represents a C# while or do statement, or a VB While or Do statement.
    /// </summary>
    internal sealed partial class LazyWhileUntilLoopStatement : BaseWhileUntilLoopStatement, IWhileUntilLoopStatement
    {
        private readonly Lazy<IOperation> _lazyCondition;
        private readonly Lazy<IOperation> _lazyBody;

        public LazyWhileUntilLoopStatement(bool isTopTest, bool isWhile, Lazy<IOperation> condition, LoopKind loopKind, Lazy<IOperation> body, SemanticModel semanticModel, SyntaxNode syntax, ITypeSymbol type, Optional<object> constantValue) :
            base(isTopTest, isWhile, loopKind, semanticModel, syntax, type, constantValue)
        {
            _lazyCondition = condition ?? throw new System.ArgumentNullException(nameof(condition));
            _lazyBody = body ?? throw new System.ArgumentNullException(nameof(body));
        }
        protected override IOperation ConditionImpl => _lazyCondition.Value;
        protected override IOperation BodyImpl => _lazyBody.Value;
    }

    /// <summary>
    /// Represents a VB With statement.
    /// </summary>
    internal abstract partial class BaseWithStatement : Operation, IWithStatement
    {
        protected BaseWithStatement(SemanticModel semanticModel, SyntaxNode syntax, ITypeSymbol type, Optional<object> constantValue) :
                    base(OperationKind.WithStatement, semanticModel, syntax, type, constantValue)
        {
        }

        protected abstract IOperation BodyImpl { get; }
        protected abstract IOperation ValueImpl { get; }
        public override IEnumerable<IOperation> Children
        {
            get
            {
                yield return Value;
                yield return Body;
            }
        }
        /// <summary>
        /// Body of the with.
        /// </summary>
        public IOperation Body => Operation.SetParentOperation(BodyImpl, this);
        /// <summary>
        /// Value to whose members leading-dot-qualified references within the with body bind.
        /// </summary>
        public IOperation Value => Operation.SetParentOperation(ValueImpl, this);
        public override void Accept(OperationVisitor visitor)
        {
            visitor.VisitWithStatement(this);
        }
        public override TResult Accept<TArgument, TResult>(OperationVisitor<TArgument, TResult> visitor, TArgument argument)
        {
            return visitor.VisitWithStatement(this, argument);
        }
    }

    /// <summary>
    /// Represents a VB With statement.
    /// </summary>
    internal sealed partial class WithStatement : BaseWithStatement, IWithStatement
    {
        public WithStatement(IOperation body, IOperation value, SemanticModel semanticModel, SyntaxNode syntax, ITypeSymbol type, Optional<object> constantValue) :
            base(semanticModel, syntax, type, constantValue)
        {
            BodyImpl = body;
            ValueImpl = value;
        }

        protected override IOperation BodyImpl { get; }
        protected override IOperation ValueImpl { get; }
    }

    /// <summary>
    /// Represents a VB With statement.
    /// </summary>
    internal sealed partial class LazyWithStatement : BaseWithStatement, IWithStatement
    {
        private readonly Lazy<IOperation> _lazyBody;
        private readonly Lazy<IOperation> _lazyValue;

        public LazyWithStatement(Lazy<IOperation> body, Lazy<IOperation> value, SemanticModel semanticModel, SyntaxNode syntax, ITypeSymbol type, Optional<object> constantValue) : base(semanticModel, syntax, type, constantValue)
        {
            _lazyBody = body ?? throw new System.ArgumentNullException(nameof(body));
            _lazyValue = value ?? throw new System.ArgumentNullException(nameof(value));
        }

        protected override IOperation BodyImpl => _lazyBody.Value;

        protected override IOperation ValueImpl => _lazyValue.Value;
    }

    /// <summary>
    /// Represents a local function statement.
    /// </summary>
    internal abstract partial class BaseLocalFunctionStatement : Operation, ILocalFunctionStatement
    {
        protected BaseLocalFunctionStatement(IMethodSymbol localFunctionSymbol, SemanticModel semanticModel, SyntaxNode syntax, ITypeSymbol type, Optional<object> constantValue) :
                    base(OperationKind.LocalFunctionStatement, semanticModel, syntax, type, constantValue)
        {
            LocalFunctionSymbol = localFunctionSymbol;
        }
        /// <summary>
        /// Local function symbol.
        /// </summary>
        public IMethodSymbol LocalFunctionSymbol { get; }
        protected abstract IBlockStatement BodyImpl { get; }
        public override IEnumerable<IOperation> Children
        {
            get
            {
                yield return Body;
            }
        }
        /// <summary>
        /// Body of the local function.
        /// </summary>
        public IBlockStatement Body => Operation.SetParentOperation(BodyImpl, this);
        public override void Accept(OperationVisitor visitor)
        {
            visitor.VisitLocalFunctionStatement(this);
        }
        public override TResult Accept<TArgument, TResult>(OperationVisitor<TArgument, TResult> visitor, TArgument argument)
        {
            return visitor.VisitLocalFunctionStatement(this, argument);
        }
    }

    /// <summary>
    /// Represents a local function statement.
    /// </summary>
    internal sealed partial class LocalFunctionStatement : BaseLocalFunctionStatement, ILocalFunctionStatement
    {
        public LocalFunctionStatement(IMethodSymbol localFunctionSymbol, IBlockStatement body, SemanticModel semanticModel, SyntaxNode syntax, ITypeSymbol type, Optional<object> constantValue) :
            base(localFunctionSymbol, semanticModel, syntax, type, constantValue)
        {
            BodyImpl = body;
        }

        protected override IBlockStatement BodyImpl { get; }
    }

    /// <summary>
    /// Represents a local function statement.
    /// </summary>
    internal sealed partial class LazyLocalFunctionStatement : BaseLocalFunctionStatement, ILocalFunctionStatement
    {
        private readonly Lazy<IBlockStatement> _lazyBody;

        public LazyLocalFunctionStatement(IMethodSymbol localFunctionSymbol, Lazy<IBlockStatement> body, SemanticModel semanticModel, SyntaxNode syntax, ITypeSymbol type, Optional<object> constantValue)
            : base(localFunctionSymbol, semanticModel, syntax, type, constantValue)
        {
            _lazyBody = body ?? throw new System.ArgumentNullException(nameof(body));
        }

        protected override IBlockStatement BodyImpl => _lazyBody.Value;
    }

    /// <summary>
    /// Represents a C# constant pattern.
    /// </summary>
    internal abstract partial class BaseConstantPattern : Operation, IConstantPattern
    {
        protected BaseConstantPattern(SemanticModel semanticModel, SyntaxNode syntax, ITypeSymbol type, Optional<object> constantValue) :
                    base(OperationKind.ConstantPattern, semanticModel, syntax, type, constantValue)
        {
        }

        protected abstract IOperation ValueImpl { get; }
        public override IEnumerable<IOperation> Children
        {
            get
            {
                yield return Value;
            }
        }
        /// <summary>
        /// Constant value of the pattern.
        /// </summary>
        public IOperation Value => Operation.SetParentOperation(ValueImpl, this);
        public override void Accept(OperationVisitor visitor)
        {
            visitor.VisitConstantPattern(this);
        }
        public override TResult Accept<TArgument, TResult>(OperationVisitor<TArgument, TResult> visitor, TArgument argument)
        {
            return visitor.VisitConstantPattern(this, argument);
        }
    }

    /// <summary>
    /// Represents a C# constant pattern.
    /// </summary>
    internal sealed partial class ConstantPattern : BaseConstantPattern, IConstantPattern
    {
        public ConstantPattern(IOperation value, SemanticModel semanticModel, SyntaxNode syntax, ITypeSymbol type, Optional<object> constantValue) :
            base(semanticModel, syntax, type, constantValue)
        {
            ValueImpl = value;
        }

        protected override IOperation ValueImpl { get; }
    }

    /// <summary>
    /// Represents a C# constant pattern.
    /// </summary>
    internal sealed partial class LazyConstantPattern : BaseConstantPattern, IConstantPattern
    {
        private readonly Lazy<IOperation> _lazyValue;

        public LazyConstantPattern(Lazy<IOperation> value, SemanticModel semanticModel, SyntaxNode syntax, ITypeSymbol type, Optional<object> constantValue)
            : base(semanticModel, syntax, type, constantValue)
        {
            _lazyValue = value ?? throw new System.ArgumentNullException(nameof(value));
        }

        protected override IOperation ValueImpl => _lazyValue.Value;
    }

    /// <summary>
    /// Represents a C# declaration pattern.
    /// </summary>
    internal sealed partial class DeclarationPattern : Operation, IDeclarationPattern
    {
        public DeclarationPattern(ISymbol declaredSymbol, SemanticModel semanticModel, SyntaxNode syntax, ITypeSymbol type, Optional<object> constantValue) :
                    base(OperationKind.DeclarationPattern, semanticModel, syntax, type, constantValue)
        {
            DeclaredSymbol = declaredSymbol;
        }
        /// <summary>
        /// Symbol declared by the pattern.
        /// </summary>
        public ISymbol DeclaredSymbol { get; }
        public override IEnumerable<IOperation> Children
        {
            get
            {
                yield break;
            }
        }
        public override void Accept(OperationVisitor visitor)
        {
            visitor.VisitDeclarationPattern(this);
        }
        public override TResult Accept<TArgument, TResult>(OperationVisitor<TArgument, TResult> visitor, TArgument argument)
        {
            return visitor.VisitDeclarationPattern(this, argument);
        }
    }

    /// <summary>
    /// Represents a C# pattern case clause.
    /// </summary>
    internal abstract partial class BasePatternCaseClause : CaseClause, IPatternCaseClause
    {
        protected BasePatternCaseClause(ILabelSymbol label, SemanticModel semanticModel, SyntaxNode syntax, ITypeSymbol type, Optional<object> constantValue) :
                    base(CaseKind.Pattern, OperationKind.PatternCaseClause, semanticModel, syntax, type, constantValue)
        {
            Label = label;
        }
        /// <summary>
        /// Label associated with the case clause.
        /// </summary>
        public ILabelSymbol Label { get; }
        protected abstract IPattern PatternImpl { get; }
        protected abstract IOperation GuardExpressionImpl { get; }
        public override IEnumerable<IOperation> Children
        {
            get
            {
                yield return Pattern;
                yield return GuardExpression;
            }
        }
        /// <summary>
        /// Pattern associated with case clause.
        /// </summary>
        public IPattern Pattern => Operation.SetParentOperation(PatternImpl, this);
        /// <summary>
        /// Guard expression associated with the pattern case clause.
        /// </summary>
        public IOperation GuardExpression => Operation.SetParentOperation(GuardExpressionImpl, this);
        public override void Accept(OperationVisitor visitor)
        {
            visitor.VisitPatternCaseClause(this);
        }
        public override TResult Accept<TArgument, TResult>(OperationVisitor<TArgument, TResult> visitor, TArgument argument)
        {
            return visitor.VisitPatternCaseClause(this, argument);
        }
    }

    /// <summary>
    /// Represents a C# pattern case clause.
    /// </summary>
    internal sealed partial class PatternCaseClause : BasePatternCaseClause, IPatternCaseClause
    {
        public PatternCaseClause(ILabelSymbol label, IPattern pattern, IOperation guardExpression, SemanticModel semanticModel, SyntaxNode syntax, ITypeSymbol type, Optional<object> constantValue) :
            base(label, semanticModel, syntax, type, constantValue)
        {
            PatternImpl = pattern;
            GuardExpressionImpl = guardExpression;
        }

        protected override IPattern PatternImpl { get; }
        protected override IOperation GuardExpressionImpl { get; }
    }

    /// <summary>
    /// Represents a C# pattern case clause.
    /// </summary>
    internal sealed partial class LazyPatternCaseClause : BasePatternCaseClause, IPatternCaseClause
    {
        private readonly Lazy<IPattern> _lazyPattern;
        private readonly Lazy<IOperation> _lazyGuardExpression;

        public LazyPatternCaseClause(ILabelSymbol label, Lazy<IPattern> lazyPattern, Lazy<IOperation> lazyGuardExpression, SemanticModel semanticModel, SyntaxNode syntax, ITypeSymbol type, Optional<object> constantValue)
            : base(label, semanticModel, syntax, type, constantValue)
        {
            _lazyPattern = lazyPattern ?? throw new System.ArgumentNullException(nameof(lazyPattern));
            _lazyGuardExpression = lazyGuardExpression ?? throw new System.ArgumentNullException(nameof(lazyGuardExpression));
        }

        protected override IPattern PatternImpl => _lazyPattern.Value;

        protected override IOperation GuardExpressionImpl => _lazyGuardExpression.Value;
    }

    /// <summary>
    /// Represents a C# is pattern expression. For example, "x is int i".
    /// </summary>
    internal abstract partial class BaseIsPatternExpression : Operation, IIsPatternExpression
    {
        protected BaseIsPatternExpression(SemanticModel semanticModel, SyntaxNode syntax, ITypeSymbol type, Optional<object> constantValue) :
            base(OperationKind.IsPatternExpression, semanticModel, syntax, type, constantValue)
        {
        }

        protected abstract IOperation ExpressionImpl { get; }
        protected abstract IPattern PatternImpl { get; }
        public override IEnumerable<IOperation> Children
        {
            get
            {
                yield return Expression;
                yield return Pattern;
            }
        }
        /// <summary>
        /// Expression.
        /// </summary>
        public IOperation Expression => Operation.SetParentOperation(ExpressionImpl, this);
        /// <summary>
        /// Pattern.
        /// </summary>
        public IPattern Pattern => Operation.SetParentOperation(PatternImpl, this);
        public override void Accept(OperationVisitor visitor)
        {
            visitor.VisitIsPatternExpression(this);
        }
        public override TResult Accept<TArgument, TResult>(OperationVisitor<TArgument, TResult> visitor, TArgument argument)
        {
            return visitor.VisitIsPatternExpression(this, argument);
        }
    }

    /// <summary>
    /// Represents a C# is pattern expression. For example, "x is int i".
    /// </summary>
    internal sealed partial class IsPatternExpression : BaseIsPatternExpression, IIsPatternExpression
    {
        public IsPatternExpression(IOperation expression, IPattern pattern, SemanticModel semanticModel, SyntaxNode syntax, ITypeSymbol type, Optional<object> constantValue) :
            base(semanticModel, syntax, type, constantValue)
        {
            ExpressionImpl = expression;
            PatternImpl = pattern;
        }

        protected override IOperation ExpressionImpl { get; }
        protected override IPattern PatternImpl { get; }
    }

    /// <summary>
    /// Represents a C# is pattern expression. For example, "x is int i".
    /// </summary>
    internal sealed partial class LazyIsPatternExpression : BaseIsPatternExpression, IIsPatternExpression
    {
        private readonly Lazy<IOperation> _lazyExpression;
        private readonly Lazy<IPattern> _lazyPattern;

        public LazyIsPatternExpression(Lazy<IOperation> lazyExpression, Lazy<IPattern> lazyPattern, SemanticModel semanticModel, SyntaxNode syntax, ITypeSymbol type, Optional<object> constantValue)
            : base(semanticModel, syntax, type, constantValue)
        {
            _lazyExpression = lazyExpression ?? throw new System.ArgumentNullException(nameof(lazyExpression));
            _lazyPattern = lazyPattern ?? throw new System.ArgumentNullException(nameof(lazyPattern));
        }

        protected override IOperation ExpressionImpl => _lazyExpression.Value;

        protected override IPattern PatternImpl => _lazyPattern.Value;
    }

    /// <summary>
    /// Represents a C# or VB object or collection initializer expression.
    /// </summary>
    internal abstract partial class BaseObjectOrCollectionInitializerExpression : Operation, IObjectOrCollectionInitializerExpression
    {
        protected BaseObjectOrCollectionInitializerExpression(SemanticModel semanticModel, SyntaxNode syntax, ITypeSymbol type, Optional<object> constantValue) :
                    base(OperationKind.ObjectOrCollectionInitializerExpression, semanticModel, syntax, type, constantValue)
        {
        }

        protected abstract ImmutableArray<IOperation> InitializersImpl { get; }
        public override IEnumerable<IOperation> Children
        {
            get
            {
                foreach (var initializer in Initializers)
                {
                    yield return initializer;
                }
            }
        }
        /// <summary>
        /// Object member or collection initializers.
        /// </summary>
        public ImmutableArray<IOperation> Initializers => Operation.SetParentOperation(InitializersImpl, this);
        public override void Accept(OperationVisitor visitor)
        {
            visitor.VisitObjectOrCollectionInitializerExpression(this);
        }
        public override TResult Accept<TArgument, TResult>(OperationVisitor<TArgument, TResult> visitor, TArgument argument)
        {
            return visitor.VisitObjectOrCollectionInitializerExpression(this, argument);
        }
    }

    /// <summary>
    /// Represents a C# or VB object or collection initializer expression.
    /// </summary>
    internal sealed partial class ObjectOrCollectionInitializerExpression : BaseObjectOrCollectionInitializerExpression, IObjectOrCollectionInitializerExpression
    {
        public ObjectOrCollectionInitializerExpression(ImmutableArray<IOperation> initializers, SemanticModel semanticModel, SyntaxNode syntax, ITypeSymbol type, Optional<object> constantValue) :
            base(semanticModel, syntax, type, constantValue)
        {
            InitializersImpl = initializers;
        }

        protected override ImmutableArray<IOperation> InitializersImpl { get; }
    }

    /// <summary>
    /// Represents a C# or VB object or collection initializer expression.
    /// </summary>
    internal sealed partial class LazyObjectOrCollectionInitializerExpression : BaseObjectOrCollectionInitializerExpression, IObjectOrCollectionInitializerExpression
    {
        private readonly Lazy<ImmutableArray<IOperation>> _lazyInitializers;

        public LazyObjectOrCollectionInitializerExpression(Lazy<ImmutableArray<IOperation>> initializers, SemanticModel semanticModel, SyntaxNode syntax, ITypeSymbol type, Optional<object> constantValue) :
            base(semanticModel, syntax, type, constantValue)
        {
            _lazyInitializers = initializers ?? throw new System.ArgumentNullException(nameof(initializers));
        }

        protected override ImmutableArray<IOperation> InitializersImpl => _lazyInitializers.Value;
    }

    /// <summary>
    /// Represents a C# or VB member initializer expression within an object initializer expression.
    /// </summary>
    internal abstract partial class BaseMemberInitializerExpression : Operation, IMemberInitializerExpression
    {
        protected BaseMemberInitializerExpression(SemanticModel semanticModel, SyntaxNode syntax, ITypeSymbol type, Optional<object> constantValue) :
                    base(OperationKind.MemberInitializerExpression, semanticModel, syntax, type, constantValue)
        {
        }

        protected abstract IMemberReferenceExpression InitializedMemberImpl { get; }
        protected abstract IObjectOrCollectionInitializerExpression InitializerImpl { get; }
        public override IEnumerable<IOperation> Children
        {
            get
            {
                yield return InitializedMember;
                yield return Initializer;
            }
        }
        /// <summary>
        /// Initialized member.
        /// </summary>
        public IMemberReferenceExpression InitializedMember => Operation.SetParentOperation(InitializedMemberImpl, this);

        /// <summary>
        /// Member initializer.
        /// </summary>
        public IObjectOrCollectionInitializerExpression Initializer => Operation.SetParentOperation(InitializerImpl, this);
        public override void Accept(OperationVisitor visitor)
        {
            visitor.VisitMemberInitializerExpression(this);
        }
        public override TResult Accept<TArgument, TResult>(OperationVisitor<TArgument, TResult> visitor, TArgument argument)
        {
            return visitor.VisitMemberInitializerExpression(this, argument);
        }
    }

    /// <summary>
    /// Represents a C# or VB member initializer expression within an object initializer expression.
    /// </summary>
    internal sealed partial class MemberInitializerExpression : BaseMemberInitializerExpression, IMemberInitializerExpression
    {
        public MemberInitializerExpression(IMemberReferenceExpression initializedMember, IObjectOrCollectionInitializerExpression initializer, SemanticModel semanticModel, SyntaxNode syntax, ITypeSymbol type, Optional<object> constantValue) :
            base(semanticModel, syntax, type, constantValue)
        {
            InitializedMemberImpl = initializedMember;
            InitializerImpl = initializer;
        }

        protected override IMemberReferenceExpression InitializedMemberImpl { get; }
        protected override IObjectOrCollectionInitializerExpression InitializerImpl { get; }
    }

    /// <summary>
    /// Represents a C# or VB member initializer expression within an object initializer expression.
    /// </summary>
    internal sealed partial class LazyMemberInitializerExpression : BaseMemberInitializerExpression, IMemberInitializerExpression
    {
        private readonly Lazy<IMemberReferenceExpression> _lazyInitializedMember;
        private readonly Lazy<IObjectOrCollectionInitializerExpression> _lazyInitializer;

        public LazyMemberInitializerExpression(Lazy<IMemberReferenceExpression> initializedMember, Lazy<IObjectOrCollectionInitializerExpression> initializer, SemanticModel semanticModel, SyntaxNode syntax, ITypeSymbol type, Optional<object> constantValue) :
            base(semanticModel, syntax, type, constantValue)
        {
            _lazyInitializedMember = initializedMember ?? throw new System.ArgumentNullException(nameof(initializedMember));
            _lazyInitializer = initializer ?? throw new System.ArgumentNullException(nameof(initializer));
        }

        protected override IMemberReferenceExpression InitializedMemberImpl => _lazyInitializedMember.Value;

        protected override IObjectOrCollectionInitializerExpression InitializerImpl => _lazyInitializer.Value;
    }

    /// <summary>
    /// Represents a C# nested collection element initializer expression within a collection initializer.
    /// </summary>
    internal abstract partial class BaseCollectionElementInitializerExpression : Operation, ICollectionElementInitializerExpression
    {
        protected BaseCollectionElementInitializerExpression(IMethodSymbol addMethod, bool isDynamic, SemanticModel semanticModel, SyntaxNode syntax, ITypeSymbol type, Optional<object> constantValue) :
                    base(OperationKind.CollectionElementInitializerExpression, semanticModel, syntax, type, constantValue)
        {
            AddMethod = addMethod;
            IsDynamic = isDynamic;
        }
        /// <summary>
        /// Add method invoked on collection. Might be null for dynamic invocation.
        /// </summary>
        public IMethodSymbol AddMethod { get; }
        protected abstract ImmutableArray<IOperation> ArgumentsImpl { get; }
        /// <summary>
        /// Flag indicating if this is a dynamic invocation.
        /// </summary>
        public bool IsDynamic { get; }
        public override IEnumerable<IOperation> Children
        {
            get
            {
                foreach (var argument in Arguments)
                {
                    yield return argument;
                }
            }
        }
        /// <summary>
        /// Arguments passed to add method invocation.
        /// </summary>
        public ImmutableArray<IOperation> Arguments => Operation.SetParentOperation(ArgumentsImpl, this);
        public override void Accept(OperationVisitor visitor)
        {
            visitor.VisitCollectionElementInitializerExpression(this);
        }
        public override TResult Accept<TArgument, TResult>(OperationVisitor<TArgument, TResult> visitor, TArgument argument)
        {
            return visitor.VisitCollectionElementInitializerExpression(this, argument);
        }
    }

    /// <summary>
    /// Represents a C# nested collection element initializer expression within a collection initializer.
    /// </summary>
    internal sealed partial class CollectionElementInitializerExpression : BaseCollectionElementInitializerExpression, ICollectionElementInitializerExpression
    {
        public CollectionElementInitializerExpression(IMethodSymbol addMethod, ImmutableArray<IOperation> arguments, bool isDynamic, SemanticModel semanticModel, SyntaxNode syntax, ITypeSymbol type, Optional<object> constantValue) :
            base(addMethod, isDynamic, semanticModel, syntax, type, constantValue)
        {
            ArgumentsImpl = arguments;
        }

        protected override ImmutableArray<IOperation> ArgumentsImpl { get; }
    }

    /// <summary>
    /// Represents a C# nested collection element initializer expression within a collection initializer.
    /// </summary>
    internal sealed partial class LazyCollectionElementInitializerExpression : BaseCollectionElementInitializerExpression, ICollectionElementInitializerExpression
    {
        private readonly Lazy<ImmutableArray<IOperation>> _lazyArguments;

        public LazyCollectionElementInitializerExpression(IMethodSymbol addMethod, Lazy<ImmutableArray<IOperation>> arguments, bool isDynamic, SemanticModel semanticModel, SyntaxNode syntax, ITypeSymbol type, Optional<object> constantValue) :
            base(addMethod, isDynamic, semanticModel, syntax, type, constantValue)
        {
            _lazyArguments = arguments ?? throw new System.ArgumentNullException(nameof(arguments));
        }

        protected override ImmutableArray<IOperation> ArgumentsImpl => _lazyArguments.Value;
    }
}<|MERGE_RESOLUTION|>--- conflicted
+++ resolved
@@ -1208,21 +1208,15 @@
     /// </summary>
     internal abstract partial class BaseConversionExpression : Operation, IHasOperatorMethodExpression, IConversionExpression
     {
-<<<<<<< HEAD
-        protected BaseConversionExpression(bool isExplicitInCode, bool isTryCast, bool isChecked, SyntaxNode syntax, ITypeSymbol type, Optional<object> constantValue) :
-                    base(OperationKind.ConversionExpression, syntax, type, constantValue)
-=======
-        protected BaseConversionExpression(ConversionKind conversionKind, bool isExplicit, bool usesOperatorMethod, IMethodSymbol operatorMethod, SemanticModel semanticModel, SyntaxNode syntax, ITypeSymbol type, Optional<object> constantValue) :
+        protected BaseConversionExpression(bool isExplicitInCode, bool isTryCast, bool isChecked, SemanticModel semanticModel, SyntaxNode syntax, ITypeSymbol type, Optional<object> constantValue) :
                     base(OperationKind.ConversionExpression, semanticModel, syntax, type, constantValue)
->>>>>>> 8de36852
         {
             IsExplicitInCode = isExplicitInCode;
             IsTryCast = isTryCast;
             IsChecked = isChecked;
         }
 
-<<<<<<< HEAD
-        public abstract IOperation Operand { get; }
+        public abstract IOperation OperandImpl { get; }
         public abstract CommonConversion Conversion { get; }
         public bool IsExplicitInCode { get; }
         public bool IsTryCast { get; }
@@ -1230,25 +1224,6 @@
         public abstract string LanguageName { get; }
         public bool UsesOperatorMethod => Conversion.IsUserDefined;
         public IMethodSymbol OperatorMethod => Conversion.MethodSymbol;
-=======
-        protected abstract IOperation OperandImpl { get; }
-        /// <summary>
-        /// Kind of conversion.
-        /// </summary>
-        public ConversionKind ConversionKind { get; }
-        /// <summary>
-        /// True if and only if the conversion is indicated explicity by a cast operation in the source code.
-        /// </summary>
-        public bool IsExplicit { get; }
-        /// <summary>
-        /// True if and only if the operation is performed by an operator method.
-        /// </summary>
-        public bool UsesOperatorMethod { get; }
-        /// <summary>
-        /// Operation method used by the operation, null if the operation does not use an operator method.
-        /// </summary>
-        public IMethodSymbol OperatorMethod { get; }
->>>>>>> 8de36852
         public override IEnumerable<IOperation> Children
         {
             get
@@ -1270,38 +1245,6 @@
         }
     }
 
-<<<<<<< HEAD
-=======
-    /// <summary>
-    /// Represents a conversion operation.
-    /// </summary>
-    internal sealed partial class ConversionExpression : BaseConversionExpression, IHasOperatorMethodExpression, IConversionExpression
-    {
-        public ConversionExpression(IOperation operand, ConversionKind conversionKind, bool isExplicit, bool usesOperatorMethod, IMethodSymbol operatorMethod, SemanticModel semanticModel, SyntaxNode syntax, ITypeSymbol type, Optional<object> constantValue) :
-            base(conversionKind, isExplicit, usesOperatorMethod, operatorMethod, semanticModel, syntax, type, constantValue)
-        {
-            OperandImpl = operand;
-        }
-
-        protected override IOperation OperandImpl { get; }
-    }
-
-    /// <summary>
-    /// Represents a conversion operation.
-    /// </summary>
-    internal sealed partial class LazyConversionExpression : BaseConversionExpression, IHasOperatorMethodExpression, IConversionExpression
-    {
-        private readonly Lazy<IOperation> _lazyOperand;
-
-        public LazyConversionExpression(Lazy<IOperation> operand, ConversionKind conversionKind, bool isExplicit, bool usesOperatorMethod, IMethodSymbol operatorMethod, SemanticModel semanticModel, SyntaxNode syntax, ITypeSymbol type, Optional<object> constantValue) : base(conversionKind, isExplicit, usesOperatorMethod, operatorMethod, semanticModel, syntax, type, constantValue)
-        {
-            _lazyOperand = operand ?? throw new System.ArgumentNullException(nameof(operand));
-        }
-
-        protected override IOperation OperandImpl => _lazyOperand.Value;
-    }
-
->>>>>>> 8de36852
     /// <remarks>
     /// This interface is reserved for implementation by its associated APIs. We reserve the right to
     /// change it in the future.
