--- conflicted
+++ resolved
@@ -12,11 +12,7 @@
           "lib/portable-net45+win8+wp8+wpa81/System.Collections.Immutable.dll": {}
         }
       },
-<<<<<<< HEAD
-      "System.Reflection.Metadata/1.2.0-rc2-23826": {
-=======
       "System.Reflection.Metadata/1.2.0": {
->>>>>>> 44b03197
         "type": "package",
         "dependencies": {
           "System.Collections.Immutable": "1.1.37"
@@ -35,7 +31,6 @@
       "sha512": "fTpqwZYBzoklTT+XjTRK8KxvmrGkYHzBiylCcKyQcxiOM8k+QvhNBxRvFHDWzy4OEP5f8/9n+xQ9mEgEXY+muA==",
       "type": "package",
       "files": [
-<<<<<<< HEAD
         "System.Collections.Immutable.1.1.37.nupkg.sha512",
         "System.Collections.Immutable.nuspec",
         "lib/dotnet/System.Collections.Immutable.dll",
@@ -44,28 +39,11 @@
         "lib/portable-net45+win8+wp8+wpa81/System.Collections.Immutable.xml"
       ]
     },
-    "System.Reflection.Metadata/1.2.0-rc2-23826": {
-      "sha512": "iaq5zpluF7mUMd5hFyhmZGyCSzF6glZjvNI2VAhLFQEp8sGA/tROj6NoZL42q6HhoHxi1XyGeoIXPi5hyw0+5w==",
-      "type": "package",
-      "files": [
-        "System.Reflection.Metadata.1.2.0-rc2-23826.nupkg.sha512",
-=======
-        "System.Collections.Immutable.nuspec",
-        "[Content_Types].xml",
-        "_rels/.rels",
-        "lib/dotnet/System.Collections.Immutable.dll",
-        "lib/dotnet/System.Collections.Immutable.xml",
-        "lib/portable-net45+win8+wp8+wpa81/System.Collections.Immutable.dll",
-        "lib/portable-net45+win8+wp8+wpa81/System.Collections.Immutable.xml",
-        "package/services/metadata/core-properties/a02fdeabe1114a24bba55860b8703852.psmdcp"
-      ]
-    },
     "System.Reflection.Metadata/1.2.0": {
       "sha512": "ubQKFCNYPwhqPXPLjRKCvTDR2UvL5L5+Tm181D/5kl/df7264AuXDi2j2Bf5DxplBxevq8eUH9LRomcFCXTQKw==",
       "type": "package",
       "files": [
         "System.Reflection.Metadata.1.2.0.nupkg.sha512",
->>>>>>> 44b03197
         "System.Reflection.Metadata.nuspec",
         "ThirdPartyNotices.txt",
         "dotnet_library_license.txt",
