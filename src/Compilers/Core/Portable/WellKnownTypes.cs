--- conflicted
+++ resolved
@@ -543,14 +543,11 @@
             "System.ObsoleteAttribute",
             "System.Span`1",
             "System.ReadOnlySpan`1",
-<<<<<<< HEAD
+            "System.Runtime.InteropServices.UnmanagedType",
+            "System.Runtime.CompilerServices.IsUnmanagedAttribute",
             "System.IAsyncDisposable",
             "System.Collections.Generic.IAsyncEnumerable`1",
             "System.Collections.Generic.IAsyncEnumerator`1",
-=======
-            "System.Runtime.InteropServices.UnmanagedType",
-            "System.Runtime.CompilerServices.IsUnmanagedAttribute",
->>>>>>> 06393e4e
         };
 
         private readonly static Dictionary<string, WellKnownType> s_nameToTypeIdMap = new Dictionary<string, WellKnownType>((int)Count);
