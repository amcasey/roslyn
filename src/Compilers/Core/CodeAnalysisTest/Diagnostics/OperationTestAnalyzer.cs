﻿// Copyright (c) Microsoft.  All Rights Reserved.  Licensed under the Apache License, Version 2.0.  See License.txt in the project root for license information.

using System;
using System.Collections.Generic;
using System.Collections.Immutable;
using System.Linq;
using Microsoft.CodeAnalysis.Diagnostics;
using Microsoft.CodeAnalysis.Semantics;

namespace Microsoft.CodeAnalysis.UnitTests.Diagnostics
{
    // These analyzers are not intended for any actual use. They exist solely to test IOperation support.

    /// <summary>Analyzer used to test for bad statements and expressions.</summary>
    public class BadStuffTestAnalyzer : DiagnosticAnalyzer
    {
        public static readonly DiagnosticDescriptor InvalidExpressionDescriptor = new DiagnosticDescriptor(
            "InvalidExpression",
            "Invalid Expression",
            "Invalid expression found.",
            "Testing",
            DiagnosticSeverity.Warning,
            isEnabledByDefault: true);

        public static readonly DiagnosticDescriptor InvalidStatementDescriptor = new DiagnosticDescriptor(
            "InvalidStatement",
            "Invalid Statement",
            "Invalid statement found.",
            "Testing",
            DiagnosticSeverity.Warning,
            isEnabledByDefault: true);

        public static readonly DiagnosticDescriptor IsInvalidDescriptor = new DiagnosticDescriptor(
            "IsInvalid",
            "Is Invalid",
            "Operation found that is invalid.",
            "Testing",
            DiagnosticSeverity.Warning,
            isEnabledByDefault: true);

        public sealed override ImmutableArray<DiagnosticDescriptor> SupportedDiagnostics
        {
            get { return ImmutableArray.Create(InvalidExpressionDescriptor, InvalidStatementDescriptor, IsInvalidDescriptor); }
        }

        public sealed override void Initialize(AnalysisContext context)
        {
            context.RegisterOperationAction(
                 (operationContext) =>
                 {
                     operationContext.ReportDiagnostic(Diagnostic.Create(InvalidExpressionDescriptor, operationContext.Operation.Syntax.GetLocation()));
                 },
                 OperationKind.InvalidExpression);

            context.RegisterOperationAction(
                 (operationContext) =>
                 {
                     operationContext.ReportDiagnostic(Diagnostic.Create(InvalidStatementDescriptor, operationContext.Operation.Syntax.GetLocation()));
                 },
                 OperationKind.InvalidStatement);

            context.RegisterOperationAction(
                 (operationContext) =>
                 {
                     if (operationContext.Operation.IsInvalid)
                     {
                         operationContext.ReportDiagnostic(Diagnostic.Create(IsInvalidDescriptor, operationContext.Operation.Syntax.GetLocation()));
                     }
                 },
                 OperationKind.InvocationExpression,
                 OperationKind.InvalidExpression,
                 OperationKind.InvalidStatement);
        }
    }

    /// <summary>Analyzer used to test for operations within symbols of certain names.</summary>
    public class OwningSymbolTestAnalyzer : DiagnosticAnalyzer
    {
        public static readonly DiagnosticDescriptor ExpressionDescriptor = new DiagnosticDescriptor(
            "Expression",
            "Expression",
            "Expression found.",
            "Testing",
            DiagnosticSeverity.Warning,
            isEnabledByDefault: true);

        public sealed override ImmutableArray<DiagnosticDescriptor> SupportedDiagnostics
        {
            get { return ImmutableArray.Create(ExpressionDescriptor); }
        }

        public sealed override void Initialize(AnalysisContext context)
        {
            context.RegisterOperationBlockStartAction(
                (operationBlockContext) =>
                {
                    if (operationBlockContext.Compilation.Language != "Stumble")
                    {
                        operationBlockContext.RegisterOperationAction(
                             (operationContext) =>
                             {
                                 if (operationContext.ContainingSymbol.Name.StartsWith("Funky") && operationContext.Compilation.Language != "Mumble")
                                 {
                                     operationContext.ReportDiagnostic(Diagnostic.Create(ExpressionDescriptor, operationContext.Operation.Syntax.GetLocation()));
                                 }
                             },
                             OperationKind.LocalReferenceExpression,
                             OperationKind.LiteralExpression);
                    }
                });
        }
    }

    /// <summary>Analyzer used to test for loop IOperations.</summary>
    public class BigForTestAnalyzer : DiagnosticAnalyzer
    {
        /// <summary>Diagnostic category "Reliability".</summary>
        private const string ReliabilityCategory = "Reliability";

        public static readonly DiagnosticDescriptor BigForDescriptor = new DiagnosticDescriptor(
            "BigForRule",
            "Big For Loop",
            "For loop iterates more than one million times",
            ReliabilityCategory,
            DiagnosticSeverity.Warning,
            isEnabledByDefault: true);

        /// <summary>Gets the set of supported diagnostic descriptors from this analyzer.</summary>
        public sealed override ImmutableArray<DiagnosticDescriptor> SupportedDiagnostics
        {
            get { return ImmutableArray.Create(BigForDescriptor); }
        }

        public sealed override void Initialize(AnalysisContext context)
        {
            context.RegisterOperationAction(
                 (operationContext) =>
                 {
                     ILoopStatement loop = (ILoopStatement)operationContext.Operation;
                     if (loop.LoopKind == LoopKind.For)
                     {
                         IForLoopStatement forLoop = (IForLoopStatement)loop;
                         IExpression forCondition = forLoop.Condition;

                         if (forCondition.Kind == OperationKind.BinaryOperatorExpression)
                         {
                             IBinaryOperatorExpression condition = (IBinaryOperatorExpression)forCondition;
                             IExpression conditionLeft = condition.Left;
                             IExpression conditionRight = condition.Right;

                             if (conditionRight.ConstantValue.HasValue &&
                                 conditionRight.Type.SpecialType == SpecialType.System_Int32 &&
                                 conditionLeft.Kind == OperationKind.LocalReferenceExpression)
                             {
                                 // Test is known to be a comparison of a local against a constant.

                                 int testValue = (int)conditionRight.ConstantValue.Value;
                                 ILocalSymbol testVariable = ((ILocalReferenceExpression)conditionLeft).Local;

                                 if (forLoop.Before.Length == 1)
                                 {
                                     IOperation setup = forLoop.Before[0];
                                     if (setup.Kind == OperationKind.ExpressionStatement && ((IExpressionStatement)setup).Expression.Kind == OperationKind.AssignmentExpression)
                                     {
                                         IAssignmentExpression setupAssignment = (IAssignmentExpression)((IExpressionStatement)setup).Expression;
                                         if (setupAssignment.Target.Kind == OperationKind.LocalReferenceExpression &&
                                             ((ILocalReferenceExpression)setupAssignment.Target).Local == testVariable &&
                                             setupAssignment.Value.ConstantValue.HasValue &&
                                             setupAssignment.Value.Type.SpecialType == SpecialType.System_Int32)
                                         {
                                             // Setup is known to be an assignment of a constant to the local used in the test.

                                             int initialValue = (int)setupAssignment.Value.ConstantValue.Value;

                                             if (forLoop.AtLoopBottom.Length == 1)
                                             {
                                                 IOperation advance = forLoop.AtLoopBottom[0];
                                                 if (advance.Kind == OperationKind.ExpressionStatement)
                                                 {
                                                     IExpression advanceExpression = ((IExpressionStatement)advance).Expression;
                                                     IExpression advanceIncrement = null;
                                                     BinaryOperationKind advanceOperationCode = BinaryOperationKind.None;

                                                     if (advanceExpression.Kind == OperationKind.AssignmentExpression)
                                                     {
                                                         IAssignmentExpression advanceAssignment = (IAssignmentExpression)advanceExpression;

                                                         if (advanceAssignment.Target.Kind == OperationKind.LocalReferenceExpression &&
                                                             ((ILocalReferenceExpression)advanceAssignment.Target).Local == testVariable &&
                                                             advanceAssignment.Value.Kind == OperationKind.BinaryOperatorExpression &&
                                                             advanceAssignment.Value.Type.SpecialType == SpecialType.System_Int32)
                                                         {
                                                             // Advance is known to be an assignment of a binary operation to the local used in the test.

                                                             IBinaryOperatorExpression advanceOperation = (IBinaryOperatorExpression)advanceAssignment.Value;
                                                             if (!advanceOperation.UsesOperatorMethod &&
                                                                 advanceOperation.Left.Kind == OperationKind.LocalReferenceExpression &&
                                                                 ((ILocalReferenceExpression)advanceOperation.Left).Local == testVariable &&
                                                                 advanceOperation.Right.ConstantValue.HasValue &&
                                                                 advanceOperation.Right.Type.SpecialType == SpecialType.System_Int32)
                                                             {
                                                                 // Advance binary operation is known to involve a reference to the local used in the test and a constant.
                                                                 advanceIncrement = advanceOperation.Right;
                                                                 advanceOperationCode = advanceOperation.BinaryOperationKind;
                                                             }
                                                         }
                                                     }
                                                     else if (advanceExpression.Kind == OperationKind.CompoundAssignmentExpression || advanceExpression.Kind == OperationKind.IncrementExpression)
                                                     {
                                                         ICompoundAssignmentExpression advanceAssignment = (ICompoundAssignmentExpression)advanceExpression;

                                                         if (advanceAssignment.Target.Kind == OperationKind.LocalReferenceExpression &&
                                                             ((ILocalReferenceExpression)advanceAssignment.Target).Local == testVariable &&
                                                             advanceAssignment.Value.ConstantValue.HasValue &&
                                                             advanceAssignment.Value.Type.SpecialType == SpecialType.System_Int32)
                                                         {
                                                             // Advance binary operation is known to involve a reference to the local used in the test and a constant.
                                                             advanceIncrement = advanceAssignment.Value;
                                                             advanceOperationCode = advanceAssignment.BinaryKind;
                                                         }
                                                     }

                                                     if (advanceIncrement != null)
                                                     {
                                                         int incrementValue = (int)advanceIncrement.ConstantValue.Value;
                                                         if (advanceOperationCode == BinaryOperationKind.IntegerSubtract)
                                                         {
                                                             advanceOperationCode = BinaryOperationKind.IntegerAdd;
                                                             incrementValue = -incrementValue;
                                                         }

                                                         if (advanceOperationCode == BinaryOperationKind.IntegerAdd &&
                                                             incrementValue != 0 &&
                                                             (condition.BinaryOperationKind == BinaryOperationKind.IntegerLessThan ||
                                                              condition.BinaryOperationKind == BinaryOperationKind.IntegerLessThanOrEqual ||
                                                              condition.BinaryOperationKind == BinaryOperationKind.IntegerNotEquals ||
                                                              condition.BinaryOperationKind == BinaryOperationKind.IntegerGreaterThan ||
                                                              condition.BinaryOperationKind == BinaryOperationKind.IntegerGreaterThanOrEqual))
                                                         {
                                                             int iterationCount = (testValue - initialValue) / incrementValue;
                                                             if (iterationCount >= 1000000)
                                                             {
                                                                 Report(operationContext, forLoop.Syntax, BigForDescriptor);
                                                             }
                                                         }
                                                     }
                                                 }
                                             }
                                         }
                                     }
                                 }
                             }
                         }
                     }
                 },
                 OperationKind.LoopStatement);
        }

        private static int Abs(int value)
        {
            return value < 0 ? -value : value;
        }

        private void Report(OperationAnalysisContext context, SyntaxNode syntax, DiagnosticDescriptor descriptor)
        {
            context.ReportDiagnostic(Diagnostic.Create(descriptor, syntax.GetLocation()));
        }
    }

    /// <summary>Analyzer used to test switch IOperations.</summary>
    public class SwitchTestAnalyzer : DiagnosticAnalyzer
    {
        /// <summary>Diagnostic category "Reliability".</summary>
        private const string ReliabilityCategory = "Reliability";

        public static readonly DiagnosticDescriptor SparseSwitchDescriptor = new DiagnosticDescriptor(
            "SparseSwitchRule",
            "Sparse switch",
            "Switch has less than one percept density",
            ReliabilityCategory,
            DiagnosticSeverity.Warning,
            isEnabledByDefault: true);

        public static readonly DiagnosticDescriptor NoDefaultSwitchDescriptor = new DiagnosticDescriptor(
            "NoDefaultSwitchRule",
            "No default switch",
            "Switch has no default case",
            ReliabilityCategory,
            DiagnosticSeverity.Warning,
            isEnabledByDefault: true);

        public static readonly DiagnosticDescriptor OnlyDefaultSwitchDescriptor = new DiagnosticDescriptor(
            "OnlyDefaultSwitchRule",
            "Only default switch",
            "Switch only has a default case",
            ReliabilityCategory,
            DiagnosticSeverity.Warning,
            isEnabledByDefault: true);

        /// <summary>Gets the set of supported diagnostic descriptors from this analyzer.</summary>
        public sealed override ImmutableArray<DiagnosticDescriptor> SupportedDiagnostics
        {
            get
            {
                return ImmutableArray.Create(SparseSwitchDescriptor,
                                              NoDefaultSwitchDescriptor,
                                              OnlyDefaultSwitchDescriptor);
            }
        }

        public sealed override void Initialize(AnalysisContext context)
        {
            context.RegisterOperationAction(
                 (operationContext) =>
                 {
                     ISwitchStatement switchOperation = (ISwitchStatement)operationContext.Operation;
                     long minCaseValue = long.MaxValue;
                     long maxCaseValue = long.MinValue;
                     long caseValueCount = 0;
                     bool hasDefault = false;
                     bool hasNonDefault = false;
                     foreach (ICase switchCase in switchOperation.Cases)
                     {
                         foreach (ICaseClause clause in switchCase.Clauses)
                         {
                             switch (clause.CaseKind)
                             {
                                 case CaseKind.SingleValue:
                                     {
                                         hasNonDefault = true;
                                         ISingleValueCaseClause singleValueClause = (ISingleValueCaseClause)clause;
                                         IExpression singleValueExpression = singleValueClause.Value;
                                         if (singleValueExpression != null &&
                                             singleValueExpression.ConstantValue.HasValue &&
                                             singleValueExpression.Type.SpecialType == SpecialType.System_Int32)
                                         {
                                             int singleValue = (int)singleValueExpression.ConstantValue.Value;
                                             caseValueCount += IncludeClause(singleValue, singleValue, ref minCaseValue, ref maxCaseValue);
                                         }
                                         else
                                         {
                                             return;
                                         }

                                         break;
                                     }
                                 case CaseKind.Range:
                                     {
                                         hasNonDefault = true;
                                         IRangeCaseClause rangeClause = (IRangeCaseClause)clause;
                                         IExpression rangeMinExpression = rangeClause.MinimumValue;
                                         IExpression rangeMaxExpression = rangeClause.MaximumValue;
                                         if (rangeMinExpression != null &&
                                             rangeMinExpression.ConstantValue.HasValue &&
                                             rangeMinExpression.Type.SpecialType == SpecialType.System_Int32 &&
                                             rangeMaxExpression != null &&
                                             rangeMaxExpression.ConstantValue.HasValue &&
                                             rangeMaxExpression.Type.SpecialType == SpecialType.System_Int32)
                                         {
                                             int rangeMinValue = (int)rangeMinExpression.ConstantValue.Value;
                                             int rangeMaxValue = (int)rangeMaxExpression.ConstantValue.Value;
                                             caseValueCount += IncludeClause(rangeMinValue, rangeMaxValue, ref minCaseValue, ref maxCaseValue);
                                         }
                                         else
                                         {
                                             return;
                                         }

                                         break;
                                     }
                                 case CaseKind.Relational:
                                     {
                                         hasNonDefault = true;
                                         IRelationalCaseClause relationalClause = (IRelationalCaseClause)clause;
                                         IExpression relationalValueExpression = relationalClause.Value;
                                         if (relationalValueExpression != null &&
                                             relationalValueExpression.ConstantValue.HasValue &&
                                             relationalValueExpression.Type.SpecialType == SpecialType.System_Int32)
                                         {
                                             int rangeMinValue = int.MaxValue;
                                             int rangeMaxValue = int.MinValue;
                                             int relationalValue = (int)relationalValueExpression.ConstantValue.Value;
                                             switch (relationalClause.Relation)
                                             {
                                                 case BinaryOperationKind.IntegerEquals:
                                                     rangeMinValue = relationalValue;
                                                     rangeMaxValue = relationalValue;
                                                     break;
                                                 case BinaryOperationKind.IntegerNotEquals:
                                                     return;
                                                 case BinaryOperationKind.IntegerLessThan:
                                                     rangeMinValue = int.MinValue;
                                                     rangeMaxValue = relationalValue - 1;
                                                     break;
                                                 case BinaryOperationKind.IntegerLessThanOrEqual:
                                                     rangeMinValue = int.MinValue;
                                                     rangeMaxValue = relationalValue;
                                                     break;
                                                 case BinaryOperationKind.IntegerGreaterThanOrEqual:
                                                     rangeMinValue = relationalValue;
                                                     rangeMaxValue = int.MaxValue;
                                                     break;
                                                 case BinaryOperationKind.IntegerGreaterThan:
                                                     rangeMinValue = relationalValue + 1;
                                                     rangeMaxValue = int.MaxValue;
                                                     break;
                                             }

                                             caseValueCount += IncludeClause(rangeMinValue, rangeMaxValue, ref minCaseValue, ref maxCaseValue);
                                         }
                                         else
                                         {
                                             return;
                                         }

                                         break;
                                     }
                                 case CaseKind.Default:
                                     {
                                         hasDefault = true;
                                         break;
                                     }
                             }
                         }
                     }

                     long span = maxCaseValue - minCaseValue + 1;
                     if (caseValueCount == 0 && !hasDefault ||
                         caseValueCount != 0 && span / caseValueCount > 100)
                     {
                         Report(operationContext, switchOperation.Value.Syntax, SparseSwitchDescriptor);
                     }
                     if (!hasDefault)
                     {
                         Report(operationContext, switchOperation.Value.Syntax, NoDefaultSwitchDescriptor);
                     }
                     if (hasDefault && !hasNonDefault)
                     {
                         Report(operationContext, switchOperation.Value.Syntax, OnlyDefaultSwitchDescriptor);
                     }
                 },
                 OperationKind.SwitchStatement);
        }

        private static int IncludeClause(int clauseMinValue, int clauseMaxValue, ref long minCaseValue, ref long maxCaseValue)
        {
            if (clauseMinValue < minCaseValue)
            {
                minCaseValue = clauseMinValue;
            }

            if (clauseMaxValue > maxCaseValue)
            {
                maxCaseValue = clauseMaxValue;
            }

            return clauseMaxValue - clauseMinValue + 1;
        }

        private void Report(OperationAnalysisContext context, SyntaxNode syntax, DiagnosticDescriptor descriptor)
        {
            context.ReportDiagnostic(Diagnostic.Create(descriptor, syntax.GetLocation()));
        }
    }

    /// <summary>Analyzer used to test invocaton IOperations.</summary>
    public class InvocationTestAnalyzer : DiagnosticAnalyzer
    {
        /// <summary>Diagnostic category "Reliability".</summary>
        private const string ReliabilityCategory = "Reliability";

        public static readonly DiagnosticDescriptor BigParamArrayArgumentsDescriptor = new DiagnosticDescriptor(
            "BigParamarrayRule",
            "Big Paramarray",
            "Paramarray has more than 10 elements",
            ReliabilityCategory,
            DiagnosticSeverity.Warning,
            isEnabledByDefault: true);

        public static readonly DiagnosticDescriptor OutOfNumericalOrderArgumentsDescriptor = new DiagnosticDescriptor(
            "OutOfOrderArgumentsRule",
            "Out of order arguments",
            "Argument values are not in increasing order",
            ReliabilityCategory,
            DiagnosticSeverity.Warning,
            isEnabledByDefault: true);

        public static readonly DiagnosticDescriptor UseDefaultArgumentDescriptor = new DiagnosticDescriptor(
            "UseDefaultArgument",
            "Use default argument",
            "Invocation uses default argument {0}",
            ReliabilityCategory,
            DiagnosticSeverity.Warning,
            isEnabledByDefault: true);

        /// <summary>Gets the set of supported diagnostic descriptors from this analyzer.</summary>
        public sealed override ImmutableArray<DiagnosticDescriptor> SupportedDiagnostics
        {
            get
            {
                return ImmutableArray.Create(BigParamArrayArgumentsDescriptor,
                                             OutOfNumericalOrderArgumentsDescriptor,
                                             UseDefaultArgumentDescriptor);
            }
        }

        public sealed override void Initialize(AnalysisContext context)
        {
            context.RegisterOperationAction(
                 (operationContext) =>
                 {
                     IInvocationExpression invocation = (IInvocationExpression)operationContext.Operation;
                     long priorArgumentValue = long.MinValue;
                     foreach (IArgument argument in invocation.ArgumentsInParameterOrder)
                     {
                         if (argument.ArgumentKind == ArgumentKind.DefaultValue)
                         {
                             operationContext.ReportDiagnostic(Diagnostic.Create(UseDefaultArgumentDescriptor, invocation.Syntax.GetLocation(), argument.Parameter.Name));
                         }

                         TestAscendingArgument(operationContext, argument.Value, ref priorArgumentValue);

                         if (argument.ArgumentKind == ArgumentKind.ParamArray)
                         {
                             IArrayCreationExpression arrayArgument = argument.Value as IArrayCreationExpression;
                             if (arrayArgument != null)
                             {
                                 var initializer = arrayArgument.Initializer;
                                 if (initializer != null)
                                 {
                                     if (initializer.ElementValues.Length > 10)
                                     {
                                         Report(operationContext, invocation.Syntax, BigParamArrayArgumentsDescriptor);
                                     }

                                     foreach (IExpression element in initializer.ElementValues)
                                     {
                                         TestAscendingArgument(operationContext, element, ref priorArgumentValue);
                                     }
                                 }
                             }
                         }
                     }
                 },
                 OperationKind.InvocationExpression);
        }

        private static void TestAscendingArgument(OperationAnalysisContext operationContext, IExpression argument, ref long priorArgumentValue)
        {
            Optional<object> argumentValue = argument.ConstantValue;
            if (argumentValue.HasValue && argument.Type.SpecialType == SpecialType.System_Int32)
            {
                int integerArgument = (int)argumentValue.Value;
                if (integerArgument < priorArgumentValue)
                {
                    Report(operationContext, argument.Syntax, OutOfNumericalOrderArgumentsDescriptor);
                }

                priorArgumentValue = integerArgument;
            }
        }

        private static void Report(OperationAnalysisContext context, SyntaxNode syntax, DiagnosticDescriptor descriptor)
        {
            context.ReportDiagnostic(Diagnostic.Create(descriptor, syntax.GetLocation()));
        }
    }

    /// <summary>Analyzer used to test various contexts in which IOperations can occur.</summary>
    public class SeventeenTestAnalyzer : DiagnosticAnalyzer
    {
        /// <summary>Diagnostic category "Reliability".</summary>
        private const string ReliabilityCategory = "Reliability";

        public static readonly DiagnosticDescriptor SeventeenDescriptor = new DiagnosticDescriptor(
            "SeventeenRule",
            "Seventeen",
            "Seventeen is a recognized value",
            ReliabilityCategory,
            DiagnosticSeverity.Warning,
            isEnabledByDefault: true);

        /// <summary>Gets the set of supported diagnostic descriptors from this analyzer.</summary>
        public sealed override ImmutableArray<DiagnosticDescriptor> SupportedDiagnostics
        {
            get { return ImmutableArray.Create(SeventeenDescriptor); }
        }

        public sealed override void Initialize(AnalysisContext context)
        {
            context.RegisterOperationAction(
                 (operationContext) =>
                 {
                     ILiteralExpression literal = (ILiteralExpression)operationContext.Operation;
                     if (literal.Type.SpecialType == SpecialType.System_Int32 &&
                         literal.ConstantValue.HasValue &&
                         (int)literal.ConstantValue.Value == 17)
                     {
                         operationContext.ReportDiagnostic(Diagnostic.Create(SeventeenDescriptor, literal.Syntax.GetLocation()));
                     }
                 },
                 OperationKind.LiteralExpression);
        }
    }

    /// <summary>Analyzer used to test IArgument IOperations.</summary>
    public class NullArgumentTestAnalyzer : DiagnosticAnalyzer
    {
        /// <summary>Diagnostic category "Reliability".</summary>
        private const string ReliabilityCategory = "Reliability";

        public static readonly DiagnosticDescriptor NullArgumentsDescriptor = new DiagnosticDescriptor(
            "NullArgumentRule",
            "Null Argument",
            "Value of the argument is null",
            ReliabilityCategory,
            DiagnosticSeverity.Warning,
            isEnabledByDefault: true);

        /// <summary>Gets the set of supported diagnostic descriptors from this analyzer.</summary>
        public sealed override ImmutableArray<DiagnosticDescriptor> SupportedDiagnostics
        {
            get { return ImmutableArray.Create(NullArgumentsDescriptor); }
        }

        public sealed override void Initialize(AnalysisContext context)
        {
            context.RegisterOperationAction(
                 (operationContext) =>
                 {
                     var argument = (IArgument)operationContext.Operation;
                     if (argument.Value.ConstantValue.HasValue && argument.Value.ConstantValue.Value == null)
                     {
                         Report(operationContext, argument.Syntax, NullArgumentsDescriptor);
                     }
                 },
                 OperationKind.Argument);
        }

        private static void Report(OperationAnalysisContext context, SyntaxNode syntax, DiagnosticDescriptor descriptor)
        {
            context.ReportDiagnostic(Diagnostic.Create(descriptor, syntax.GetLocation()));
        }
    }

    /// <summary>Analyzer used to test IMemberInitializer IOperations.</summary>
    public class MemberInitializerTestAnalyzer : DiagnosticAnalyzer
    {
        /// <summary>Diagnostic category "Reliability".</summary>
        private const string ReliabilityCategory = "Reliability";

        public static readonly DiagnosticDescriptor DoNotUseFieldInitializerDescriptor = new DiagnosticDescriptor(
            "DoNotUseFieldInitializer",
            "Do Not Use Field Initializer",
            "a field initializer is used for object creation",
            ReliabilityCategory,
            DiagnosticSeverity.Warning,
            isEnabledByDefault: true);

        public static readonly DiagnosticDescriptor DoNotUsePropertyInitializerDescriptor = new DiagnosticDescriptor(
            "DoNotUsePropertyInitializer",
            "Do Not Use Property Initializer",
            "A property initializer is used for object creation",
            ReliabilityCategory,
            DiagnosticSeverity.Warning,
            isEnabledByDefault: true);

        /// <summary>Gets the set of supported diagnostic descriptors from this analyzer.</summary>
        public sealed override ImmutableArray<DiagnosticDescriptor> SupportedDiagnostics
        {
            get { return ImmutableArray.Create(DoNotUseFieldInitializerDescriptor, DoNotUsePropertyInitializerDescriptor); }
        }

        public sealed override void Initialize(AnalysisContext context)
        {
            context.RegisterOperationAction(
                 (operationContext) =>
                 {
                     var initializer = (ISymbolInitializer)operationContext.Operation;
                     Report(operationContext, initializer.Syntax, initializer.Kind == OperationKind.FieldInitializerInCreation ? DoNotUseFieldInitializerDescriptor : DoNotUsePropertyInitializerDescriptor);
                 },
                 OperationKind.FieldInitializerInCreation,
                 OperationKind.PropertyInitializerInCreation);
        }

        private static void Report(OperationAnalysisContext context, SyntaxNode syntax, DiagnosticDescriptor descriptor)
        {
            context.ReportDiagnostic(Diagnostic.Create(descriptor, syntax.GetLocation()));
        }
    }

    /// <summary>Analyzer used to test IAssignmentExpression IOperations.</summary>
    public class AssignmentTestAnalyzer : DiagnosticAnalyzer
    {
        /// <summary>Diagnostic category "Reliability".</summary>
        private const string ReliabilityCategory = "Reliability";

        public static readonly DiagnosticDescriptor DoNotUseMemberAssignmentDescriptor = new DiagnosticDescriptor(
            "DoNotUseMemberAssignment",
            "Do Not Use Member Assignment",
            "Do not assign values to object members",
            ReliabilityCategory,
            DiagnosticSeverity.Warning,
            isEnabledByDefault: true);

        public sealed override ImmutableArray<DiagnosticDescriptor> SupportedDiagnostics
        {
            get { return ImmutableArray.Create(DoNotUseMemberAssignmentDescriptor); }
        }

        public sealed override void Initialize(AnalysisContext context)
        {
            context.RegisterOperationAction(
                 (operationContext) =>
                 {
                     var assignment = (IAssignmentExpression)operationContext.Operation;
                     var kind = assignment.Target.Kind;
                     if (kind == OperationKind.FieldReferenceExpression ||
                         kind == OperationKind.PropertyReferenceExpression)
                     {
                         Report(operationContext, assignment.Syntax, DoNotUseMemberAssignmentDescriptor);
                     }
                 },
                 OperationKind.AssignmentExpression);
        }

        private static void Report(OperationAnalysisContext context, SyntaxNode syntax, DiagnosticDescriptor descriptor)
        {
            context.ReportDiagnostic(Diagnostic.Create(descriptor, syntax.GetLocation()));
        }
    }

    /// <summary>Analyzer used to test IArrayInitializer IOperations.</summary>
    public class ArrayInitializerTestAnalyzer : DiagnosticAnalyzer
    {
        /// <summary>Diagnostic category "Maintainability".</summary>
        private const string Maintainability = nameof(Maintainability);

        public static readonly DiagnosticDescriptor DoNotUseLargeListOfArrayInitializersDescriptor = new DiagnosticDescriptor(
            "DoNotUseLongListToInitializeArray",
            "Do not use long list to initialize array",
            "a list of more than 5 elements is used for an array initialization",
            Maintainability,
            DiagnosticSeverity.Warning,
            isEnabledByDefault: true);

        /// <summary>Gets the set of supported diagnostic descriptors from this analyzer.</summary>
        public sealed override ImmutableArray<DiagnosticDescriptor> SupportedDiagnostics
        {
            get { return ImmutableArray.Create(DoNotUseLargeListOfArrayInitializersDescriptor); }
        }

        public sealed override void Initialize(AnalysisContext context)
        {
            context.RegisterOperationAction(
                 (operationContext) =>
                 {
                     var initializer = (IArrayInitializer)operationContext.Operation;
                     if (initializer.ElementValues.Length > 5)
                     {
                         Report(operationContext, initializer.Syntax, DoNotUseLargeListOfArrayInitializersDescriptor);
                     }
                 },
                 OperationKind.ArrayInitializer);
        }

        private static void Report(OperationAnalysisContext context, SyntaxNode syntax, DiagnosticDescriptor descriptor)
        {
            context.ReportDiagnostic(Diagnostic.Create(descriptor, syntax.GetLocation()));
        }
    }

    /// <summary>Analyzer used to test IVariableDeclarationStatement IOperations.</summary>
    public class VariableDeclarationTestAnalyzer : DiagnosticAnalyzer
    {
        /// <summary>Diagnostic category "Maintainability".</summary>
        private const string Maintainability = nameof(Maintainability);

        public static readonly DiagnosticDescriptor TooManyLocalVarDeclarationsDescriptor = new DiagnosticDescriptor(
            "TooManyLocalVarDeclarations",
            "Too many local variable declarations",
            "A declaration statement shouldn't have more than 3 variable declarations",
            Maintainability,
            DiagnosticSeverity.Warning,
            isEnabledByDefault: true);

        public static readonly DiagnosticDescriptor LocalVarInitializedDeclarationDescriptor = new DiagnosticDescriptor(
            "LocalVarInitializedDeclaration",
            "Local var initialized at declaration",
            "A local variable is initialized at declaration.",
            Maintainability,
            DiagnosticSeverity.Warning,
            isEnabledByDefault: true);

        /// <summary>Gets the set of supported diagnostic descriptors from this analyzer.</summary>
        public sealed override ImmutableArray<DiagnosticDescriptor> SupportedDiagnostics
        {
            get { return ImmutableArray.Create(TooManyLocalVarDeclarationsDescriptor, LocalVarInitializedDeclarationDescriptor); }
        }

        public sealed override void Initialize(AnalysisContext context)
        {
            context.RegisterOperationAction(
                 (operationContext) =>
                 {
                     var declarationStatement = (IVariableDeclarationStatement)operationContext.Operation;
                     if (declarationStatement.Variables.Length > 3)
                     {
                         Report(operationContext, declarationStatement.Syntax, TooManyLocalVarDeclarationsDescriptor);
                     }

                     foreach (var decl in declarationStatement.Variables)
                     {
                         if (decl.InitialValue != null && !decl.InitialValue.IsInvalid)
                         {
                             Report(operationContext, decl.Syntax, LocalVarInitializedDeclarationDescriptor);
                         }
                     }
                 },
                 OperationKind.VariableDeclarationStatement);
        }

        private static void Report(OperationAnalysisContext context, SyntaxNode syntax, DiagnosticDescriptor descriptor)
        {
            context.ReportDiagnostic(Diagnostic.Create(descriptor, syntax.GetLocation()));
        }
    }

    /// <summary>Analyzer used to test ICase and ICaseClause.</summary>
    public class CaseTestAnalyzer : DiagnosticAnalyzer
    {
        /// <summary>Diagnostic category "Maintainability".</summary>
        private const string Maintainability = nameof(Maintainability);

        public static readonly DiagnosticDescriptor HasDefaultCaseDescriptor = new DiagnosticDescriptor(
            "HasDefaultCase",
            "Has Default Case",
            "A default case clause is encountered",
            Maintainability,
            DiagnosticSeverity.Warning,
            isEnabledByDefault: true);

        public static readonly DiagnosticDescriptor MultipleCaseClausesDescriptor = new DiagnosticDescriptor(
            "MultipleCaseClauses",
            "Multiple Case Clauses",
            "A switch section has multiple case clauses",
            Maintainability,
            DiagnosticSeverity.Warning,
            isEnabledByDefault: true);

        /// <summary>Gets the set of supported diagnostic descriptors from this analyzer.</summary>
        public sealed override ImmutableArray<DiagnosticDescriptor> SupportedDiagnostics
        {
            get { return ImmutableArray.Create(HasDefaultCaseDescriptor, MultipleCaseClausesDescriptor); }
        }

        public sealed override void Initialize(AnalysisContext context)
        {
            context.RegisterOperationAction(
                 (operationContext) =>
                 {
                     switch (operationContext.Operation.Kind)
                     {
                         case OperationKind.SingleValueCaseClause:
                         case OperationKind.RelationalCaseClause:
                         case OperationKind.RangeCaseClause:
                             var caseClause = (ICaseClause)operationContext.Operation;
                             if (caseClause.CaseKind == CaseKind.Default)
                             {
                                 Report(operationContext, caseClause.Syntax, HasDefaultCaseDescriptor);
                             }
                             break;
                         case OperationKind.SwitchSection:
                             var switchSection = (ICase)operationContext.Operation;
                             if (!switchSection.IsInvalid && switchSection.Clauses.Length > 1)
                             {
                                 Report(operationContext, switchSection.Syntax, MultipleCaseClausesDescriptor);
                             }
                             break;
                     }
                 },
                 OperationKind.SwitchSection,
                 OperationKind.SingleValueCaseClause,
                 OperationKind.RangeCaseClause,
                 OperationKind.RelationalCaseClause);
        }

        private static void Report(OperationAnalysisContext context, SyntaxNode syntax, DiagnosticDescriptor descriptor)
        {
            context.ReportDiagnostic(Diagnostic.Create(descriptor, syntax.GetLocation()));
        }
    }

    /// <summary>Analyzer used to test for explicit vs. implicit instance references.</summary>
    public class ExplicitVsImplicitInstanceAnalyzer : DiagnosticAnalyzer
    {
        public static readonly DiagnosticDescriptor ImplicitInstanceDescriptor = new DiagnosticDescriptor(
            "ImplicitInstance",
            "Implicit Instance",
            "Implicit instance found.",
            "Testing",
            DiagnosticSeverity.Warning,
            isEnabledByDefault: true);

        public static readonly DiagnosticDescriptor ExplicitInstanceDescriptor = new DiagnosticDescriptor(
            "ExplicitInstance",
            "Explicit Instance",
            "Explicit instance found.",
            "Testing",
            DiagnosticSeverity.Warning,
            isEnabledByDefault: true);

        public sealed override ImmutableArray<DiagnosticDescriptor> SupportedDiagnostics => ImmutableArray.Create(ImplicitInstanceDescriptor, ExplicitInstanceDescriptor);

        public sealed override void Initialize(AnalysisContext context)
        {
            context.RegisterOperationAction(
                 (operationContext) =>
                 {
                     IInstanceReferenceExpression instanceReference = (IInstanceReferenceExpression)operationContext.Operation;
                     operationContext.ReportDiagnostic(Diagnostic.Create(instanceReference.IsExplicit ? ExplicitInstanceDescriptor : ImplicitInstanceDescriptor, instanceReference.Syntax.GetLocation()));
                 },
                 OperationKind.InstanceReferenceExpression,
                 OperationKind.BaseClassInstanceReferenceExpression);
        }
    }

    /// <summary>Analyzer used to test for member references.</summary>
    public class MemberReferenceAnalyzer : DiagnosticAnalyzer
    {
        public static readonly DiagnosticDescriptor EventReferenceDescriptor = new DiagnosticDescriptor(
            "EventReference",
            "Event Reference",
            "Event reference found.",
            "Testing",
            DiagnosticSeverity.Warning,
            isEnabledByDefault: true);

        public static readonly DiagnosticDescriptor HandlerAddedDescriptor = new DiagnosticDescriptor(
            "HandlerAdded",
            "Handler Added",
            "Event handler added.",
            "Testing",
            DiagnosticSeverity.Warning,
            isEnabledByDefault: true);

        public static readonly DiagnosticDescriptor HandlerRemovedDescriptor = new DiagnosticDescriptor(
            "HandlerRemoved",
            "Handler Removed",
            "Event handler removed.",
            "Testing",
            DiagnosticSeverity.Warning,
            isEnabledByDefault: true);

        public static readonly DiagnosticDescriptor PropertyReferenceDescriptor = new DiagnosticDescriptor(
            "PropertyReference",
            "Property Reference",
            "Property reference found.",
            "Testing",
            DiagnosticSeverity.Warning,
            isEnabledByDefault: true);

        public static readonly DiagnosticDescriptor FieldReferenceDescriptor = new DiagnosticDescriptor(
            "FieldReference",
            "Field Reference",
            "Field reference found.",
            "Testing",
            DiagnosticSeverity.Warning,
            isEnabledByDefault: true);

        public static readonly DiagnosticDescriptor MethodBindingDescriptor = new DiagnosticDescriptor(
            "MethodBinding",
            "Method Binding",
            "Method binding found.",
            "Testing",
            DiagnosticSeverity.Warning,
            isEnabledByDefault: true);

        public sealed override ImmutableArray<DiagnosticDescriptor> SupportedDiagnostics => ImmutableArray.Create(EventReferenceDescriptor, HandlerAddedDescriptor, HandlerRemovedDescriptor, PropertyReferenceDescriptor, FieldReferenceDescriptor, MethodBindingDescriptor);

        public sealed override void Initialize(AnalysisContext context)
        {
            context.RegisterOperationAction(
                 (operationContext) =>
                 {
                     operationContext.ReportDiagnostic(Diagnostic.Create(EventReferenceDescriptor, operationContext.Operation.Syntax.GetLocation()));
                 },
                 OperationKind.EventReferenceExpression);

            context.RegisterOperationAction(
                 (operationContext) =>
                 {
                     IEventAssignmentExpression eventAssignment = (IEventAssignmentExpression)operationContext.Operation;
                     operationContext.ReportDiagnostic(Diagnostic.Create(eventAssignment.Adds ? HandlerAddedDescriptor : HandlerRemovedDescriptor, operationContext.Operation.Syntax.GetLocation()));
                 },
                 OperationKind.EventAssignmentExpression);

            context.RegisterOperationAction(
                 (operationContext) =>
                 {
                     operationContext.ReportDiagnostic(Diagnostic.Create(PropertyReferenceDescriptor, operationContext.Operation.Syntax.GetLocation()));
                 },
                 OperationKind.PropertyReferenceExpression);

            context.RegisterOperationAction(
                 (operationContext) =>
                 {
                     operationContext.ReportDiagnostic(Diagnostic.Create(FieldReferenceDescriptor, operationContext.Operation.Syntax.GetLocation()));
                 },
                 OperationKind.FieldReferenceExpression);

            context.RegisterOperationAction(
                 (operationContext) =>
                 {
                     operationContext.ReportDiagnostic(Diagnostic.Create(MethodBindingDescriptor, operationContext.Operation.Syntax.GetLocation()));
                 },
                 OperationKind.MethodBindingExpression);
        }
    }

    /// <summary>Analyzer used to test IOperation treatment of params array arguments.</summary>
    public class ParamsArrayTestAnalyzer : DiagnosticAnalyzer
    {
        public static readonly DiagnosticDescriptor LongParamsDescriptor = new DiagnosticDescriptor(
            "LongParams",
            "Long Params",
            "Params array argument has more than 3 elements.",
            "Testing",
            DiagnosticSeverity.Warning,
            isEnabledByDefault: true);

        public sealed override ImmutableArray<DiagnosticDescriptor> SupportedDiagnostics => ImmutableArray.Create(LongParamsDescriptor);

        public sealed override void Initialize(AnalysisContext context)
        {
            context.RegisterOperationAction(
                 (operationContext) =>
                 {
                     IInvocationExpression invocation = (IInvocationExpression)operationContext.Operation;

                     foreach (IArgument argument in invocation.ArgumentsInSourceOrder)
                     {
                         if (argument.Parameter.IsParams)
                         {
                             IArrayCreationExpression arrayValue = argument.Value as IArrayCreationExpression;
                             if (arrayValue != null)
                             {
                                 Optional<object> dimensionSize = arrayValue.DimensionSizes[0].ConstantValue;
                                 if (dimensionSize.HasValue && IntegralValue(dimensionSize.Value) > 3)
                                 {
                                     operationContext.ReportDiagnostic(Diagnostic.Create(LongParamsDescriptor, argument.Value.Syntax.GetLocation()));
                                 }
                             }
                         }
                     }

                     foreach (IArgument argument in invocation.ArgumentsInParameterOrder)
                     {
                         if (argument.Parameter.IsParams)
                         {
                             IArrayCreationExpression arrayValue = argument.Value as IArrayCreationExpression;
                             if (arrayValue != null)
                             {
                                 Optional<object> dimensionSize = arrayValue.DimensionSizes[0].ConstantValue;
                                 if (dimensionSize.HasValue && IntegralValue(dimensionSize.Value) > 3)
                                 {
                                     operationContext.ReportDiagnostic(Diagnostic.Create(LongParamsDescriptor, argument.Value.Syntax.GetLocation()));
                                 }
                             }
                         }
                     }
                 },
                 OperationKind.InvocationExpression);
        }

        private static long IntegralValue(object value)
        {
            if (value is long)
            {
                return (long)value;
            }

            if (value is int)
            {
                return (int)value;
            }

            return 0;
        }
    }

    /// <summary>Analyzer used to test for initializer constructs for members and parameters.</summary>
    public class EqualsValueTestAnalyzer : DiagnosticAnalyzer
    {
        public static readonly DiagnosticDescriptor EqualsValueDescriptor = new DiagnosticDescriptor(
            "EqualsValue",
            "Equals Value",
            "Equals value found.",
            "Testing",
            DiagnosticSeverity.Warning,
            isEnabledByDefault: true);

        public sealed override ImmutableArray<DiagnosticDescriptor> SupportedDiagnostics => ImmutableArray.Create(EqualsValueDescriptor);

        public sealed override void Initialize(AnalysisContext context)
        {
            context.RegisterOperationAction(
                 (operationContext) =>
                 {
                     IFieldInitializer equalsValue = (IFieldInitializer)operationContext.Operation;
                     if (equalsValue.InitializedFields[0].Name.StartsWith("F"))
                     {
                         operationContext.ReportDiagnostic(Diagnostic.Create(EqualsValueDescriptor, equalsValue.Syntax.GetLocation()));
                     }
                 },
                 OperationKind.FieldInitializerAtDeclaration);

            context.RegisterOperationAction(
                 (operationContext) =>
                 {
                     IParameterInitializer equalsValue = (IParameterInitializer)operationContext.Operation;
                     if (equalsValue.Parameter.Name.StartsWith("F"))
                     {
                         operationContext.ReportDiagnostic(Diagnostic.Create(EqualsValueDescriptor, equalsValue.Syntax.GetLocation()));
                     }
                 },
                 OperationKind.ParameterInitializerAtDeclaration);
        }
    }

    /// <summary>Analyzer used to test None IOperations.</summary>
    public class NoneOperationTestAnalyzer : DiagnosticAnalyzer
    {
        private const string ReliabilityCategory = "Reliability";

        // We should not see this warning triggered by any code
        public static readonly DiagnosticDescriptor NoneOperationDescriptor = new DiagnosticDescriptor(
            "NoneOperation",
            "None operation found",
            "An IOperation of None kind is found",
            ReliabilityCategory,
            DiagnosticSeverity.Warning,
            isEnabledByDefault: true);

        public sealed override ImmutableArray<DiagnosticDescriptor> SupportedDiagnostics
        {
            get { return ImmutableArray.Create(NoneOperationDescriptor); }
        }

        public sealed override void Initialize(AnalysisContext context)
        {
            context.RegisterOperationAction(
                 (operationContext) =>
                 {
                     operationContext.ReportDiagnostic(Diagnostic.Create(NoneOperationDescriptor, operationContext.Operation.Syntax.GetLocation()));
                 },
                 // None kind is only supposed to be used internally and will not actually register actions.
                 OperationKind.None);
        }
    }

    /// <summary>Analyzer used to test LambdaExpression IOperations.</summary>
    public class LambdaTestAnalyzer : DiagnosticAnalyzer
    {
        private const string ReliabilityCategory = "Reliability";

        public static readonly DiagnosticDescriptor LambdaExpressionDescriptor = new DiagnosticDescriptor(
            "LambdaExpression",
            "Lambda expressionn found",
            "An Lambda expression is found",
            ReliabilityCategory,
            DiagnosticSeverity.Warning,
            isEnabledByDefault: true);

        public static readonly DiagnosticDescriptor TooManyStatementsInLambdaExpressionDescriptor = new DiagnosticDescriptor(
            "TooManyStatementsInLambdaExpression",
            "Too many statements in a Lambda expression",
            "More than 3 statements in a Lambda expression",
            ReliabilityCategory,
            DiagnosticSeverity.Warning,
            isEnabledByDefault: true);

        // This warning should never be triggered.
        public static readonly DiagnosticDescriptor NoneOperationInLambdaExpressionDescriptor = new DiagnosticDescriptor(
            "NoneOperationInLambdaExpression",
            "None Operation found in Lambda expression",
            "None Operation is found Lambda expression",
            ReliabilityCategory,
            DiagnosticSeverity.Warning,
            isEnabledByDefault: true);

        public sealed override ImmutableArray<DiagnosticDescriptor> SupportedDiagnostics =>
            ImmutableArray.Create(LambdaExpressionDescriptor,
                                  TooManyStatementsInLambdaExpressionDescriptor,
                                  NoneOperationInLambdaExpressionDescriptor);

        public sealed override void Initialize(AnalysisContext context)
        {
            context.RegisterOperationAction(
                 (operationContext) =>
                 {
                     var lambdaExpression = (ILambdaExpression)operationContext.Operation;
                     operationContext.ReportDiagnostic(Diagnostic.Create(LambdaExpressionDescriptor, operationContext.Operation.Syntax.GetLocation()));
                     var block = lambdaExpression.Body;
                     // TODO: Can this possibly be null? Remove check if not.
                     if (block == null)
                     {
                         return;
                     }
                     if (block.Statements.Length > 3)
                     {
                         operationContext.ReportDiagnostic(Diagnostic.Create(TooManyStatementsInLambdaExpressionDescriptor, operationContext.Operation.Syntax.GetLocation()));
                     }
                     bool flag = false;
                     foreach (var statement in block.Statements)
                     {
                         if (statement.Kind == OperationKind.None)
                         {
                             flag = true;
                             break;
                         }
                     }
                     if (flag)
                     {
                         operationContext.ReportDiagnostic(Diagnostic.Create(NoneOperationInLambdaExpressionDescriptor, operationContext.Operation.Syntax.GetLocation()));
                     }
                 },
                 OperationKind.LambdaExpression);
        }
    }

    public class StaticMemberTestAnalyzer : DiagnosticAnalyzer
    {
        private const string ReliabilityCategory = "Reliability";

        public static readonly DiagnosticDescriptor StaticMemberDescriptor = new DiagnosticDescriptor(
            "StaticMember",
            "Static member found",
            "A static member reference expression is found",
            ReliabilityCategory,
            DiagnosticSeverity.Warning,
            isEnabledByDefault: true);

        // We should not see this warning triggered by any code
        public static readonly DiagnosticDescriptor StaticMemberWithInstanceDescriptor = new DiagnosticDescriptor(
            "StaticMemberWithInstance",
            "Static member with non null Instance found",
            "A static member reference with non null Instance is found",
            ReliabilityCategory,
            DiagnosticSeverity.Warning,
            isEnabledByDefault: true);

        public sealed override ImmutableArray<DiagnosticDescriptor> SupportedDiagnostics
        {
            get
            {
                return ImmutableArray.Create(StaticMemberDescriptor,
                                             StaticMemberWithInstanceDescriptor);
            }
        }

        public sealed override void Initialize(AnalysisContext context)
        {
            context.RegisterOperationAction(
                 (operationContext) =>
                 {
                     var operation = operationContext.Operation;
                     ISymbol memberSymbol;
                     IExpression receiver;
                     switch (operation.Kind)
                     {
                         case OperationKind.FieldReferenceExpression:
                             memberSymbol = ((IFieldReferenceExpression)operation).Field;
                             receiver = ((IFieldReferenceExpression)operation).Instance;
                             break;
                         case OperationKind.PropertyReferenceExpression:
                             memberSymbol = ((IPropertyReferenceExpression)operation).Property;
                             receiver = ((IPropertyReferenceExpression)operation).Instance;
                             break;
                         case OperationKind.EventReferenceExpression:
                             memberSymbol = ((IEventReferenceExpression)operation).Event;
                             receiver = ((IEventReferenceExpression)operation).Instance;
                             break;
                         case OperationKind.MethodBindingExpression:
                             memberSymbol = ((IMethodBindingExpression)operation).Method;
                             receiver = ((IMethodBindingExpression)operation).Instance;
                             break;
                         case OperationKind.InvocationExpression:
                             memberSymbol = ((IInvocationExpression)operation).TargetMethod;
                             receiver = ((IInvocationExpression)operation).Instance;
                             break;
                         case OperationKind.EventAssignmentExpression:
                             memberSymbol = ((IEventAssignmentExpression)operation).Event;
                             receiver = ((IEventAssignmentExpression)operation).EventInstance;
                             break;
                         default:
                             throw new ArgumentException();
                     }
                     if (memberSymbol.IsStatic)
                     {
                         operationContext.ReportDiagnostic(Diagnostic.Create(StaticMemberDescriptor, operation.Syntax.GetLocation()));

                         if (receiver != null)
                         {
                             operationContext.ReportDiagnostic(Diagnostic.Create(StaticMemberWithInstanceDescriptor, operation.Syntax.GetLocation()));
                         }
                     }
                 },
                 OperationKind.FieldReferenceExpression,
                 OperationKind.PropertyReferenceExpression,
                 OperationKind.EventReferenceExpression,
                 OperationKind.MethodBindingExpression,
                 OperationKind.InvocationExpression,
                 OperationKind.EventAssignmentExpression);
        }
    }
<<<<<<< HEAD

    public class UnaryAndBinaryOperationsTestAnalyzer : DiagnosticAnalyzer
    {
        public static readonly DiagnosticDescriptor OperatorAddMethodDescriptor = new DiagnosticDescriptor(
            "OperatorAddMethod",
            "Operator Add method found",
            "An operator Add method was found",
            "Testing",
            DiagnosticSeverity.Warning,
            isEnabledByDefault: true);

        public static readonly DiagnosticDescriptor OperatorMinusMethodDescriptor = new DiagnosticDescriptor(
            "OperatorMinusMethod",
            "Operator Minus method found",
            "An operator Minus method was found",
            "Testing",
            DiagnosticSeverity.Warning,
            isEnabledByDefault: true);

        public static readonly DiagnosticDescriptor DoubleMultiplyDescriptor = new DiagnosticDescriptor(
            "DoubleMultiply",
            "Double multiply found",
            "A double multiply was found",
            "Testing",
            DiagnosticSeverity.Warning,
            isEnabledByDefault: true);

        public static readonly DiagnosticDescriptor BooleanNotDescriptor = new DiagnosticDescriptor(
            "BooleanNot",
            "Boolean not found",
            "A boolean not was found",
            "Testing",
            DiagnosticSeverity.Warning,
            isEnabledByDefault: true);

        public sealed override ImmutableArray<DiagnosticDescriptor> SupportedDiagnostics => ImmutableArray.Create(OperatorAddMethodDescriptor, OperatorMinusMethodDescriptor, DoubleMultiplyDescriptor, BooleanNotDescriptor);
=======
    
    public class NullOperationSyntaxTestAnalyzer : DiagnosticAnalyzer
    {
        private const string ReliabilityCategory = "Reliability";

        // We should not see this warning triggered by any code
        public static readonly DiagnosticDescriptor NullOperationSyntaxDescriptor = new DiagnosticDescriptor(
            "NullOperationSyntax",
            "null operation Syntax found",
            "An IOperation with Syntax property of value null is found",
            ReliabilityCategory,
            DiagnosticSeverity.Warning,
            isEnabledByDefault: true);

        // since we don't expect to see the first diagnostic, we created this one to make sure 
        // the test didn't pass because the analyzer crashed.
        public static readonly DiagnosticDescriptor ParamsArrayOperationDescriptor = new DiagnosticDescriptor(
            "ParamsArray",
            "Params array argument found",
            "A params array argument is found",
            ReliabilityCategory,
            DiagnosticSeverity.Warning,
            isEnabledByDefault: true);

        public sealed override ImmutableArray<DiagnosticDescriptor> SupportedDiagnostics
        {
            get { return ImmutableArray.Create(NullOperationSyntaxDescriptor, ParamsArrayOperationDescriptor); }
        }
>>>>>>> e875c541

        public sealed override void Initialize(AnalysisContext context)
        {
            context.RegisterOperationAction(
<<<<<<< HEAD
                (operationContext) =>
                {
                    IBinaryOperatorExpression binary = (IBinaryOperatorExpression)operationContext.Operation;
                    if (binary.GetSimpleBinaryOperationKind() == SimpleBinaryOperationKind.Add)
                    {
                        if (binary.GetBinaryOperandsKind() == BinaryOperandsKind.OperatorMethod)
                        {
                            if (binary.BinaryOperationKind == BinaryOperationKind.OperatorMethodAdd)
                            {
                                if (binary.OperatorMethod.Name.Contains("Addition"))
                                {
                                    operationContext.ReportDiagnostic(Diagnostic.Create(OperatorAddMethodDescriptor, binary.Syntax.GetLocation()));
                                }
                            }
                        }
                    }

                    if (binary.GetSimpleBinaryOperationKind() == SimpleBinaryOperationKind.Multiply)
                    {
                        if (binary.GetBinaryOperandsKind() == BinaryOperandsKind.Floating)
                        {
                            if (binary.BinaryOperationKind == BinaryOperationKind.FloatingMultiply && binary.Type.SpecialType == SpecialType.System_Double)
                            {
                                operationContext.ReportDiagnostic(Diagnostic.Create(DoubleMultiplyDescriptor, binary.Syntax.GetLocation()));
                            }
                        }
                    }
                },
                OperationKind.BinaryOperatorExpression);

            context.RegisterOperationAction(
                (operationContext) =>
                {
                    IUnaryOperatorExpression unary = (IUnaryOperatorExpression)operationContext.Operation;
                    if (unary.GetSimpleUnaryOperationKind() == SimpleUnaryOperationKind.Minus)
                    {
                        if (unary.GetUnaryOperandKind() == UnaryOperandKind.OperatorMethod)
                        {
                            if (unary.UnaryOperationKind == UnaryOperationKind.OperatorMethodMinus)
                            {
                                if (unary.OperatorMethod.Name.Contains("UnaryNegation"))
                                {
                                    operationContext.ReportDiagnostic(Diagnostic.Create(OperatorMinusMethodDescriptor, unary.Syntax.GetLocation()));
                                }
                            }
                        }
                    }

                    if (unary.GetSimpleUnaryOperationKind() == SimpleUnaryOperationKind.LogicalNot)
                    {
                        if (unary.GetUnaryOperandKind() == UnaryOperandKind.Boolean)
                        {
                            if (unary.UnaryOperationKind == UnaryOperationKind.BooleanLogicalNot)
                            {
                                operationContext.ReportDiagnostic(Diagnostic.Create(BooleanNotDescriptor, unary.Syntax.GetLocation()));
                            }
                        }
                    }

                    if (unary.GetSimpleUnaryOperationKind() == SimpleUnaryOperationKind.BitwiseNegation)
                    {
                        if (unary.GetUnaryOperandKind() == UnaryOperandKind.Boolean)
                        {
                            if (unary.UnaryOperationKind == UnaryOperationKind.BooleanBitwiseNegation)
                            {
                                operationContext.ReportDiagnostic(Diagnostic.Create(BooleanNotDescriptor, unary.Syntax.GetLocation()));
                            }
                        }
                    }
                },
                OperationKind.UnaryOperatorExpression);
=======
                 (operationContext) =>
                 {
                     var nullList = new List<IOperation>();
                     var paramsList = new List<IOperation>();
                     var collector = new Walker(nullList, paramsList);
                     collector.Visit(operationContext.Operation);

                     foreach (var nullSyntaxOperation in nullList)
                     {
                         operationContext.ReportDiagnostic(
                             Diagnostic.Create(NullOperationSyntaxDescriptor, null));
                     }
                     foreach (var paramsarrayArgumentOperation in paramsList)
                     {
                         operationContext.ReportDiagnostic(
                             Diagnostic.Create(ParamsArrayOperationDescriptor, 
                                               paramsarrayArgumentOperation.Syntax.GetLocation()));
                     }

                 },
                 OperationKind.InvocationExpression);
        }

        // this OperationWalker collect:
        // 1. all the operation with null Syntax property
        // 2. all the params array argument operations
        private sealed class Walker : OperationWalker
        {
            private readonly List<IOperation> _nullList;
            private readonly List<IOperation> _paramsList;

            public Walker(List<IOperation> nullList, List<IOperation> paramsList)
            {
                _nullList = nullList;
                _paramsList = paramsList;
            }

            public override void Visit(IOperation operation)
            {
                if (operation != null)
                {
                    if (operation.Syntax == null)
                    {
                        _nullList.Add(operation);
                    }
                    if (operation.Kind == OperationKind.Argument)
                    {
                        if (((IArgument)operation).ArgumentKind == ArgumentKind.ParamArray)
                        {
                            _paramsList.Add(operation);
                        }
                    }
                }
                base.Visit(operation);
            }
>>>>>>> e875c541
        }
    }
}<|MERGE_RESOLUTION|>--- conflicted
+++ resolved
@@ -1314,7 +1314,6 @@
                  OperationKind.EventAssignmentExpression);
         }
     }
-<<<<<<< HEAD
 
     public class UnaryAndBinaryOperationsTestAnalyzer : DiagnosticAnalyzer
     {
@@ -1351,41 +1350,10 @@
             isEnabledByDefault: true);
 
         public sealed override ImmutableArray<DiagnosticDescriptor> SupportedDiagnostics => ImmutableArray.Create(OperatorAddMethodDescriptor, OperatorMinusMethodDescriptor, DoubleMultiplyDescriptor, BooleanNotDescriptor);
-=======
-    
-    public class NullOperationSyntaxTestAnalyzer : DiagnosticAnalyzer
-    {
-        private const string ReliabilityCategory = "Reliability";
-
-        // We should not see this warning triggered by any code
-        public static readonly DiagnosticDescriptor NullOperationSyntaxDescriptor = new DiagnosticDescriptor(
-            "NullOperationSyntax",
-            "null operation Syntax found",
-            "An IOperation with Syntax property of value null is found",
-            ReliabilityCategory,
-            DiagnosticSeverity.Warning,
-            isEnabledByDefault: true);
-
-        // since we don't expect to see the first diagnostic, we created this one to make sure 
-        // the test didn't pass because the analyzer crashed.
-        public static readonly DiagnosticDescriptor ParamsArrayOperationDescriptor = new DiagnosticDescriptor(
-            "ParamsArray",
-            "Params array argument found",
-            "A params array argument is found",
-            ReliabilityCategory,
-            DiagnosticSeverity.Warning,
-            isEnabledByDefault: true);
-
-        public sealed override ImmutableArray<DiagnosticDescriptor> SupportedDiagnostics
-        {
-            get { return ImmutableArray.Create(NullOperationSyntaxDescriptor, ParamsArrayOperationDescriptor); }
-        }
->>>>>>> e875c541
-
-        public sealed override void Initialize(AnalysisContext context)
-        {
-            context.RegisterOperationAction(
-<<<<<<< HEAD
+
+        public sealed override void Initialize(AnalysisContext context)
+        {
+            context.RegisterOperationAction(
                 (operationContext) =>
                 {
                     IBinaryOperatorExpression binary = (IBinaryOperatorExpression)operationContext.Operation;
@@ -1457,28 +1425,60 @@
                     }
                 },
                 OperationKind.UnaryOperatorExpression);
-=======
-                 (operationContext) =>
-                 {
-                     var nullList = new List<IOperation>();
-                     var paramsList = new List<IOperation>();
-                     var collector = new Walker(nullList, paramsList);
-                     collector.Visit(operationContext.Operation);
-
-                     foreach (var nullSyntaxOperation in nullList)
-                     {
-                         operationContext.ReportDiagnostic(
-                             Diagnostic.Create(NullOperationSyntaxDescriptor, null));
-                     }
-                     foreach (var paramsarrayArgumentOperation in paramsList)
-                     {
-                         operationContext.ReportDiagnostic(
-                             Diagnostic.Create(ParamsArrayOperationDescriptor, 
-                                               paramsarrayArgumentOperation.Syntax.GetLocation()));
-                     }
-
-                 },
-                 OperationKind.InvocationExpression);
+        }
+    }
+
+    public class NullOperationSyntaxTestAnalyzer : DiagnosticAnalyzer
+    {
+        private const string ReliabilityCategory = "Reliability";
+
+        // We should not see this warning triggered by any code
+        public static readonly DiagnosticDescriptor NullOperationSyntaxDescriptor = new DiagnosticDescriptor(
+            "NullOperationSyntax",
+            "null operation Syntax found",
+            "An IOperation with Syntax property of value null is found",
+            ReliabilityCategory,
+            DiagnosticSeverity.Warning,
+            isEnabledByDefault: true);
+
+        // since we don't expect to see the first diagnostic, we created this one to make sure 
+        // the test didn't pass because the analyzer crashed.
+        public static readonly DiagnosticDescriptor ParamsArrayOperationDescriptor = new DiagnosticDescriptor(
+            "ParamsArray",
+            "Params array argument found",
+            "A params array argument is found",
+            ReliabilityCategory,
+            DiagnosticSeverity.Warning,
+            isEnabledByDefault: true);
+
+        public sealed override ImmutableArray<DiagnosticDescriptor> SupportedDiagnostics
+        {
+            get { return ImmutableArray.Create(NullOperationSyntaxDescriptor, ParamsArrayOperationDescriptor); }
+        }
+        public sealed override void Initialize(AnalysisContext context)
+        {
+            context.RegisterOperationAction(
+            (operationContext) =>
+            {
+                var nullList = new List<IOperation>();
+                var paramsList = new List<IOperation>();
+                var collector = new Walker(nullList, paramsList);
+                collector.Visit(operationContext.Operation);
+
+                foreach (var nullSyntaxOperation in nullList)
+                {
+                    operationContext.ReportDiagnostic(
+                        Diagnostic.Create(NullOperationSyntaxDescriptor, null));
+                }
+                foreach (var paramsarrayArgumentOperation in paramsList)
+                {
+                    operationContext.ReportDiagnostic(
+                        Diagnostic.Create(ParamsArrayOperationDescriptor,
+                                          paramsarrayArgumentOperation.Syntax.GetLocation()));
+                }
+
+            },
+            OperationKind.InvocationExpression);
         }
 
         // this OperationWalker collect:
@@ -1513,7 +1513,6 @@
                 }
                 base.Visit(operation);
             }
->>>>>>> e875c541
         }
     }
 }